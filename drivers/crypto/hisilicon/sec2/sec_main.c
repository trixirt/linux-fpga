--- conflicted
+++ resolved
@@ -52,10 +52,7 @@
 #define SEC_RAS_CE_ENB_MSK		0x88
 #define SEC_RAS_FE_ENB_MSK		0x0
 #define SEC_RAS_NFE_ENB_MSK		0x7c177
-<<<<<<< HEAD
-=======
 #define SEC_OOO_SHUTDOWN_SEL		0x301014
->>>>>>> 11e4b63a
 #define SEC_RAS_DISABLE		0x0
 #define SEC_MEM_START_INIT_REG	0x301100
 #define SEC_MEM_INIT_DONE_REG		0x301104
@@ -101,10 +98,7 @@
 
 #define SEC_SQE_MASK_OFFSET		64
 #define SEC_SQE_MASK_LEN		48
-<<<<<<< HEAD
-=======
 #define SEC_SHAPER_TYPE_RATE		128
->>>>>>> 11e4b63a
 
 struct sec_hw_error {
 	u32 int_msk;
@@ -507,11 +501,6 @@
 		return;
 	}
 
-<<<<<<< HEAD
-	val = readl(qm->io_base + SEC_CONTROL_REG);
-
-=======
->>>>>>> 11e4b63a
 	/* clear SEC hw error source if having */
 	writel(SEC_CORE_INT_CLEAR, qm->io_base + SEC_CORE_INT_SOURCE);
 
@@ -523,12 +512,8 @@
 	/* enable SEC block master OOO when nfe occurs on Kunpeng930 */
 	sec_master_ooo_ctrl(qm, true);
 
-<<<<<<< HEAD
-	writel(val, qm->io_base + SEC_CONTROL_REG);
-=======
 	/* enable SEC hw error interrupts */
 	writel(SEC_CORE_INT_ENABLE, qm->io_base + SEC_CORE_INT_MASK);
->>>>>>> 11e4b63a
 }
 
 static void sec_hw_error_disable(struct hisi_qm *qm)
@@ -536,28 +521,13 @@
 	/* disable SEC hw error interrupts */
 	writel(SEC_CORE_INT_DISABLE, qm->io_base + SEC_CORE_INT_MASK);
 
-<<<<<<< HEAD
-	val = readl(qm->io_base + SEC_CONTROL_REG);
-=======
 	/* disable SEC block master OOO when nfe occurs on Kunpeng930 */
 	sec_master_ooo_ctrl(qm, false);
->>>>>>> 11e4b63a
 
 	/* disable RAS int */
 	writel(SEC_RAS_DISABLE, qm->io_base + SEC_RAS_CE_REG);
 	writel(SEC_RAS_DISABLE, qm->io_base + SEC_RAS_FE_REG);
 	writel(SEC_RAS_DISABLE, qm->io_base + SEC_RAS_NFE_REG);
-<<<<<<< HEAD
-
-	/* disable SEC hw error interrupts */
-	writel(SEC_CORE_INT_DISABLE, qm->io_base + SEC_CORE_INT_MASK);
-
-	/* disable SEC block master OOO when m-bit error occur */
-	val = val & SEC_AXI_SHUTDOWN_DISABLE;
-
-	writel(val, qm->io_base + SEC_CONTROL_REG);
-=======
->>>>>>> 11e4b63a
 }
 
 static u32 sec_clear_enable_read(struct sec_debug_file *file)
@@ -824,11 +794,8 @@
 	.clear_dev_hw_err_status = sec_clear_hw_err_status,
 	.log_dev_hw_err		= sec_log_hw_error,
 	.open_axi_master_ooo	= sec_open_axi_master_ooo,
-<<<<<<< HEAD
-=======
 	.open_sva_prefetch	= sec_open_sva_prefetch,
 	.close_sva_prefetch	= sec_close_sva_prefetch,
->>>>>>> 11e4b63a
 	.err_info_init		= sec_err_info_init,
 };
 
