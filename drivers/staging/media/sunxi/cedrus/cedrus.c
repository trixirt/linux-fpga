--- conflicted
+++ resolved
@@ -588,10 +588,6 @@
 			  CEDRUS_CAPABILITY_H264_DEC |
 			  CEDRUS_CAPABILITY_H265_DEC |
 			  CEDRUS_CAPABILITY_VP8_DEC,
-<<<<<<< HEAD
-	.quirks		= CEDRUS_QUIRK_NO_DMA_OFFSET,
-=======
->>>>>>> 8a8109f3
 	.mod_rate	= 600000000,
 };
 
