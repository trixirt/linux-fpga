# SPDX-License-Identifier: GPL-2.0-only
config VIDEO_OMAP2_VOUT_VRFB
	bool
	default y
	depends on VIDEO_OMAP2_VOUT && (OMAP2_VRFB || COMPILE_TEST)

config VIDEO_OMAP2_VOUT
	tristate "OMAP2/OMAP3 V4L2-Display driver"
	depends on MMU
	depends on FB_OMAP2 || (COMPILE_TEST && FB_OMAP2=n)
	depends on ARCH_OMAP2 || ARCH_OMAP3 || COMPILE_TEST
	depends on VIDEO_V4L2
	select VIDEOBUF_GEN
	select VIDEOBUF_DMA_CONTIG
	select OMAP2_VRFB if ARCH_OMAP2 || ARCH_OMAP3
	select FRAME_VECTOR
<<<<<<< HEAD
	default n
=======
>>>>>>> 4ff96fb5
	help
	  V4L2 Display driver support for OMAP2/3 based boards.<|MERGE_RESOLUTION|>--- conflicted
+++ resolved
@@ -14,9 +14,5 @@
 	select VIDEOBUF_DMA_CONTIG
 	select OMAP2_VRFB if ARCH_OMAP2 || ARCH_OMAP3
 	select FRAME_VECTOR
-<<<<<<< HEAD
-	default n
-=======
->>>>>>> 4ff96fb5
 	help
 	  V4L2 Display driver support for OMAP2/3 based boards.