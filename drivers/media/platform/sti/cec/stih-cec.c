/*
 * STIH4xx CEC driver
 * Copyright (C) STMicroelectronics SA 2016
 *
 * This program is free software; you can redistribute it and/or modify
 * it under the terms of the GNU General Public License as published by
 * the Free Software Foundation; either version 2 of the License, or
 * (at your option) any later version.
 */
#include <linux/clk.h>
#include <linux/interrupt.h>
#include <linux/kernel.h>
#include <linux/mfd/syscon.h>
#include <linux/module.h>
#include <linux/of.h>
#include <linux/of_platform.h>
#include <linux/platform_device.h>

#include <media/cec.h>
#include <media/cec-notifier.h>

#define CEC_NAME	"stih-cec"

/* CEC registers  */
#define CEC_CLK_DIV           0x0
#define CEC_CTRL              0x4
#define CEC_IRQ_CTRL          0x8
#define CEC_STATUS            0xC
#define CEC_EXT_STATUS        0x10
#define CEC_TX_CTRL           0x14
#define CEC_FREE_TIME_THRESH  0x18
#define CEC_BIT_TOUT_THRESH   0x1C
#define CEC_BIT_PULSE_THRESH  0x20
#define CEC_DATA              0x24
#define CEC_TX_ARRAY_CTRL     0x28
#define CEC_CTRL2             0x2C
#define CEC_TX_ERROR_STS      0x30
#define CEC_ADDR_TABLE        0x34
#define CEC_DATA_ARRAY_CTRL   0x38
#define CEC_DATA_ARRAY_STATUS 0x3C
#define CEC_TX_DATA_BASE      0x40
#define CEC_TX_DATA_TOP       0x50
#define CEC_TX_DATA_SIZE      0x1
#define CEC_RX_DATA_BASE      0x54
#define CEC_RX_DATA_TOP       0x64
#define CEC_RX_DATA_SIZE      0x1

/* CEC_CTRL2 */
#define CEC_LINE_INACTIVE_EN   BIT(0)
#define CEC_AUTO_BUS_ERR_EN    BIT(1)
#define CEC_STOP_ON_ARB_ERR_EN BIT(2)
#define CEC_TX_REQ_WAIT_EN     BIT(3)

/* CEC_DATA_ARRAY_CTRL */
#define CEC_TX_ARRAY_EN          BIT(0)
#define CEC_RX_ARRAY_EN          BIT(1)
#define CEC_TX_ARRAY_RESET       BIT(2)
#define CEC_RX_ARRAY_RESET       BIT(3)
#define CEC_TX_N_OF_BYTES_IRQ_EN BIT(4)
#define CEC_TX_STOP_ON_NACK      BIT(7)

/* CEC_TX_ARRAY_CTRL */
#define CEC_TX_N_OF_BYTES  0x1F
#define CEC_TX_START       BIT(5)
#define CEC_TX_AUTO_SOM_EN BIT(6)
#define CEC_TX_AUTO_EOM_EN BIT(7)

/* CEC_IRQ_CTRL */
#define CEC_TX_DONE_IRQ_EN   BIT(0)
#define CEC_ERROR_IRQ_EN     BIT(2)
#define CEC_RX_DONE_IRQ_EN   BIT(3)
#define CEC_RX_SOM_IRQ_EN    BIT(4)
#define CEC_RX_EOM_IRQ_EN    BIT(5)
#define CEC_FREE_TIME_IRQ_EN BIT(6)
#define CEC_PIN_STS_IRQ_EN   BIT(7)

/* CEC_CTRL */
#define CEC_IN_FILTER_EN    BIT(0)
#define CEC_PWR_SAVE_EN     BIT(1)
#define CEC_EN              BIT(4)
#define CEC_ACK_CTRL        BIT(5)
#define CEC_RX_RESET_EN     BIT(6)
#define CEC_IGNORE_RX_ERROR BIT(7)

/* CEC_STATUS */
#define CEC_TX_DONE_STS       BIT(0)
#define CEC_TX_ACK_GET_STS    BIT(1)
#define CEC_ERROR_STS         BIT(2)
#define CEC_RX_DONE_STS       BIT(3)
#define CEC_RX_SOM_STS        BIT(4)
#define CEC_RX_EOM_STS        BIT(5)
#define CEC_FREE_TIME_IRQ_STS BIT(6)
#define CEC_PIN_STS           BIT(7)
#define CEC_SBIT_TOUT_STS     BIT(8)
#define CEC_DBIT_TOUT_STS     BIT(9)
#define CEC_LPULSE_ERROR_STS  BIT(10)
#define CEC_HPULSE_ERROR_STS  BIT(11)
#define CEC_TX_ERROR          BIT(12)
#define CEC_TX_ARB_ERROR      BIT(13)
#define CEC_RX_ERROR_MIN      BIT(14)
#define CEC_RX_ERROR_MAX      BIT(15)

/* Signal free time in bit periods (2.4ms) */
#define CEC_PRESENT_INIT_SFT 7
#define CEC_NEW_INIT_SFT     5
#define CEC_RETRANSMIT_SFT   3

/* Constants for CEC_BIT_TOUT_THRESH register */
#define CEC_SBIT_TOUT_47MS BIT(1)
#define CEC_SBIT_TOUT_48MS (BIT(0) | BIT(1))
#define CEC_SBIT_TOUT_50MS BIT(2)
#define CEC_DBIT_TOUT_27MS BIT(0)
#define CEC_DBIT_TOUT_28MS BIT(1)
#define CEC_DBIT_TOUT_29MS (BIT(0) | BIT(1))

/* Constants for CEC_BIT_PULSE_THRESH register */
#define CEC_BIT_LPULSE_03MS BIT(1)
#define CEC_BIT_HPULSE_03MS BIT(3)

/* Constants for CEC_DATA_ARRAY_STATUS register */
#define CEC_RX_N_OF_BYTES                     0x1F
#define CEC_TX_N_OF_BYTES_SENT                BIT(5)
#define CEC_RX_OVERRUN                        BIT(6)

struct stih_cec {
	struct cec_adapter	*adap;
	struct device		*dev;
	struct clk		*clk;
	void __iomem		*regs;
	int			irq;
	u32			irq_status;
	struct cec_notifier	*notifier;
};

static int stih_cec_adap_enable(struct cec_adapter *adap, bool enable)
{
	struct stih_cec *cec = cec_get_drvdata(adap);

	if (enable) {
		/* The doc says (input TCLK_PERIOD * CEC_CLK_DIV) = 0.1ms */
		unsigned long clk_freq = clk_get_rate(cec->clk);
		u32 cec_clk_div = clk_freq / 10000;

		writel(cec_clk_div, cec->regs + CEC_CLK_DIV);

		/* Configuration of the durations activating a timeout */
		writel(CEC_SBIT_TOUT_47MS | (CEC_DBIT_TOUT_28MS << 4),
		       cec->regs + CEC_BIT_TOUT_THRESH);

		/* Configuration of the smallest allowed duration for pulses */
		writel(CEC_BIT_LPULSE_03MS | CEC_BIT_HPULSE_03MS,
		       cec->regs + CEC_BIT_PULSE_THRESH);

		/* Minimum received bit period threshold */
		writel(BIT(5) | BIT(7), cec->regs + CEC_TX_CTRL);

		/* Configuration of transceiver data arrays */
		writel(CEC_TX_ARRAY_EN | CEC_RX_ARRAY_EN | CEC_TX_STOP_ON_NACK,
		       cec->regs + CEC_DATA_ARRAY_CTRL);

		/* Configuration of the control bits for CEC Transceiver */
		writel(CEC_IN_FILTER_EN | CEC_EN | CEC_RX_RESET_EN,
		       cec->regs + CEC_CTRL);

		/* Clear logical addresses */
		writel(0, cec->regs + CEC_ADDR_TABLE);

		/* Clear the status register */
		writel(0x0, cec->regs + CEC_STATUS);

		/* Enable the interrupts */
		writel(CEC_TX_DONE_IRQ_EN | CEC_RX_DONE_IRQ_EN |
		       CEC_RX_SOM_IRQ_EN | CEC_RX_EOM_IRQ_EN |
		       CEC_ERROR_IRQ_EN,
		       cec->regs + CEC_IRQ_CTRL);

	} else {
		/* Clear logical addresses */
		writel(0, cec->regs + CEC_ADDR_TABLE);

		/* Clear the status register */
		writel(0x0, cec->regs + CEC_STATUS);

		/* Disable the interrupts */
		writel(0, cec->regs + CEC_IRQ_CTRL);
	}

	return 0;
}

static int stih_cec_adap_log_addr(struct cec_adapter *adap, u8 logical_addr)
{
	struct stih_cec *cec = cec_get_drvdata(adap);
	u32 reg = readl(cec->regs + CEC_ADDR_TABLE);

	reg |= 1 << logical_addr;

	if (logical_addr == CEC_LOG_ADDR_INVALID)
		reg = 0;

	writel(reg, cec->regs + CEC_ADDR_TABLE);

	return 0;
}

static int stih_cec_adap_transmit(struct cec_adapter *adap, u8 attempts,
				  u32 signal_free_time, struct cec_msg *msg)
{
	struct stih_cec *cec = cec_get_drvdata(adap);
	int i;

	/* Copy message into registers */
	for (i = 0; i < msg->len; i++)
		writeb(msg->msg[i], cec->regs + CEC_TX_DATA_BASE + i);

	/*
	 * Start transmission, configure hardware to add start and stop bits
	 * Signal free time is handled by the hardware
	 */
	writel(CEC_TX_AUTO_SOM_EN | CEC_TX_AUTO_EOM_EN | CEC_TX_START |
	       msg->len, cec->regs + CEC_TX_ARRAY_CTRL);

	return 0;
}

static void stih_tx_done(struct stih_cec *cec, u32 status)
{
	if (status & CEC_TX_ERROR) {
		cec_transmit_attempt_done(cec->adap, CEC_TX_STATUS_ERROR);
		return;
	}

	if (status & CEC_TX_ARB_ERROR) {
		cec_transmit_attempt_done(cec->adap, CEC_TX_STATUS_ARB_LOST);
		return;
	}

	if (!(status & CEC_TX_ACK_GET_STS)) {
		cec_transmit_attempt_done(cec->adap, CEC_TX_STATUS_NACK);
		return;
	}

	cec_transmit_attempt_done(cec->adap, CEC_TX_STATUS_OK);
}

static void stih_rx_done(struct stih_cec *cec, u32 status)
{
	struct cec_msg msg = {};
	u8 i;

	if (status & CEC_RX_ERROR_MIN)
		return;

	if (status & CEC_RX_ERROR_MAX)
		return;

	msg.len = readl(cec->regs + CEC_DATA_ARRAY_STATUS) & 0x1f;

	if (!msg.len)
		return;

	if (msg.len > 16)
		msg.len = 16;

	for (i = 0; i < msg.len; i++)
		msg.msg[i] = readl(cec->regs + CEC_RX_DATA_BASE + i);

	cec_received_msg(cec->adap, &msg);
}

static irqreturn_t stih_cec_irq_handler_thread(int irq, void *priv)
{
	struct stih_cec *cec = priv;

	if (cec->irq_status & CEC_TX_DONE_STS)
		stih_tx_done(cec, cec->irq_status);

	if (cec->irq_status & CEC_RX_DONE_STS)
		stih_rx_done(cec, cec->irq_status);

	cec->irq_status = 0;

	return IRQ_HANDLED;
}

static irqreturn_t stih_cec_irq_handler(int irq, void *priv)
{
	struct stih_cec *cec = priv;

	cec->irq_status = readl(cec->regs + CEC_STATUS);
	writel(cec->irq_status, cec->regs + CEC_STATUS);

	return IRQ_WAKE_THREAD;
}

static const struct cec_adap_ops sti_cec_adap_ops = {
	.adap_enable = stih_cec_adap_enable,
	.adap_log_addr = stih_cec_adap_log_addr,
	.adap_transmit = stih_cec_adap_transmit,
};

static int stih_cec_probe(struct platform_device *pdev)
{
	struct device *dev = &pdev->dev;
	struct resource *res;
	struct stih_cec *cec;
	struct device_node *np;
	struct platform_device *hdmi_dev;
	int ret;

	cec = devm_kzalloc(dev, sizeof(*cec), GFP_KERNEL);
	if (!cec)
		return -ENOMEM;

	np = of_parse_phandle(pdev->dev.of_node, "hdmi-phandle", 0);

	if (!np) {
		dev_err(&pdev->dev, "Failed to find hdmi node in device tree\n");
		return -ENODEV;
	}

	hdmi_dev = of_find_device_by_node(np);
	if (!hdmi_dev)
		return -EPROBE_DEFER;

	cec->notifier = cec_notifier_get(&hdmi_dev->dev);
	if (!cec->notifier)
		return -ENOMEM;

	cec->dev = dev;

	res = platform_get_resource(pdev, IORESOURCE_MEM, 0);
	cec->regs = devm_ioremap_resource(dev, res);
	if (IS_ERR(cec->regs))
		return PTR_ERR(cec->regs);

	cec->irq = platform_get_irq(pdev, 0);
	if (cec->irq < 0)
		return cec->irq;

	ret = devm_request_threaded_irq(dev, cec->irq, stih_cec_irq_handler,
					stih_cec_irq_handler_thread, 0,
					pdev->name, cec);
	if (ret)
		return ret;

	cec->clk = devm_clk_get(dev, "cec-clk");
	if (IS_ERR(cec->clk)) {
		dev_err(dev, "Cannot get cec clock\n");
		return PTR_ERR(cec->clk);
	}

	cec->adap = cec_allocate_adapter(&sti_cec_adap_ops, cec,
<<<<<<< HEAD
			CEC_NAME,
			CEC_CAP_LOG_ADDRS | CEC_CAP_PASSTHROUGH |
			CEC_CAP_TRANSMIT, CEC_MAX_LOG_ADDRS);
=======
			CEC_NAME, CEC_CAP_DEFAULTS, CEC_MAX_LOG_ADDRS);
>>>>>>> bb176f67
	ret = PTR_ERR_OR_ZERO(cec->adap);
	if (ret)
		return ret;

	ret = cec_register_adapter(cec->adap, &pdev->dev);
	if (ret) {
		cec_delete_adapter(cec->adap);
		return ret;
	}

	cec_register_cec_notifier(cec->adap, cec->notifier);

	platform_set_drvdata(pdev, cec);
	return 0;
}

static int stih_cec_remove(struct platform_device *pdev)
{
	struct stih_cec *cec = platform_get_drvdata(pdev);

	cec_unregister_adapter(cec->adap);
	cec_notifier_put(cec->notifier);

	return 0;
}

static const struct of_device_id stih_cec_match[] = {
	{
		.compatible	= "st,stih-cec",
	},
	{},
};
MODULE_DEVICE_TABLE(of, stih_cec_match);

static struct platform_driver stih_cec_pdrv = {
	.probe	= stih_cec_probe,
	.remove = stih_cec_remove,
	.driver = {
		.name		= CEC_NAME,
		.of_match_table	= stih_cec_match,
	},
};

module_platform_driver(stih_cec_pdrv);

MODULE_AUTHOR("Benjamin Gaignard <benjamin.gaignard@linaro.org>");
MODULE_LICENSE("GPL");
MODULE_DESCRIPTION("STIH4xx CEC driver");<|MERGE_RESOLUTION|>--- conflicted
+++ resolved
@@ -351,13 +351,7 @@
 	}
 
 	cec->adap = cec_allocate_adapter(&sti_cec_adap_ops, cec,
-<<<<<<< HEAD
-			CEC_NAME,
-			CEC_CAP_LOG_ADDRS | CEC_CAP_PASSTHROUGH |
-			CEC_CAP_TRANSMIT, CEC_MAX_LOG_ADDRS);
-=======
 			CEC_NAME, CEC_CAP_DEFAULTS, CEC_MAX_LOG_ADDRS);
->>>>>>> bb176f67
 	ret = PTR_ERR_OR_ZERO(cec->adap);
 	if (ret)
 		return ret;
