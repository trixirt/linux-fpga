--- conflicted
+++ resolved
@@ -187,17 +187,10 @@
 	else
 		/* unlock_reg is a mask */
 		unlock = reg & ~pfc->info->unlock_reg;
-<<<<<<< HEAD
 
 	sh_pfc_write_raw_reg(sh_pfc_phys_to_virt(pfc, unlock), 32, ~data);
 }
 
-=======
-
-	sh_pfc_write_raw_reg(sh_pfc_phys_to_virt(pfc, unlock), 32, ~data);
-}
-
->>>>>>> 11e4b63a
 void sh_pfc_write(struct sh_pfc *pfc, u32 reg, u32 data)
 {
 	sh_pfc_unlock_reg(pfc, reg, data);
