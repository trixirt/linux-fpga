// SPDX-License-Identifier: GPL-2.0
/*
 * drivers/rtc/rtc-pcf85363.c
 *
 * Driver for NXP PCF85363 real-time clock.
 *
 * Copyright (C) 2017 Eric Nelson
 */
#include <linux/module.h>
#include <linux/i2c.h>
#include <linux/slab.h>
#include <linux/rtc.h>
#include <linux/init.h>
#include <linux/err.h>
#include <linux/errno.h>
#include <linux/bcd.h>
#include <linux/of.h>
#include <linux/of_device.h>
#include <linux/regmap.h>

/*
 * Date/Time registers
 */
#define DT_100THS	0x00
#define DT_SECS		0x01
#define DT_MINUTES	0x02
#define DT_HOURS	0x03
#define DT_DAYS		0x04
#define DT_WEEKDAYS	0x05
#define DT_MONTHS	0x06
#define DT_YEARS	0x07

/*
 * Alarm registers
 */
#define DT_SECOND_ALM1	0x08
#define DT_MINUTE_ALM1	0x09
#define DT_HOUR_ALM1	0x0a
#define DT_DAY_ALM1	0x0b
#define DT_MONTH_ALM1	0x0c
#define DT_MINUTE_ALM2	0x0d
#define DT_HOUR_ALM2	0x0e
#define DT_WEEKDAY_ALM2	0x0f
#define DT_ALARM_EN	0x10

/*
 * Time stamp registers
 */
#define DT_TIMESTAMP1	0x11
#define DT_TIMESTAMP2	0x17
#define DT_TIMESTAMP3	0x1d
#define DT_TS_MODE	0x23

/*
 * control registers
 */
#define CTRL_OFFSET	0x24
#define CTRL_OSCILLATOR	0x25
#define CTRL_BATTERY	0x26
#define CTRL_PIN_IO	0x27
#define CTRL_FUNCTION	0x28
#define CTRL_INTA_EN	0x29
#define CTRL_INTB_EN	0x2a
#define CTRL_FLAGS	0x2b
#define CTRL_RAMBYTE	0x2c
#define CTRL_WDOG	0x2d
#define CTRL_STOP_EN	0x2e
#define CTRL_RESETS	0x2f
#define CTRL_RAM	0x40

#define ALRM_SEC_A1E	BIT(0)
#define ALRM_MIN_A1E	BIT(1)
#define ALRM_HR_A1E	BIT(2)
#define ALRM_DAY_A1E	BIT(3)
#define ALRM_MON_A1E	BIT(4)
#define ALRM_MIN_A2E	BIT(5)
#define ALRM_HR_A2E	BIT(6)
#define ALRM_DAY_A2E	BIT(7)

#define INT_WDIE	BIT(0)
#define INT_BSIE	BIT(1)
#define INT_TSRIE	BIT(2)
#define INT_A2IE	BIT(3)
#define INT_A1IE	BIT(4)
#define INT_OIE		BIT(5)
#define INT_PIE		BIT(6)
#define INT_ILP		BIT(7)

#define FLAGS_TSR1F	BIT(0)
#define FLAGS_TSR2F	BIT(1)
#define FLAGS_TSR3F	BIT(2)
#define FLAGS_BSF	BIT(3)
#define FLAGS_WDF	BIT(4)
#define FLAGS_A1F	BIT(5)
#define FLAGS_A2F	BIT(6)
#define FLAGS_PIF	BIT(7)

#define PIN_IO_INTAPM	GENMASK(1, 0)
#define PIN_IO_INTA_CLK	0
#define PIN_IO_INTA_BAT	1
#define PIN_IO_INTA_OUT	2
#define PIN_IO_INTA_HIZ	3

#define STOP_EN_STOP	BIT(0)

#define RESET_CPR	0xa4

#define NVRAM_SIZE	0x40

struct pcf85363 {
	struct rtc_device	*rtc;
	struct regmap		*regmap;
};

struct pcf85x63_config {
	struct regmap_config regmap;
	unsigned int num_nvram;
};

static int pcf85363_rtc_read_time(struct device *dev, struct rtc_time *tm)
{
	struct pcf85363 *pcf85363 = dev_get_drvdata(dev);
	unsigned char buf[DT_YEARS + 1];
	int ret, len = sizeof(buf);

	/* read the RTC date and time registers all at once */
	ret = regmap_bulk_read(pcf85363->regmap, DT_100THS, buf, len);
	if (ret) {
		dev_err(dev, "%s: error %d\n", __func__, ret);
		return ret;
	}

	tm->tm_year = bcd2bin(buf[DT_YEARS]);
	/* adjust for 1900 base of rtc_time */
	tm->tm_year += 100;

	tm->tm_wday = buf[DT_WEEKDAYS] & 7;
	buf[DT_SECS] &= 0x7F;
	tm->tm_sec = bcd2bin(buf[DT_SECS]);
	buf[DT_MINUTES] &= 0x7F;
	tm->tm_min = bcd2bin(buf[DT_MINUTES]);
	tm->tm_hour = bcd2bin(buf[DT_HOURS]);
	tm->tm_mday = bcd2bin(buf[DT_DAYS]);
	tm->tm_mon = bcd2bin(buf[DT_MONTHS]) - 1;

	return 0;
}

static int pcf85363_rtc_set_time(struct device *dev, struct rtc_time *tm)
{
	struct pcf85363 *pcf85363 = dev_get_drvdata(dev);
	unsigned char tmp[11];
	unsigned char *buf = &tmp[2];
	int ret;

	tmp[0] = STOP_EN_STOP;
	tmp[1] = RESET_CPR;

	buf[DT_100THS] = 0;
	buf[DT_SECS] = bin2bcd(tm->tm_sec);
	buf[DT_MINUTES] = bin2bcd(tm->tm_min);
	buf[DT_HOURS] = bin2bcd(tm->tm_hour);
	buf[DT_DAYS] = bin2bcd(tm->tm_mday);
	buf[DT_WEEKDAYS] = tm->tm_wday;
	buf[DT_MONTHS] = bin2bcd(tm->tm_mon + 1);
	buf[DT_YEARS] = bin2bcd(tm->tm_year % 100);

	ret = regmap_bulk_write(pcf85363->regmap, CTRL_STOP_EN,
				tmp, sizeof(tmp));
	if (ret)
		return ret;

	return regmap_write(pcf85363->regmap, CTRL_STOP_EN, 0);
}

static int pcf85363_rtc_read_alarm(struct device *dev, struct rtc_wkalrm *alrm)
{
	struct pcf85363 *pcf85363 = dev_get_drvdata(dev);
	unsigned char buf[DT_MONTH_ALM1 - DT_SECOND_ALM1 + 1];
	unsigned int val;
	int ret;

	ret = regmap_bulk_read(pcf85363->regmap, DT_SECOND_ALM1, buf,
			       sizeof(buf));
	if (ret)
		return ret;

	alrm->time.tm_sec = bcd2bin(buf[0]);
	alrm->time.tm_min = bcd2bin(buf[1]);
	alrm->time.tm_hour = bcd2bin(buf[2]);
	alrm->time.tm_mday = bcd2bin(buf[3]);
	alrm->time.tm_mon = bcd2bin(buf[4]) - 1;

	ret = regmap_read(pcf85363->regmap, CTRL_INTA_EN, &val);
	if (ret)
		return ret;

	alrm->enabled =  !!(val & INT_A1IE);

	return 0;
}

static int _pcf85363_rtc_alarm_irq_enable(struct pcf85363 *pcf85363, unsigned
					  int enabled)
{
	unsigned int alarm_flags = ALRM_SEC_A1E | ALRM_MIN_A1E | ALRM_HR_A1E |
				   ALRM_DAY_A1E | ALRM_MON_A1E;
	int ret;

	ret = regmap_update_bits(pcf85363->regmap, DT_ALARM_EN, alarm_flags,
				 enabled ? alarm_flags : 0);
	if (ret)
		return ret;

	ret = regmap_update_bits(pcf85363->regmap, CTRL_INTA_EN,
				 INT_A1IE, enabled ? INT_A1IE : 0);

	if (ret || enabled)
		return ret;

	/* clear current flags */
	return regmap_update_bits(pcf85363->regmap, CTRL_FLAGS, FLAGS_A1F, 0);
}

static int pcf85363_rtc_alarm_irq_enable(struct device *dev,
					 unsigned int enabled)
{
	struct pcf85363 *pcf85363 = dev_get_drvdata(dev);

	return _pcf85363_rtc_alarm_irq_enable(pcf85363, enabled);
}

static int pcf85363_rtc_set_alarm(struct device *dev, struct rtc_wkalrm *alrm)
{
	struct pcf85363 *pcf85363 = dev_get_drvdata(dev);
	unsigned char buf[DT_MONTH_ALM1 - DT_SECOND_ALM1 + 1];
	int ret;

	buf[0] = bin2bcd(alrm->time.tm_sec);
	buf[1] = bin2bcd(alrm->time.tm_min);
	buf[2] = bin2bcd(alrm->time.tm_hour);
	buf[3] = bin2bcd(alrm->time.tm_mday);
	buf[4] = bin2bcd(alrm->time.tm_mon + 1);

	/*
	 * Disable the alarm interrupt before changing the value to avoid
	 * spurious interrupts
	 */
	ret = _pcf85363_rtc_alarm_irq_enable(pcf85363, 0);
	if (ret)
		return ret;

	ret = regmap_bulk_write(pcf85363->regmap, DT_SECOND_ALM1, buf,
				sizeof(buf));
	if (ret)
		return ret;

	return _pcf85363_rtc_alarm_irq_enable(pcf85363, alrm->enabled);
}

static irqreturn_t pcf85363_rtc_handle_irq(int irq, void *dev_id)
{
	struct pcf85363 *pcf85363 = i2c_get_clientdata(dev_id);
	unsigned int flags;
	int err;

	err = regmap_read(pcf85363->regmap, CTRL_FLAGS, &flags);
	if (err)
		return IRQ_NONE;

	if (flags & FLAGS_A1F) {
		rtc_update_irq(pcf85363->rtc, 1, RTC_IRQF | RTC_AF);
		regmap_update_bits(pcf85363->regmap, CTRL_FLAGS, FLAGS_A1F, 0);
		return IRQ_HANDLED;
	}

	return IRQ_NONE;
}

static const struct rtc_class_ops rtc_ops = {
	.read_time	= pcf85363_rtc_read_time,
	.set_time	= pcf85363_rtc_set_time,
};

static const struct rtc_class_ops rtc_ops_alarm = {
	.read_time	= pcf85363_rtc_read_time,
	.set_time	= pcf85363_rtc_set_time,
	.read_alarm	= pcf85363_rtc_read_alarm,
	.set_alarm	= pcf85363_rtc_set_alarm,
	.alarm_irq_enable = pcf85363_rtc_alarm_irq_enable,
};

static int pcf85363_nvram_read(void *priv, unsigned int offset, void *val,
			       size_t bytes)
{
	struct pcf85363 *pcf85363 = priv;

	return regmap_bulk_read(pcf85363->regmap, CTRL_RAM + offset,
				val, bytes);
}

static int pcf85363_nvram_write(void *priv, unsigned int offset, void *val,
				size_t bytes)
{
	struct pcf85363 *pcf85363 = priv;

	return regmap_bulk_write(pcf85363->regmap, CTRL_RAM + offset,
				 val, bytes);
}

static int pcf85x63_nvram_read(void *priv, unsigned int offset, void *val,
			       size_t bytes)
{
	struct pcf85363 *pcf85363 = priv;
	unsigned int tmp_val;
	int ret;

	ret = regmap_read(pcf85363->regmap, CTRL_RAMBYTE, &tmp_val);
	(*(unsigned char *) val) = (unsigned char) tmp_val;

	return ret;
}

static int pcf85x63_nvram_write(void *priv, unsigned int offset, void *val,
				size_t bytes)
{
	struct pcf85363 *pcf85363 = priv;
	unsigned char tmp_val;

	tmp_val = *((unsigned char *)val);
	return regmap_write(pcf85363->regmap, CTRL_RAMBYTE,
				(unsigned int)tmp_val);
}

static const struct pcf85x63_config pcf_85263_config = {
	.regmap = {
		.reg_bits = 8,
		.val_bits = 8,
		.max_register = 0x2f,
	},
	.num_nvram = 1
};

static const struct pcf85x63_config pcf_85363_config = {
	.regmap = {
		.reg_bits = 8,
		.val_bits = 8,
		.max_register = 0x7f,
	},
	.num_nvram = 2
};

static int pcf85363_probe(struct i2c_client *client,
			  const struct i2c_device_id *id)
{
	struct pcf85363 *pcf85363;
	const struct pcf85x63_config *config = &pcf_85363_config;
	const void *data = of_device_get_match_data(&client->dev);
	static struct nvmem_config nvmem_cfg[] = {
		{
			.name = "pcf85x63-",
			.word_size = 1,
			.stride = 1,
			.size = 1,
			.reg_read = pcf85x63_nvram_read,
			.reg_write = pcf85x63_nvram_write,
		}, {
			.name = "pcf85363-",
			.word_size = 1,
			.stride = 1,
			.size = NVRAM_SIZE,
			.reg_read = pcf85363_nvram_read,
			.reg_write = pcf85363_nvram_write,
		},
	};
	int ret, i;
<<<<<<< HEAD

	if (data)
		config = data;
=======
>>>>>>> 0ecfebd2

	if (data)
		config = data;

	pcf85363 = devm_kzalloc(&client->dev, sizeof(struct pcf85363),
				GFP_KERNEL);
	if (!pcf85363)
		return -ENOMEM;

	pcf85363->regmap = devm_regmap_init_i2c(client, &config->regmap);
	if (IS_ERR(pcf85363->regmap)) {
		dev_err(&client->dev, "regmap allocation failed\n");
		return PTR_ERR(pcf85363->regmap);
	}

	i2c_set_clientdata(client, pcf85363);

	pcf85363->rtc = devm_rtc_allocate_device(&client->dev);
	if (IS_ERR(pcf85363->rtc))
		return PTR_ERR(pcf85363->rtc);

	pcf85363->rtc->ops = &rtc_ops;
	pcf85363->rtc->range_min = RTC_TIMESTAMP_BEGIN_2000;
	pcf85363->rtc->range_max = RTC_TIMESTAMP_END_2099;

	if (client->irq > 0) {
		regmap_write(pcf85363->regmap, CTRL_FLAGS, 0);
		regmap_update_bits(pcf85363->regmap, CTRL_PIN_IO,
				   PIN_IO_INTA_OUT, PIN_IO_INTAPM);
		ret = devm_request_threaded_irq(&client->dev, client->irq,
						NULL, pcf85363_rtc_handle_irq,
						IRQF_TRIGGER_LOW | IRQF_ONESHOT,
						"pcf85363", client);
		if (ret)
			dev_warn(&client->dev, "unable to request IRQ, alarms disabled\n");
		else
			pcf85363->rtc->ops = &rtc_ops_alarm;
	}

	ret = rtc_register_device(pcf85363->rtc);

	for (i = 0; i < config->num_nvram; i++) {
		nvmem_cfg[i].priv = pcf85363;
		rtc_nvmem_register(pcf85363->rtc, &nvmem_cfg[i]);
	}

	return ret;
}

static const struct of_device_id dev_ids[] = {
	{ .compatible = "nxp,pcf85263", .data = &pcf_85263_config },
	{ .compatible = "nxp,pcf85363", .data = &pcf_85363_config },
	{ /* sentinel */ }
};
MODULE_DEVICE_TABLE(of, dev_ids);

static struct i2c_driver pcf85363_driver = {
	.driver	= {
		.name	= "pcf85363",
		.of_match_table = of_match_ptr(dev_ids),
	},
	.probe	= pcf85363_probe,
};

module_i2c_driver(pcf85363_driver);

MODULE_AUTHOR("Eric Nelson");
MODULE_DESCRIPTION("pcf85263/pcf85363 I2C RTC driver");
MODULE_LICENSE("GPL");<|MERGE_RESOLUTION|>--- conflicted
+++ resolved
@@ -374,12 +374,6 @@
 		},
 	};
 	int ret, i;
-<<<<<<< HEAD
-
-	if (data)
-		config = data;
-=======
->>>>>>> 0ecfebd2
 
 	if (data)
 		config = data;
