// SPDX-License-Identifier: GPL-2.0-only
/*
 * VFIO: IOMMU DMA mapping support for Type1 IOMMU
 *
 * Copyright (C) 2012 Red Hat, Inc.  All rights reserved.
 *     Author: Alex Williamson <alex.williamson@redhat.com>
 *
 * Derived from original vfio:
 * Copyright 2010 Cisco Systems, Inc.  All rights reserved.
 * Author: Tom Lyon, pugs@cisco.com
 *
 * We arbitrarily define a Type1 IOMMU as one matching the below code.
 * It could be called the x86 IOMMU as it's designed for AMD-Vi & Intel
 * VT-d, but that makes it harder to re-use as theoretically anyone
 * implementing a similar IOMMU could make use of this.  We expect the
 * IOMMU to support the IOMMU API and have few to no restrictions around
 * the IOVA range that can be mapped.  The Type1 IOMMU is currently
 * optimized for relatively static mappings of a userspace process with
 * userspace pages pinned into memory.  We also assume devices and IOMMU
 * domains are PCI based as the IOMMU API is still centered around a
 * device/bus interface rather than a group interface.
 */

#include <linux/compat.h>
#include <linux/device.h>
#include <linux/fs.h>
#include <linux/highmem.h>
#include <linux/iommu.h>
#include <linux/module.h>
#include <linux/mm.h>
#include <linux/kthread.h>
#include <linux/rbtree.h>
#include <linux/sched/signal.h>
#include <linux/sched/mm.h>
#include <linux/slab.h>
#include <linux/uaccess.h>
#include <linux/vfio.h>
#include <linux/workqueue.h>
#include <linux/mdev.h>
#include <linux/notifier.h>
#include <linux/dma-iommu.h>
#include <linux/irqdomain.h>

#define DRIVER_VERSION  "0.2"
#define DRIVER_AUTHOR   "Alex Williamson <alex.williamson@redhat.com>"
#define DRIVER_DESC     "Type1 IOMMU driver for VFIO"

static bool allow_unsafe_interrupts;
module_param_named(allow_unsafe_interrupts,
		   allow_unsafe_interrupts, bool, S_IRUGO | S_IWUSR);
MODULE_PARM_DESC(allow_unsafe_interrupts,
		 "Enable VFIO IOMMU support for on platforms without interrupt remapping support.");

static bool disable_hugepages;
module_param_named(disable_hugepages,
		   disable_hugepages, bool, S_IRUGO | S_IWUSR);
MODULE_PARM_DESC(disable_hugepages,
		 "Disable VFIO IOMMU support for IOMMU hugepages.");

static unsigned int dma_entry_limit __read_mostly = U16_MAX;
module_param_named(dma_entry_limit, dma_entry_limit, uint, 0644);
MODULE_PARM_DESC(dma_entry_limit,
		 "Maximum number of user DMA mappings per container (65535).");

struct vfio_iommu {
	struct list_head	domain_list;
	struct list_head	iova_list;
	struct vfio_domain	*external_domain; /* domain for external user */
	struct mutex		lock;
	struct rb_root		dma_list;
	struct blocking_notifier_head notifier;
	unsigned int		dma_avail;
	unsigned int		vaddr_invalid_count;
	uint64_t		pgsize_bitmap;
	uint64_t		num_non_pinned_groups;
	wait_queue_head_t	vaddr_wait;
	bool			v2;
	bool			nesting;
	bool			dirty_page_tracking;
<<<<<<< HEAD
	bool			pinned_page_dirty_scope;
=======
>>>>>>> 11e4b63a
	bool			container_open;
};

struct vfio_domain {
	struct iommu_domain	*domain;
	struct list_head	next;
	struct list_head	group_list;
	int			prot;		/* IOMMU_CACHE */
	bool			fgsp;		/* Fine-grained super pages */
};

struct vfio_dma {
	struct rb_node		node;
	dma_addr_t		iova;		/* Device address */
	unsigned long		vaddr;		/* Process virtual addr */
	size_t			size;		/* Map size (bytes) */
	int			prot;		/* IOMMU_READ/WRITE */
	bool			iommu_mapped;
	bool			lock_cap;	/* capable(CAP_IPC_LOCK) */
	bool			vaddr_invalid;
	struct task_struct	*task;
	struct rb_root		pfn_list;	/* Ex-user pinned pfn list */
	unsigned long		*bitmap;
};

struct vfio_batch {
	struct page		**pages;	/* for pin_user_pages_remote */
	struct page		*fallback_page; /* if pages alloc fails */
	int			capacity;	/* length of pages array */
	int			size;		/* of batch currently */
	int			offset;		/* of next entry in pages */
};

struct vfio_group {
	struct iommu_group	*iommu_group;
	struct list_head	next;
	bool			mdev_group;	/* An mdev group */
	bool			pinned_page_dirty_scope;
};

struct vfio_iova {
	struct list_head	list;
	dma_addr_t		start;
	dma_addr_t		end;
};

/*
 * Guest RAM pinning working set or DMA target
 */
struct vfio_pfn {
	struct rb_node		node;
	dma_addr_t		iova;		/* Device address */
	unsigned long		pfn;		/* Host pfn */
	unsigned int		ref_count;
};

struct vfio_regions {
	struct list_head list;
	dma_addr_t iova;
	phys_addr_t phys;
	size_t len;
};

#define IS_IOMMU_CAP_DOMAIN_IN_CONTAINER(iommu)	\
					(!list_empty(&iommu->domain_list))

#define DIRTY_BITMAP_BYTES(n)	(ALIGN(n, BITS_PER_TYPE(u64)) / BITS_PER_BYTE)

/*
 * Input argument of number of bits to bitmap_set() is unsigned integer, which
 * further casts to signed integer for unaligned multi-bit operation,
 * __bitmap_set().
 * Then maximum bitmap size supported is 2^31 bits divided by 2^3 bits/byte,
 * that is 2^28 (256 MB) which maps to 2^31 * 2^12 = 2^43 (8TB) on 4K page
 * system.
 */
#define DIRTY_BITMAP_PAGES_MAX	 ((u64)INT_MAX)
#define DIRTY_BITMAP_SIZE_MAX	 DIRTY_BITMAP_BYTES(DIRTY_BITMAP_PAGES_MAX)

#define WAITED 1

static int put_pfn(unsigned long pfn, int prot);

static struct vfio_group *vfio_iommu_find_iommu_group(struct vfio_iommu *iommu,
					       struct iommu_group *iommu_group);

/*
 * This code handles mapping and unmapping of user data buffers
 * into DMA'ble space using the IOMMU
 */

static struct vfio_dma *vfio_find_dma(struct vfio_iommu *iommu,
				      dma_addr_t start, size_t size)
{
	struct rb_node *node = iommu->dma_list.rb_node;

	while (node) {
		struct vfio_dma *dma = rb_entry(node, struct vfio_dma, node);

		if (start + size <= dma->iova)
			node = node->rb_left;
		else if (start >= dma->iova + dma->size)
			node = node->rb_right;
		else
			return dma;
	}

	return NULL;
}

static struct rb_node *vfio_find_dma_first_node(struct vfio_iommu *iommu,
						dma_addr_t start, u64 size)
{
	struct rb_node *res = NULL;
	struct rb_node *node = iommu->dma_list.rb_node;
	struct vfio_dma *dma_res = NULL;

	while (node) {
		struct vfio_dma *dma = rb_entry(node, struct vfio_dma, node);

		if (start < dma->iova + dma->size) {
			res = node;
			dma_res = dma;
			if (start >= dma->iova)
				break;
			node = node->rb_left;
		} else {
			node = node->rb_right;
		}
	}
	if (res && size && dma_res->iova >= start + size)
		res = NULL;
	return res;
}

static void vfio_link_dma(struct vfio_iommu *iommu, struct vfio_dma *new)
{
	struct rb_node **link = &iommu->dma_list.rb_node, *parent = NULL;
	struct vfio_dma *dma;

	while (*link) {
		parent = *link;
		dma = rb_entry(parent, struct vfio_dma, node);

		if (new->iova + new->size <= dma->iova)
			link = &(*link)->rb_left;
		else
			link = &(*link)->rb_right;
	}

	rb_link_node(&new->node, parent, link);
	rb_insert_color(&new->node, &iommu->dma_list);
}

static void vfio_unlink_dma(struct vfio_iommu *iommu, struct vfio_dma *old)
{
	rb_erase(&old->node, &iommu->dma_list);
}


static int vfio_dma_bitmap_alloc(struct vfio_dma *dma, size_t pgsize)
{
	uint64_t npages = dma->size / pgsize;

	if (npages > DIRTY_BITMAP_PAGES_MAX)
		return -EINVAL;

	/*
	 * Allocate extra 64 bits that are used to calculate shift required for
	 * bitmap_shift_left() to manipulate and club unaligned number of pages
	 * in adjacent vfio_dma ranges.
	 */
	dma->bitmap = kvzalloc(DIRTY_BITMAP_BYTES(npages) + sizeof(u64),
			       GFP_KERNEL);
	if (!dma->bitmap)
		return -ENOMEM;

	return 0;
}

static void vfio_dma_bitmap_free(struct vfio_dma *dma)
{
	kfree(dma->bitmap);
	dma->bitmap = NULL;
}

static void vfio_dma_populate_bitmap(struct vfio_dma *dma, size_t pgsize)
{
	struct rb_node *p;
	unsigned long pgshift = __ffs(pgsize);

	for (p = rb_first(&dma->pfn_list); p; p = rb_next(p)) {
		struct vfio_pfn *vpfn = rb_entry(p, struct vfio_pfn, node);

		bitmap_set(dma->bitmap, (vpfn->iova - dma->iova) >> pgshift, 1);
	}
}

static void vfio_iommu_populate_bitmap_full(struct vfio_iommu *iommu)
{
	struct rb_node *n;
	unsigned long pgshift = __ffs(iommu->pgsize_bitmap);

	for (n = rb_first(&iommu->dma_list); n; n = rb_next(n)) {
		struct vfio_dma *dma = rb_entry(n, struct vfio_dma, node);

		bitmap_set(dma->bitmap, 0, dma->size >> pgshift);
	}
}

static int vfio_dma_bitmap_alloc_all(struct vfio_iommu *iommu, size_t pgsize)
{
	struct rb_node *n;

	for (n = rb_first(&iommu->dma_list); n; n = rb_next(n)) {
		struct vfio_dma *dma = rb_entry(n, struct vfio_dma, node);
		int ret;

		ret = vfio_dma_bitmap_alloc(dma, pgsize);
		if (ret) {
			struct rb_node *p;

			for (p = rb_prev(n); p; p = rb_prev(p)) {
				struct vfio_dma *dma = rb_entry(n,
							struct vfio_dma, node);

				vfio_dma_bitmap_free(dma);
			}
			return ret;
		}
		vfio_dma_populate_bitmap(dma, pgsize);
	}
	return 0;
}

static void vfio_dma_bitmap_free_all(struct vfio_iommu *iommu)
{
	struct rb_node *n;

	for (n = rb_first(&iommu->dma_list); n; n = rb_next(n)) {
		struct vfio_dma *dma = rb_entry(n, struct vfio_dma, node);

		vfio_dma_bitmap_free(dma);
	}
}

/*
 * Helper Functions for host iova-pfn list
 */
static struct vfio_pfn *vfio_find_vpfn(struct vfio_dma *dma, dma_addr_t iova)
{
	struct vfio_pfn *vpfn;
	struct rb_node *node = dma->pfn_list.rb_node;

	while (node) {
		vpfn = rb_entry(node, struct vfio_pfn, node);

		if (iova < vpfn->iova)
			node = node->rb_left;
		else if (iova > vpfn->iova)
			node = node->rb_right;
		else
			return vpfn;
	}
	return NULL;
}

static void vfio_link_pfn(struct vfio_dma *dma,
			  struct vfio_pfn *new)
{
	struct rb_node **link, *parent = NULL;
	struct vfio_pfn *vpfn;

	link = &dma->pfn_list.rb_node;
	while (*link) {
		parent = *link;
		vpfn = rb_entry(parent, struct vfio_pfn, node);

		if (new->iova < vpfn->iova)
			link = &(*link)->rb_left;
		else
			link = &(*link)->rb_right;
	}

	rb_link_node(&new->node, parent, link);
	rb_insert_color(&new->node, &dma->pfn_list);
}

static void vfio_unlink_pfn(struct vfio_dma *dma, struct vfio_pfn *old)
{
	rb_erase(&old->node, &dma->pfn_list);
}

static int vfio_add_to_pfn_list(struct vfio_dma *dma, dma_addr_t iova,
				unsigned long pfn)
{
	struct vfio_pfn *vpfn;

	vpfn = kzalloc(sizeof(*vpfn), GFP_KERNEL);
	if (!vpfn)
		return -ENOMEM;

	vpfn->iova = iova;
	vpfn->pfn = pfn;
	vpfn->ref_count = 1;
	vfio_link_pfn(dma, vpfn);
	return 0;
}

static void vfio_remove_from_pfn_list(struct vfio_dma *dma,
				      struct vfio_pfn *vpfn)
{
	vfio_unlink_pfn(dma, vpfn);
	kfree(vpfn);
}

static struct vfio_pfn *vfio_iova_get_vfio_pfn(struct vfio_dma *dma,
					       unsigned long iova)
{
	struct vfio_pfn *vpfn = vfio_find_vpfn(dma, iova);

	if (vpfn)
		vpfn->ref_count++;
	return vpfn;
}

static int vfio_iova_put_vfio_pfn(struct vfio_dma *dma, struct vfio_pfn *vpfn)
{
	int ret = 0;

	vpfn->ref_count--;
	if (!vpfn->ref_count) {
		ret = put_pfn(vpfn->pfn, dma->prot);
		vfio_remove_from_pfn_list(dma, vpfn);
	}
	return ret;
}

static int vfio_lock_acct(struct vfio_dma *dma, long npage, bool async)
{
	struct mm_struct *mm;
	int ret;

	if (!npage)
		return 0;

	mm = async ? get_task_mm(dma->task) : dma->task->mm;
	if (!mm)
		return -ESRCH; /* process exited */

	ret = mmap_write_lock_killable(mm);
	if (!ret) {
		ret = __account_locked_vm(mm, abs(npage), npage > 0, dma->task,
					  dma->lock_cap);
		mmap_write_unlock(mm);
	}

	if (async)
		mmput(mm);

	return ret;
}

/*
 * Some mappings aren't backed by a struct page, for example an mmap'd
 * MMIO range for our own or another device.  These use a different
 * pfn conversion and shouldn't be tracked as locked pages.
 * For compound pages, any driver that sets the reserved bit in head
 * page needs to set the reserved bit in all subpages to be safe.
 */
static bool is_invalid_reserved_pfn(unsigned long pfn)
{
	if (pfn_valid(pfn))
		return PageReserved(pfn_to_page(pfn));

	return true;
}

static int put_pfn(unsigned long pfn, int prot)
{
	if (!is_invalid_reserved_pfn(pfn)) {
		struct page *page = pfn_to_page(pfn);

		unpin_user_pages_dirty_lock(&page, 1, prot & IOMMU_WRITE);
		return 1;
	}
	return 0;
}

#define VFIO_BATCH_MAX_CAPACITY (PAGE_SIZE / sizeof(struct page *))

static void vfio_batch_init(struct vfio_batch *batch)
{
	batch->size = 0;
	batch->offset = 0;

	if (unlikely(disable_hugepages))
		goto fallback;

	batch->pages = (struct page **) __get_free_page(GFP_KERNEL);
	if (!batch->pages)
		goto fallback;

	batch->capacity = VFIO_BATCH_MAX_CAPACITY;
	return;

fallback:
	batch->pages = &batch->fallback_page;
	batch->capacity = 1;
}

static void vfio_batch_unpin(struct vfio_batch *batch, struct vfio_dma *dma)
{
	while (batch->size) {
		unsigned long pfn = page_to_pfn(batch->pages[batch->offset]);

		put_pfn(pfn, dma->prot);
		batch->offset++;
		batch->size--;
	}
}

static void vfio_batch_fini(struct vfio_batch *batch)
{
	if (batch->capacity == VFIO_BATCH_MAX_CAPACITY)
		free_page((unsigned long)batch->pages);
}

static int follow_fault_pfn(struct vm_area_struct *vma, struct mm_struct *mm,
			    unsigned long vaddr, unsigned long *pfn,
			    bool write_fault)
{
	pte_t *ptep;
	spinlock_t *ptl;
	int ret;

	ret = follow_pte(vma->vm_mm, vaddr, &ptep, &ptl);
	if (ret) {
		bool unlocked = false;

		ret = fixup_user_fault(mm, vaddr,
				       FAULT_FLAG_REMOTE |
				       (write_fault ?  FAULT_FLAG_WRITE : 0),
				       &unlocked);
		if (unlocked)
			return -EAGAIN;

		if (ret)
			return ret;

		ret = follow_pte(vma->vm_mm, vaddr, &ptep, &ptl);
		if (ret)
			return ret;
	}

	if (write_fault && !pte_write(*ptep))
		ret = -EFAULT;
	else
		*pfn = pte_pfn(*ptep);

	pte_unmap_unlock(ptep, ptl);
	return ret;
}

/*
 * Returns the positive number of pfns successfully obtained or a negative
 * error code.
 */
static int vaddr_get_pfns(struct mm_struct *mm, unsigned long vaddr,
			  long npages, int prot, unsigned long *pfn,
			  struct page **pages)
{
	struct vm_area_struct *vma;
	unsigned int flags = 0;
	int ret;

	if (prot & IOMMU_WRITE)
		flags |= FOLL_WRITE;

	mmap_read_lock(mm);
	ret = pin_user_pages_remote(mm, vaddr, npages, flags | FOLL_LONGTERM,
				    pages, NULL, NULL);
	if (ret > 0) {
		*pfn = page_to_pfn(pages[0]);
		goto done;
	}

	vaddr = untagged_addr(vaddr);

retry:
	vma = find_vma_intersection(mm, vaddr, vaddr + 1);

	if (vma && vma->vm_flags & VM_PFNMAP) {
		ret = follow_fault_pfn(vma, mm, vaddr, pfn, prot & IOMMU_WRITE);
		if (ret == -EAGAIN)
			goto retry;

		if (!ret) {
			if (is_invalid_reserved_pfn(*pfn))
				ret = 1;
			else
				ret = -EFAULT;
		}
	}
done:
	mmap_read_unlock(mm);
	return ret;
}

static int vfio_wait(struct vfio_iommu *iommu)
{
	DEFINE_WAIT(wait);

	prepare_to_wait(&iommu->vaddr_wait, &wait, TASK_KILLABLE);
	mutex_unlock(&iommu->lock);
	schedule();
	mutex_lock(&iommu->lock);
	finish_wait(&iommu->vaddr_wait, &wait);
	if (kthread_should_stop() || !iommu->container_open ||
	    fatal_signal_pending(current)) {
		return -EFAULT;
	}
	return WAITED;
}

/*
 * Find dma struct and wait for its vaddr to be valid.  iommu lock is dropped
 * if the task waits, but is re-locked on return.  Return result in *dma_p.
 * Return 0 on success with no waiting, WAITED on success if waited, and -errno
 * on error.
 */
static int vfio_find_dma_valid(struct vfio_iommu *iommu, dma_addr_t start,
			       size_t size, struct vfio_dma **dma_p)
{
	int ret;

	do {
		*dma_p = vfio_find_dma(iommu, start, size);
		if (!*dma_p)
			ret = -EINVAL;
		else if (!(*dma_p)->vaddr_invalid)
			ret = 0;
		else
			ret = vfio_wait(iommu);
	} while (ret > 0);

	return ret;
}

/*
 * Wait for all vaddr in the dma_list to become valid.  iommu lock is dropped
 * if the task waits, but is re-locked on return.  Return 0 on success with no
 * waiting, WAITED on success if waited, and -errno on error.
 */
static int vfio_wait_all_valid(struct vfio_iommu *iommu)
{
	int ret = 0;

	while (iommu->vaddr_invalid_count && ret >= 0)
		ret = vfio_wait(iommu);

	return ret;
}

/*
 * Attempt to pin pages.  We really don't want to track all the pfns and
 * the iommu can only map chunks of consecutive pfns anyway, so get the
 * first page and all consecutive pages with the same locking.
 */
static long vfio_pin_pages_remote(struct vfio_dma *dma, unsigned long vaddr,
				  long npage, unsigned long *pfn_base,
				  unsigned long limit, struct vfio_batch *batch)
{
	unsigned long pfn;
	struct mm_struct *mm = current->mm;
	long ret, pinned = 0, lock_acct = 0;
	bool rsvd;
	dma_addr_t iova = vaddr - dma->vaddr + dma->iova;

	/* This code path is only user initiated */
	if (!mm)
		return -ENODEV;

	if (batch->size) {
		/* Leftover pages in batch from an earlier call. */
		*pfn_base = page_to_pfn(batch->pages[batch->offset]);
		pfn = *pfn_base;
		rsvd = is_invalid_reserved_pfn(*pfn_base);
	} else {
		*pfn_base = 0;
	}

	while (npage) {
		if (!batch->size) {
			/* Empty batch, so refill it. */
			long req_pages = min_t(long, npage, batch->capacity);

			ret = vaddr_get_pfns(mm, vaddr, req_pages, dma->prot,
					     &pfn, batch->pages);
			if (ret < 0)
				goto unpin_out;

			batch->size = ret;
			batch->offset = 0;

			if (!*pfn_base) {
				*pfn_base = pfn;
				rsvd = is_invalid_reserved_pfn(*pfn_base);
			}
		}

		/*
		 * pfn is preset for the first iteration of this inner loop and
		 * updated at the end to handle a VM_PFNMAP pfn.  In that case,
		 * batch->pages isn't valid (there's no struct page), so allow
		 * batch->pages to be touched only when there's more than one
		 * pfn to check, which guarantees the pfns are from a
		 * !VM_PFNMAP vma.
		 */
		while (true) {
			if (pfn != *pfn_base + pinned ||
			    rsvd != is_invalid_reserved_pfn(pfn))
				goto out;

			/*
			 * Reserved pages aren't counted against the user,
			 * externally pinned pages are already counted against
			 * the user.
			 */
			if (!rsvd && !vfio_find_vpfn(dma, iova)) {
				if (!dma->lock_cap &&
				    mm->locked_vm + lock_acct + 1 > limit) {
					pr_warn("%s: RLIMIT_MEMLOCK (%ld) exceeded\n",
						__func__, limit << PAGE_SHIFT);
					ret = -ENOMEM;
					goto unpin_out;
				}
				lock_acct++;
			}

			pinned++;
			npage--;
			vaddr += PAGE_SIZE;
			iova += PAGE_SIZE;
			batch->offset++;
			batch->size--;

			if (!batch->size)
				break;

			pfn = page_to_pfn(batch->pages[batch->offset]);
		}

		if (unlikely(disable_hugepages))
			break;
	}

out:
	ret = vfio_lock_acct(dma, lock_acct, false);

unpin_out:
	if (batch->size == 1 && !batch->offset) {
		/* May be a VM_PFNMAP pfn, which the batch can't remember. */
		put_pfn(pfn, dma->prot);
		batch->size = 0;
	}

	if (ret < 0) {
		if (pinned && !rsvd) {
			for (pfn = *pfn_base ; pinned ; pfn++, pinned--)
				put_pfn(pfn, dma->prot);
		}
		vfio_batch_unpin(batch, dma);

		return ret;
	}

	return pinned;
}

static long vfio_unpin_pages_remote(struct vfio_dma *dma, dma_addr_t iova,
				    unsigned long pfn, long npage,
				    bool do_accounting)
{
	long unlocked = 0, locked = 0;
	long i;

	for (i = 0; i < npage; i++, iova += PAGE_SIZE) {
		if (put_pfn(pfn++, dma->prot)) {
			unlocked++;
			if (vfio_find_vpfn(dma, iova))
				locked++;
		}
	}

	if (do_accounting)
		vfio_lock_acct(dma, locked - unlocked, true);

	return unlocked;
}

static int vfio_pin_page_external(struct vfio_dma *dma, unsigned long vaddr,
				  unsigned long *pfn_base, bool do_accounting)
{
	struct page *pages[1];
	struct mm_struct *mm;
	int ret;

	mm = get_task_mm(dma->task);
	if (!mm)
		return -ENODEV;

	ret = vaddr_get_pfns(mm, vaddr, 1, dma->prot, pfn_base, pages);
	if (ret != 1)
		goto out;

	ret = 0;

	if (do_accounting && !is_invalid_reserved_pfn(*pfn_base)) {
		ret = vfio_lock_acct(dma, 1, true);
		if (ret) {
			put_pfn(*pfn_base, dma->prot);
			if (ret == -ENOMEM)
				pr_warn("%s: Task %s (%d) RLIMIT_MEMLOCK "
					"(%ld) exceeded\n", __func__,
					dma->task->comm, task_pid_nr(dma->task),
					task_rlimit(dma->task, RLIMIT_MEMLOCK));
		}
	}

out:
	mmput(mm);
	return ret;
}

static int vfio_unpin_page_external(struct vfio_dma *dma, dma_addr_t iova,
				    bool do_accounting)
{
	int unlocked;
	struct vfio_pfn *vpfn = vfio_find_vpfn(dma, iova);

	if (!vpfn)
		return 0;

	unlocked = vfio_iova_put_vfio_pfn(dma, vpfn);

	if (do_accounting)
		vfio_lock_acct(dma, -unlocked, true);

	return unlocked;
}

static int vfio_iommu_type1_pin_pages(void *iommu_data,
				      struct iommu_group *iommu_group,
				      unsigned long *user_pfn,
				      int npage, int prot,
				      unsigned long *phys_pfn)
{
	struct vfio_iommu *iommu = iommu_data;
	struct vfio_group *group;
	int i, j, ret;
	unsigned long remote_vaddr;
	struct vfio_dma *dma;
	bool do_accounting;
	dma_addr_t iova;

	if (!iommu || !user_pfn || !phys_pfn)
		return -EINVAL;

	/* Supported for v2 version only */
	if (!iommu->v2)
		return -EACCES;

	mutex_lock(&iommu->lock);

	/*
	 * Wait for all necessary vaddr's to be valid so they can be used in
	 * the main loop without dropping the lock, to avoid racing vs unmap.
	 */
again:
	if (iommu->vaddr_invalid_count) {
		for (i = 0; i < npage; i++) {
			iova = user_pfn[i] << PAGE_SHIFT;
			ret = vfio_find_dma_valid(iommu, iova, PAGE_SIZE, &dma);
			if (ret < 0)
				goto pin_done;
			if (ret == WAITED)
				goto again;
		}
	}

	/* Fail if notifier list is empty */
	if (!iommu->notifier.head) {
		ret = -EINVAL;
		goto pin_done;
	}

	/*
	 * If iommu capable domain exist in the container then all pages are
	 * already pinned and accounted. Accounting should be done if there is no
	 * iommu capable domain in the container.
	 */
	do_accounting = !IS_IOMMU_CAP_DOMAIN_IN_CONTAINER(iommu);

	for (i = 0; i < npage; i++) {
		struct vfio_pfn *vpfn;

		iova = user_pfn[i] << PAGE_SHIFT;
		dma = vfio_find_dma(iommu, iova, PAGE_SIZE);
		if (!dma) {
			ret = -EINVAL;
			goto pin_unwind;
		}

		if ((dma->prot & prot) != prot) {
			ret = -EPERM;
			goto pin_unwind;
		}

		vpfn = vfio_iova_get_vfio_pfn(dma, iova);
		if (vpfn) {
			phys_pfn[i] = vpfn->pfn;
			continue;
		}

		remote_vaddr = dma->vaddr + (iova - dma->iova);
		ret = vfio_pin_page_external(dma, remote_vaddr, &phys_pfn[i],
					     do_accounting);
		if (ret)
			goto pin_unwind;

		ret = vfio_add_to_pfn_list(dma, iova, phys_pfn[i]);
		if (ret) {
			if (put_pfn(phys_pfn[i], dma->prot) && do_accounting)
				vfio_lock_acct(dma, -1, true);
			goto pin_unwind;
		}

		if (iommu->dirty_page_tracking) {
			unsigned long pgshift = __ffs(iommu->pgsize_bitmap);

			/*
			 * Bitmap populated with the smallest supported page
			 * size
			 */
			bitmap_set(dma->bitmap,
				   (iova - dma->iova) >> pgshift, 1);
		}
	}
	ret = i;

	group = vfio_iommu_find_iommu_group(iommu, iommu_group);
	if (!group->pinned_page_dirty_scope) {
		group->pinned_page_dirty_scope = true;
		iommu->num_non_pinned_groups--;
	}

	goto pin_done;

pin_unwind:
	phys_pfn[i] = 0;
	for (j = 0; j < i; j++) {
		dma_addr_t iova;

		iova = user_pfn[j] << PAGE_SHIFT;
		dma = vfio_find_dma(iommu, iova, PAGE_SIZE);
		vfio_unpin_page_external(dma, iova, do_accounting);
		phys_pfn[j] = 0;
	}
pin_done:
	mutex_unlock(&iommu->lock);
	return ret;
}

static int vfio_iommu_type1_unpin_pages(void *iommu_data,
					unsigned long *user_pfn,
					int npage)
{
	struct vfio_iommu *iommu = iommu_data;
	bool do_accounting;
	int i;

	if (!iommu || !user_pfn || npage <= 0)
		return -EINVAL;

	/* Supported for v2 version only */
	if (!iommu->v2)
		return -EACCES;

	mutex_lock(&iommu->lock);

	do_accounting = !IS_IOMMU_CAP_DOMAIN_IN_CONTAINER(iommu);
	for (i = 0; i < npage; i++) {
		struct vfio_dma *dma;
		dma_addr_t iova;

		iova = user_pfn[i] << PAGE_SHIFT;
		dma = vfio_find_dma(iommu, iova, PAGE_SIZE);
		if (!dma)
			break;

		vfio_unpin_page_external(dma, iova, do_accounting);
	}

	mutex_unlock(&iommu->lock);
	return i > 0 ? i : -EINVAL;
}

static long vfio_sync_unpin(struct vfio_dma *dma, struct vfio_domain *domain,
			    struct list_head *regions,
			    struct iommu_iotlb_gather *iotlb_gather)
{
	long unlocked = 0;
	struct vfio_regions *entry, *next;

	iommu_iotlb_sync(domain->domain, iotlb_gather);

	list_for_each_entry_safe(entry, next, regions, list) {
		unlocked += vfio_unpin_pages_remote(dma,
						    entry->iova,
						    entry->phys >> PAGE_SHIFT,
						    entry->len >> PAGE_SHIFT,
						    false);
		list_del(&entry->list);
		kfree(entry);
	}

	cond_resched();

	return unlocked;
}

/*
 * Generally, VFIO needs to unpin remote pages after each IOTLB flush.
 * Therefore, when using IOTLB flush sync interface, VFIO need to keep track
 * of these regions (currently using a list).
 *
 * This value specifies maximum number of regions for each IOTLB flush sync.
 */
#define VFIO_IOMMU_TLB_SYNC_MAX		512

static size_t unmap_unpin_fast(struct vfio_domain *domain,
			       struct vfio_dma *dma, dma_addr_t *iova,
			       size_t len, phys_addr_t phys, long *unlocked,
			       struct list_head *unmapped_list,
			       int *unmapped_cnt,
			       struct iommu_iotlb_gather *iotlb_gather)
{
	size_t unmapped = 0;
	struct vfio_regions *entry = kzalloc(sizeof(*entry), GFP_KERNEL);

	if (entry) {
		unmapped = iommu_unmap_fast(domain->domain, *iova, len,
					    iotlb_gather);

		if (!unmapped) {
			kfree(entry);
		} else {
			entry->iova = *iova;
			entry->phys = phys;
			entry->len  = unmapped;
			list_add_tail(&entry->list, unmapped_list);

			*iova += unmapped;
			(*unmapped_cnt)++;
		}
	}

	/*
	 * Sync if the number of fast-unmap regions hits the limit
	 * or in case of errors.
	 */
	if (*unmapped_cnt >= VFIO_IOMMU_TLB_SYNC_MAX || !unmapped) {
		*unlocked += vfio_sync_unpin(dma, domain, unmapped_list,
					     iotlb_gather);
		*unmapped_cnt = 0;
	}

	return unmapped;
}

static size_t unmap_unpin_slow(struct vfio_domain *domain,
			       struct vfio_dma *dma, dma_addr_t *iova,
			       size_t len, phys_addr_t phys,
			       long *unlocked)
{
	size_t unmapped = iommu_unmap(domain->domain, *iova, len);

	if (unmapped) {
		*unlocked += vfio_unpin_pages_remote(dma, *iova,
						     phys >> PAGE_SHIFT,
						     unmapped >> PAGE_SHIFT,
						     false);
		*iova += unmapped;
		cond_resched();
	}
	return unmapped;
}

static long vfio_unmap_unpin(struct vfio_iommu *iommu, struct vfio_dma *dma,
			     bool do_accounting)
{
	dma_addr_t iova = dma->iova, end = dma->iova + dma->size;
	struct vfio_domain *domain, *d;
	LIST_HEAD(unmapped_region_list);
	struct iommu_iotlb_gather iotlb_gather;
	int unmapped_region_cnt = 0;
	long unlocked = 0;

	if (!dma->size)
		return 0;

	if (!IS_IOMMU_CAP_DOMAIN_IN_CONTAINER(iommu))
		return 0;

	/*
	 * We use the IOMMU to track the physical addresses, otherwise we'd
	 * need a much more complicated tracking system.  Unfortunately that
	 * means we need to use one of the iommu domains to figure out the
	 * pfns to unpin.  The rest need to be unmapped in advance so we have
	 * no iommu translations remaining when the pages are unpinned.
	 */
	domain = d = list_first_entry(&iommu->domain_list,
				      struct vfio_domain, next);

	list_for_each_entry_continue(d, &iommu->domain_list, next) {
		iommu_unmap(d->domain, dma->iova, dma->size);
		cond_resched();
	}

	iommu_iotlb_gather_init(&iotlb_gather);
	while (iova < end) {
		size_t unmapped, len;
		phys_addr_t phys, next;

		phys = iommu_iova_to_phys(domain->domain, iova);
		if (WARN_ON(!phys)) {
			iova += PAGE_SIZE;
			continue;
		}

		/*
		 * To optimize for fewer iommu_unmap() calls, each of which
		 * may require hardware cache flushing, try to find the
		 * largest contiguous physical memory chunk to unmap.
		 */
		for (len = PAGE_SIZE;
		     !domain->fgsp && iova + len < end; len += PAGE_SIZE) {
			next = iommu_iova_to_phys(domain->domain, iova + len);
			if (next != phys + len)
				break;
		}

		/*
		 * First, try to use fast unmap/unpin. In case of failure,
		 * switch to slow unmap/unpin path.
		 */
		unmapped = unmap_unpin_fast(domain, dma, &iova, len, phys,
					    &unlocked, &unmapped_region_list,
					    &unmapped_region_cnt,
					    &iotlb_gather);
		if (!unmapped) {
			unmapped = unmap_unpin_slow(domain, dma, &iova, len,
						    phys, &unlocked);
			if (WARN_ON(!unmapped))
				break;
		}
	}

	dma->iommu_mapped = false;

	if (unmapped_region_cnt) {
		unlocked += vfio_sync_unpin(dma, domain, &unmapped_region_list,
					    &iotlb_gather);
	}

	if (do_accounting) {
		vfio_lock_acct(dma, -unlocked, true);
		return 0;
	}
	return unlocked;
}

static void vfio_remove_dma(struct vfio_iommu *iommu, struct vfio_dma *dma)
{
	WARN_ON(!RB_EMPTY_ROOT(&dma->pfn_list));
	vfio_unmap_unpin(iommu, dma, true);
	vfio_unlink_dma(iommu, dma);
	put_task_struct(dma->task);
	vfio_dma_bitmap_free(dma);
	if (dma->vaddr_invalid) {
		iommu->vaddr_invalid_count--;
		wake_up_all(&iommu->vaddr_wait);
	}
	kfree(dma);
	iommu->dma_avail++;
}

static void vfio_update_pgsize_bitmap(struct vfio_iommu *iommu)
{
	struct vfio_domain *domain;

	iommu->pgsize_bitmap = ULONG_MAX;

	list_for_each_entry(domain, &iommu->domain_list, next)
		iommu->pgsize_bitmap &= domain->domain->pgsize_bitmap;

	/*
	 * In case the IOMMU supports page sizes smaller than PAGE_SIZE
	 * we pretend PAGE_SIZE is supported and hide sub-PAGE_SIZE sizes.
	 * That way the user will be able to map/unmap buffers whose size/
	 * start address is aligned with PAGE_SIZE. Pinning code uses that
	 * granularity while iommu driver can use the sub-PAGE_SIZE size
	 * to map the buffer.
	 */
	if (iommu->pgsize_bitmap & ~PAGE_MASK) {
		iommu->pgsize_bitmap &= PAGE_MASK;
		iommu->pgsize_bitmap |= PAGE_SIZE;
	}
}

static int update_user_bitmap(u64 __user *bitmap, struct vfio_iommu *iommu,
			      struct vfio_dma *dma, dma_addr_t base_iova,
			      size_t pgsize)
{
	unsigned long pgshift = __ffs(pgsize);
	unsigned long nbits = dma->size >> pgshift;
	unsigned long bit_offset = (dma->iova - base_iova) >> pgshift;
	unsigned long copy_offset = bit_offset / BITS_PER_LONG;
	unsigned long shift = bit_offset % BITS_PER_LONG;
	unsigned long leftover;

	/*
	 * mark all pages dirty if any IOMMU capable device is not able
	 * to report dirty pages and all pages are pinned and mapped.
	 */
	if (iommu->num_non_pinned_groups && dma->iommu_mapped)
		bitmap_set(dma->bitmap, 0, nbits);

	if (shift) {
		bitmap_shift_left(dma->bitmap, dma->bitmap, shift,
				  nbits + shift);

		if (copy_from_user(&leftover,
				   (void __user *)(bitmap + copy_offset),
				   sizeof(leftover)))
			return -EFAULT;

		bitmap_or(dma->bitmap, dma->bitmap, &leftover, shift);
	}

	if (copy_to_user((void __user *)(bitmap + copy_offset), dma->bitmap,
			 DIRTY_BITMAP_BYTES(nbits + shift)))
		return -EFAULT;

	return 0;
}

static int vfio_iova_dirty_bitmap(u64 __user *bitmap, struct vfio_iommu *iommu,
				  dma_addr_t iova, size_t size, size_t pgsize)
{
	struct vfio_dma *dma;
	struct rb_node *n;
	unsigned long pgshift = __ffs(pgsize);
	int ret;

	/*
	 * GET_BITMAP request must fully cover vfio_dma mappings.  Multiple
	 * vfio_dma mappings may be clubbed by specifying large ranges, but
	 * there must not be any previous mappings bisected by the range.
	 * An error will be returned if these conditions are not met.
	 */
	dma = vfio_find_dma(iommu, iova, 1);
	if (dma && dma->iova != iova)
		return -EINVAL;

	dma = vfio_find_dma(iommu, iova + size - 1, 0);
	if (dma && dma->iova + dma->size != iova + size)
		return -EINVAL;

	for (n = rb_first(&iommu->dma_list); n; n = rb_next(n)) {
		struct vfio_dma *dma = rb_entry(n, struct vfio_dma, node);

		if (dma->iova < iova)
			continue;

		if (dma->iova > iova + size - 1)
			break;

		ret = update_user_bitmap(bitmap, iommu, dma, iova, pgsize);
		if (ret)
			return ret;

		/*
		 * Re-populate bitmap to include all pinned pages which are
		 * considered as dirty but exclude pages which are unpinned and
		 * pages which are marked dirty by vfio_dma_rw()
		 */
		bitmap_clear(dma->bitmap, 0, dma->size >> pgshift);
		vfio_dma_populate_bitmap(dma, pgsize);
	}
	return 0;
}

static int verify_bitmap_size(uint64_t npages, uint64_t bitmap_size)
{
	if (!npages || !bitmap_size || (bitmap_size > DIRTY_BITMAP_SIZE_MAX) ||
	    (bitmap_size < DIRTY_BITMAP_BYTES(npages)))
		return -EINVAL;

	return 0;
}

static int vfio_dma_do_unmap(struct vfio_iommu *iommu,
			     struct vfio_iommu_type1_dma_unmap *unmap,
			     struct vfio_bitmap *bitmap)
{
	struct vfio_dma *dma, *dma_last = NULL;
	size_t unmapped = 0, pgsize;
	int ret = -EINVAL, retries = 0;
	unsigned long pgshift;
	dma_addr_t iova = unmap->iova;
	u64 size = unmap->size;
	bool unmap_all = unmap->flags & VFIO_DMA_UNMAP_FLAG_ALL;
	bool invalidate_vaddr = unmap->flags & VFIO_DMA_UNMAP_FLAG_VADDR;
	struct rb_node *n, *first_n;

	mutex_lock(&iommu->lock);

	pgshift = __ffs(iommu->pgsize_bitmap);
	pgsize = (size_t)1 << pgshift;

	if (iova & (pgsize - 1))
		goto unlock;

	if (unmap_all) {
		if (iova || size)
			goto unlock;
		size = U64_MAX;
	} else if (!size || size & (pgsize - 1) ||
		   iova + size - 1 < iova || size > SIZE_MAX) {
		goto unlock;
	}

	/* When dirty tracking is enabled, allow only min supported pgsize */
	if ((unmap->flags & VFIO_DMA_UNMAP_FLAG_GET_DIRTY_BITMAP) &&
	    (!iommu->dirty_page_tracking || (bitmap->pgsize != pgsize))) {
		goto unlock;
	}

	WARN_ON((pgsize - 1) & PAGE_MASK);
again:
	/*
	 * vfio-iommu-type1 (v1) - User mappings were coalesced together to
	 * avoid tracking individual mappings.  This means that the granularity
	 * of the original mapping was lost and the user was allowed to attempt
	 * to unmap any range.  Depending on the contiguousness of physical
	 * memory and page sizes supported by the IOMMU, arbitrary unmaps may
	 * or may not have worked.  We only guaranteed unmap granularity
	 * matching the original mapping; even though it was untracked here,
	 * the original mappings are reflected in IOMMU mappings.  This
	 * resulted in a couple unusual behaviors.  First, if a range is not
	 * able to be unmapped, ex. a set of 4k pages that was mapped as a
	 * 2M hugepage into the IOMMU, the unmap ioctl returns success but with
	 * a zero sized unmap.  Also, if an unmap request overlaps the first
	 * address of a hugepage, the IOMMU will unmap the entire hugepage.
	 * This also returns success and the returned unmap size reflects the
	 * actual size unmapped.
	 *
	 * We attempt to maintain compatibility with this "v1" interface, but
	 * we take control out of the hands of the IOMMU.  Therefore, an unmap
	 * request offset from the beginning of the original mapping will
	 * return success with zero sized unmap.  And an unmap request covering
	 * the first iova of mapping will unmap the entire range.
	 *
	 * The v2 version of this interface intends to be more deterministic.
	 * Unmap requests must fully cover previous mappings.  Multiple
	 * mappings may still be unmaped by specifying large ranges, but there
	 * must not be any previous mappings bisected by the range.  An error
	 * will be returned if these conditions are not met.  The v2 interface
	 * will only return success and a size of zero if there were no
	 * mappings within the range.
	 */
	if (iommu->v2 && !unmap_all) {
		dma = vfio_find_dma(iommu, iova, 1);
		if (dma && dma->iova != iova)
			goto unlock;

		dma = vfio_find_dma(iommu, iova + size - 1, 0);
		if (dma && dma->iova + dma->size != iova + size)
			goto unlock;
	}

	ret = 0;
	n = first_n = vfio_find_dma_first_node(iommu, iova, size);

	while (n) {
		dma = rb_entry(n, struct vfio_dma, node);
		if (dma->iova >= iova + size)
			break;

		if (!iommu->v2 && iova > dma->iova)
			break;
		/*
		 * Task with same address space who mapped this iova range is
		 * allowed to unmap the iova range.
		 */
		if (dma->task->mm != current->mm)
			break;

		if (invalidate_vaddr) {
			if (dma->vaddr_invalid) {
				struct rb_node *last_n = n;

				for (n = first_n; n != last_n; n = rb_next(n)) {
					dma = rb_entry(n,
						       struct vfio_dma, node);
					dma->vaddr_invalid = false;
					iommu->vaddr_invalid_count--;
				}
				ret = -EINVAL;
				unmapped = 0;
				break;
			}
			dma->vaddr_invalid = true;
			iommu->vaddr_invalid_count++;
			unmapped += dma->size;
			n = rb_next(n);
			continue;
		}

		if (!RB_EMPTY_ROOT(&dma->pfn_list)) {
			struct vfio_iommu_type1_dma_unmap nb_unmap;

			if (dma_last == dma) {
				BUG_ON(++retries > 10);
			} else {
				dma_last = dma;
				retries = 0;
			}

			nb_unmap.iova = dma->iova;
			nb_unmap.size = dma->size;

			/*
			 * Notify anyone (mdev vendor drivers) to invalidate and
			 * unmap iovas within the range we're about to unmap.
			 * Vendor drivers MUST unpin pages in response to an
			 * invalidation.
			 */
			mutex_unlock(&iommu->lock);
			blocking_notifier_call_chain(&iommu->notifier,
						    VFIO_IOMMU_NOTIFY_DMA_UNMAP,
						    &nb_unmap);
			mutex_lock(&iommu->lock);
			goto again;
		}

		if (unmap->flags & VFIO_DMA_UNMAP_FLAG_GET_DIRTY_BITMAP) {
			ret = update_user_bitmap(bitmap->data, iommu, dma,
						 iova, pgsize);
			if (ret)
				break;
		}

		unmapped += dma->size;
		n = rb_next(n);
		vfio_remove_dma(iommu, dma);
	}

unlock:
	mutex_unlock(&iommu->lock);

	/* Report how much was unmapped */
	unmap->size = unmapped;

	return ret;
}

static int vfio_iommu_map(struct vfio_iommu *iommu, dma_addr_t iova,
			  unsigned long pfn, long npage, int prot)
{
	struct vfio_domain *d;
	int ret;

	list_for_each_entry(d, &iommu->domain_list, next) {
		ret = iommu_map(d->domain, iova, (phys_addr_t)pfn << PAGE_SHIFT,
				npage << PAGE_SHIFT, prot | d->prot);
		if (ret)
			goto unwind;

		cond_resched();
	}

	return 0;

unwind:
	list_for_each_entry_continue_reverse(d, &iommu->domain_list, next) {
		iommu_unmap(d->domain, iova, npage << PAGE_SHIFT);
		cond_resched();
	}

	return ret;
}

static int vfio_pin_map_dma(struct vfio_iommu *iommu, struct vfio_dma *dma,
			    size_t map_size)
{
	dma_addr_t iova = dma->iova;
	unsigned long vaddr = dma->vaddr;
	struct vfio_batch batch;
	size_t size = map_size;
	long npage;
	unsigned long pfn, limit = rlimit(RLIMIT_MEMLOCK) >> PAGE_SHIFT;
	int ret = 0;

	vfio_batch_init(&batch);

	while (size) {
		/* Pin a contiguous chunk of memory */
		npage = vfio_pin_pages_remote(dma, vaddr + dma->size,
					      size >> PAGE_SHIFT, &pfn, limit,
					      &batch);
		if (npage <= 0) {
			WARN_ON(!npage);
			ret = (int)npage;
			break;
		}

		/* Map it! */
		ret = vfio_iommu_map(iommu, iova + dma->size, pfn, npage,
				     dma->prot);
		if (ret) {
			vfio_unpin_pages_remote(dma, iova + dma->size, pfn,
						npage, true);
			vfio_batch_unpin(&batch, dma);
			break;
		}

		size -= npage << PAGE_SHIFT;
		dma->size += npage << PAGE_SHIFT;
	}

	vfio_batch_fini(&batch);
	dma->iommu_mapped = true;

	if (ret)
		vfio_remove_dma(iommu, dma);

	return ret;
}

/*
 * Check dma map request is within a valid iova range
 */
static bool vfio_iommu_iova_dma_valid(struct vfio_iommu *iommu,
				      dma_addr_t start, dma_addr_t end)
{
	struct list_head *iova = &iommu->iova_list;
	struct vfio_iova *node;

	list_for_each_entry(node, iova, list) {
		if (start >= node->start && end <= node->end)
			return true;
	}

	/*
	 * Check for list_empty() as well since a container with
	 * a single mdev device will have an empty list.
	 */
	return list_empty(iova);
}

static int vfio_dma_do_map(struct vfio_iommu *iommu,
			   struct vfio_iommu_type1_dma_map *map)
{
	bool set_vaddr = map->flags & VFIO_DMA_MAP_FLAG_VADDR;
	dma_addr_t iova = map->iova;
	unsigned long vaddr = map->vaddr;
	size_t size = map->size;
	int ret = 0, prot = 0;
	size_t pgsize;
	struct vfio_dma *dma;

	/* Verify that none of our __u64 fields overflow */
	if (map->size != size || map->vaddr != vaddr || map->iova != iova)
		return -EINVAL;

	/* READ/WRITE from device perspective */
	if (map->flags & VFIO_DMA_MAP_FLAG_WRITE)
		prot |= IOMMU_WRITE;
	if (map->flags & VFIO_DMA_MAP_FLAG_READ)
		prot |= IOMMU_READ;

	if ((prot && set_vaddr) || (!prot && !set_vaddr))
		return -EINVAL;

	mutex_lock(&iommu->lock);

	pgsize = (size_t)1 << __ffs(iommu->pgsize_bitmap);

	WARN_ON((pgsize - 1) & PAGE_MASK);

	if (!size || (size | iova | vaddr) & (pgsize - 1)) {
		ret = -EINVAL;
		goto out_unlock;
	}

	/* Don't allow IOVA or virtual address wrap */
	if (iova + size - 1 < iova || vaddr + size - 1 < vaddr) {
		ret = -EINVAL;
		goto out_unlock;
	}

	dma = vfio_find_dma(iommu, iova, size);
	if (set_vaddr) {
		if (!dma) {
			ret = -ENOENT;
		} else if (!dma->vaddr_invalid || dma->iova != iova ||
			   dma->size != size) {
			ret = -EINVAL;
		} else {
			dma->vaddr = vaddr;
			dma->vaddr_invalid = false;
			iommu->vaddr_invalid_count--;
			wake_up_all(&iommu->vaddr_wait);
		}
		goto out_unlock;
	} else if (dma) {
		ret = -EEXIST;
		goto out_unlock;
	}

	if (!iommu->dma_avail) {
		ret = -ENOSPC;
		goto out_unlock;
	}

	if (!vfio_iommu_iova_dma_valid(iommu, iova, iova + size - 1)) {
		ret = -EINVAL;
		goto out_unlock;
	}

	dma = kzalloc(sizeof(*dma), GFP_KERNEL);
	if (!dma) {
		ret = -ENOMEM;
		goto out_unlock;
	}

	iommu->dma_avail--;
	dma->iova = iova;
	dma->vaddr = vaddr;
	dma->prot = prot;

	/*
	 * We need to be able to both add to a task's locked memory and test
	 * against the locked memory limit and we need to be able to do both
	 * outside of this call path as pinning can be asynchronous via the
	 * external interfaces for mdev devices.  RLIMIT_MEMLOCK requires a
	 * task_struct and VM locked pages requires an mm_struct, however
	 * holding an indefinite mm reference is not recommended, therefore we
	 * only hold a reference to a task.  We could hold a reference to
	 * current, however QEMU uses this call path through vCPU threads,
	 * which can be killed resulting in a NULL mm and failure in the unmap
	 * path when called via a different thread.  Avoid this problem by
	 * using the group_leader as threads within the same group require
	 * both CLONE_THREAD and CLONE_VM and will therefore use the same
	 * mm_struct.
	 *
	 * Previously we also used the task for testing CAP_IPC_LOCK at the
	 * time of pinning and accounting, however has_capability() makes use
	 * of real_cred, a copy-on-write field, so we can't guarantee that it
	 * matches group_leader, or in fact that it might not change by the
	 * time it's evaluated.  If a process were to call MAP_DMA with
	 * CAP_IPC_LOCK but later drop it, it doesn't make sense that they
	 * possibly see different results for an iommu_mapped vfio_dma vs
	 * externally mapped.  Therefore track CAP_IPC_LOCK in vfio_dma at the
	 * time of calling MAP_DMA.
	 */
	get_task_struct(current->group_leader);
	dma->task = current->group_leader;
	dma->lock_cap = capable(CAP_IPC_LOCK);

	dma->pfn_list = RB_ROOT;

	/* Insert zero-sized and grow as we map chunks of it */
	vfio_link_dma(iommu, dma);

	/* Don't pin and map if container doesn't contain IOMMU capable domain*/
	if (!IS_IOMMU_CAP_DOMAIN_IN_CONTAINER(iommu))
		dma->size = size;
	else
		ret = vfio_pin_map_dma(iommu, dma, size);

	if (!ret && iommu->dirty_page_tracking) {
		ret = vfio_dma_bitmap_alloc(dma, pgsize);
		if (ret)
			vfio_remove_dma(iommu, dma);
	}

out_unlock:
	mutex_unlock(&iommu->lock);
	return ret;
}

static int vfio_bus_type(struct device *dev, void *data)
{
	struct bus_type **bus = data;

	if (*bus && *bus != dev->bus)
		return -EINVAL;

	*bus = dev->bus;

	return 0;
}

static int vfio_iommu_replay(struct vfio_iommu *iommu,
			     struct vfio_domain *domain)
{
	struct vfio_batch batch;
	struct vfio_domain *d = NULL;
	struct rb_node *n;
	unsigned long limit = rlimit(RLIMIT_MEMLOCK) >> PAGE_SHIFT;
	int ret;

	ret = vfio_wait_all_valid(iommu);
	if (ret < 0)
		return ret;

	/* Arbitrarily pick the first domain in the list for lookups */
	if (!list_empty(&iommu->domain_list))
		d = list_first_entry(&iommu->domain_list,
				     struct vfio_domain, next);

	vfio_batch_init(&batch);

	n = rb_first(&iommu->dma_list);

	for (; n; n = rb_next(n)) {
		struct vfio_dma *dma;
		dma_addr_t iova;

		dma = rb_entry(n, struct vfio_dma, node);
		iova = dma->iova;

		while (iova < dma->iova + dma->size) {
			phys_addr_t phys;
			size_t size;

			if (dma->iommu_mapped) {
				phys_addr_t p;
				dma_addr_t i;

				if (WARN_ON(!d)) { /* mapped w/o a domain?! */
					ret = -EINVAL;
					goto unwind;
				}

				phys = iommu_iova_to_phys(d->domain, iova);

				if (WARN_ON(!phys)) {
					iova += PAGE_SIZE;
					continue;
				}

				size = PAGE_SIZE;
				p = phys + size;
				i = iova + size;
				while (i < dma->iova + dma->size &&
				       p == iommu_iova_to_phys(d->domain, i)) {
					size += PAGE_SIZE;
					p += PAGE_SIZE;
					i += PAGE_SIZE;
				}
			} else {
				unsigned long pfn;
				unsigned long vaddr = dma->vaddr +
						     (iova - dma->iova);
				size_t n = dma->iova + dma->size - iova;
				long npage;

				npage = vfio_pin_pages_remote(dma, vaddr,
							      n >> PAGE_SHIFT,
							      &pfn, limit,
							      &batch);
				if (npage <= 0) {
					WARN_ON(!npage);
					ret = (int)npage;
					goto unwind;
				}

				phys = pfn << PAGE_SHIFT;
				size = npage << PAGE_SHIFT;
			}

			ret = iommu_map(domain->domain, iova, phys,
					size, dma->prot | domain->prot);
			if (ret) {
				if (!dma->iommu_mapped) {
					vfio_unpin_pages_remote(dma, iova,
							phys >> PAGE_SHIFT,
							size >> PAGE_SHIFT,
							true);
					vfio_batch_unpin(&batch, dma);
				}
				goto unwind;
			}

			iova += size;
		}
	}

	/* All dmas are now mapped, defer to second tree walk for unwind */
	for (n = rb_first(&iommu->dma_list); n; n = rb_next(n)) {
		struct vfio_dma *dma = rb_entry(n, struct vfio_dma, node);

		dma->iommu_mapped = true;
	}

	vfio_batch_fini(&batch);
	return 0;

unwind:
	for (; n; n = rb_prev(n)) {
		struct vfio_dma *dma = rb_entry(n, struct vfio_dma, node);
		dma_addr_t iova;

		if (dma->iommu_mapped) {
			iommu_unmap(domain->domain, dma->iova, dma->size);
			continue;
		}

		iova = dma->iova;
		while (iova < dma->iova + dma->size) {
			phys_addr_t phys, p;
			size_t size;
			dma_addr_t i;

			phys = iommu_iova_to_phys(domain->domain, iova);
			if (!phys) {
				iova += PAGE_SIZE;
				continue;
			}

			size = PAGE_SIZE;
			p = phys + size;
			i = iova + size;
			while (i < dma->iova + dma->size &&
			       p == iommu_iova_to_phys(domain->domain, i)) {
				size += PAGE_SIZE;
				p += PAGE_SIZE;
				i += PAGE_SIZE;
			}

			iommu_unmap(domain->domain, iova, size);
			vfio_unpin_pages_remote(dma, iova, phys >> PAGE_SHIFT,
						size >> PAGE_SHIFT, true);
		}
	}

	vfio_batch_fini(&batch);
	return ret;
}

/*
 * We change our unmap behavior slightly depending on whether the IOMMU
 * supports fine-grained superpages.  IOMMUs like AMD-Vi will use a superpage
 * for practically any contiguous power-of-two mapping we give it.  This means
 * we don't need to look for contiguous chunks ourselves to make unmapping
 * more efficient.  On IOMMUs with coarse-grained super pages, like Intel VT-d
 * with discrete 2M/1G/512G/1T superpages, identifying contiguous chunks
 * significantly boosts non-hugetlbfs mappings and doesn't seem to hurt when
 * hugetlbfs is in use.
 */
static void vfio_test_domain_fgsp(struct vfio_domain *domain)
{
	struct page *pages;
	int ret, order = get_order(PAGE_SIZE * 2);

	pages = alloc_pages(GFP_KERNEL | __GFP_ZERO, order);
	if (!pages)
		return;

	ret = iommu_map(domain->domain, 0, page_to_phys(pages), PAGE_SIZE * 2,
			IOMMU_READ | IOMMU_WRITE | domain->prot);
	if (!ret) {
		size_t unmapped = iommu_unmap(domain->domain, 0, PAGE_SIZE);

		if (unmapped == PAGE_SIZE)
			iommu_unmap(domain->domain, PAGE_SIZE, PAGE_SIZE);
		else
			domain->fgsp = true;
	}

	__free_pages(pages, order);
}

static struct vfio_group *find_iommu_group(struct vfio_domain *domain,
					   struct iommu_group *iommu_group)
{
	struct vfio_group *g;

	list_for_each_entry(g, &domain->group_list, next) {
		if (g->iommu_group == iommu_group)
			return g;
	}

	return NULL;
}

static struct vfio_group *vfio_iommu_find_iommu_group(struct vfio_iommu *iommu,
					       struct iommu_group *iommu_group)
{
	struct vfio_domain *domain;
	struct vfio_group *group = NULL;

	list_for_each_entry(domain, &iommu->domain_list, next) {
		group = find_iommu_group(domain, iommu_group);
		if (group)
			return group;
	}

	if (iommu->external_domain)
		group = find_iommu_group(iommu->external_domain, iommu_group);

	return group;
}

static bool vfio_iommu_has_sw_msi(struct list_head *group_resv_regions,
				  phys_addr_t *base)
{
	struct iommu_resv_region *region;
	bool ret = false;

	list_for_each_entry(region, group_resv_regions, list) {
		/*
		 * The presence of any 'real' MSI regions should take
		 * precedence over the software-managed one if the
		 * IOMMU driver happens to advertise both types.
		 */
		if (region->type == IOMMU_RESV_MSI) {
			ret = false;
			break;
		}

		if (region->type == IOMMU_RESV_SW_MSI) {
			*base = region->start;
			ret = true;
		}
	}

	return ret;
}

static int vfio_mdev_attach_domain(struct device *dev, void *data)
{
	struct mdev_device *mdev = to_mdev_device(dev);
	struct iommu_domain *domain = data;
	struct device *iommu_device;

	iommu_device = mdev_get_iommu_device(mdev);
	if (iommu_device) {
		if (iommu_dev_feature_enabled(iommu_device, IOMMU_DEV_FEAT_AUX))
			return iommu_aux_attach_device(domain, iommu_device);
		else
			return iommu_attach_device(domain, iommu_device);
	}

	return -EINVAL;
}

static int vfio_mdev_detach_domain(struct device *dev, void *data)
{
	struct mdev_device *mdev = to_mdev_device(dev);
	struct iommu_domain *domain = data;
	struct device *iommu_device;

	iommu_device = mdev_get_iommu_device(mdev);
	if (iommu_device) {
		if (iommu_dev_feature_enabled(iommu_device, IOMMU_DEV_FEAT_AUX))
			iommu_aux_detach_device(domain, iommu_device);
		else
			iommu_detach_device(domain, iommu_device);
	}

	return 0;
}

static int vfio_iommu_attach_group(struct vfio_domain *domain,
				   struct vfio_group *group)
{
	if (group->mdev_group)
		return iommu_group_for_each_dev(group->iommu_group,
						domain->domain,
						vfio_mdev_attach_domain);
	else
		return iommu_attach_group(domain->domain, group->iommu_group);
}

static void vfio_iommu_detach_group(struct vfio_domain *domain,
				    struct vfio_group *group)
{
	if (group->mdev_group)
		iommu_group_for_each_dev(group->iommu_group, domain->domain,
					 vfio_mdev_detach_domain);
	else
		iommu_detach_group(domain->domain, group->iommu_group);
}

static bool vfio_bus_is_mdev(struct bus_type *bus)
{
	struct bus_type *mdev_bus;
	bool ret = false;

	mdev_bus = symbol_get(mdev_bus_type);
	if (mdev_bus) {
		ret = (bus == mdev_bus);
		symbol_put(mdev_bus_type);
	}

	return ret;
}

static int vfio_mdev_iommu_device(struct device *dev, void *data)
{
	struct mdev_device *mdev = to_mdev_device(dev);
	struct device **old = data, *new;

	new = mdev_get_iommu_device(mdev);
	if (!new || (*old && *old != new))
		return -EINVAL;

	*old = new;

	return 0;
}

/*
 * This is a helper function to insert an address range to iova list.
 * The list is initially created with a single entry corresponding to
 * the IOMMU domain geometry to which the device group is attached.
 * The list aperture gets modified when a new domain is added to the
 * container if the new aperture doesn't conflict with the current one
 * or with any existing dma mappings. The list is also modified to
 * exclude any reserved regions associated with the device group.
 */
static int vfio_iommu_iova_insert(struct list_head *head,
				  dma_addr_t start, dma_addr_t end)
{
	struct vfio_iova *region;

	region = kmalloc(sizeof(*region), GFP_KERNEL);
	if (!region)
		return -ENOMEM;

	INIT_LIST_HEAD(&region->list);
	region->start = start;
	region->end = end;

	list_add_tail(&region->list, head);
	return 0;
}

/*
 * Check the new iommu aperture conflicts with existing aper or with any
 * existing dma mappings.
 */
static bool vfio_iommu_aper_conflict(struct vfio_iommu *iommu,
				     dma_addr_t start, dma_addr_t end)
{
	struct vfio_iova *first, *last;
	struct list_head *iova = &iommu->iova_list;

	if (list_empty(iova))
		return false;

	/* Disjoint sets, return conflict */
	first = list_first_entry(iova, struct vfio_iova, list);
	last = list_last_entry(iova, struct vfio_iova, list);
	if (start > last->end || end < first->start)
		return true;

	/* Check for any existing dma mappings below the new start */
	if (start > first->start) {
		if (vfio_find_dma(iommu, first->start, start - first->start))
			return true;
	}

	/* Check for any existing dma mappings beyond the new end */
	if (end < last->end) {
		if (vfio_find_dma(iommu, end + 1, last->end - end))
			return true;
	}

	return false;
}

/*
 * Resize iommu iova aperture window. This is called only if the new
 * aperture has no conflict with existing aperture and dma mappings.
 */
static int vfio_iommu_aper_resize(struct list_head *iova,
				  dma_addr_t start, dma_addr_t end)
{
	struct vfio_iova *node, *next;

	if (list_empty(iova))
		return vfio_iommu_iova_insert(iova, start, end);

	/* Adjust iova list start */
	list_for_each_entry_safe(node, next, iova, list) {
		if (start < node->start)
			break;
		if (start >= node->start && start < node->end) {
			node->start = start;
			break;
		}
		/* Delete nodes before new start */
		list_del(&node->list);
		kfree(node);
	}

	/* Adjust iova list end */
	list_for_each_entry_safe(node, next, iova, list) {
		if (end > node->end)
			continue;
		if (end > node->start && end <= node->end) {
			node->end = end;
			continue;
		}
		/* Delete nodes after new end */
		list_del(&node->list);
		kfree(node);
	}

	return 0;
}

/*
 * Check reserved region conflicts with existing dma mappings
 */
static bool vfio_iommu_resv_conflict(struct vfio_iommu *iommu,
				     struct list_head *resv_regions)
{
	struct iommu_resv_region *region;

	/* Check for conflict with existing dma mappings */
	list_for_each_entry(region, resv_regions, list) {
		if (region->type == IOMMU_RESV_DIRECT_RELAXABLE)
			continue;

		if (vfio_find_dma(iommu, region->start, region->length))
			return true;
	}

	return false;
}

/*
 * Check iova region overlap with  reserved regions and
 * exclude them from the iommu iova range
 */
static int vfio_iommu_resv_exclude(struct list_head *iova,
				   struct list_head *resv_regions)
{
	struct iommu_resv_region *resv;
	struct vfio_iova *n, *next;

	list_for_each_entry(resv, resv_regions, list) {
		phys_addr_t start, end;

		if (resv->type == IOMMU_RESV_DIRECT_RELAXABLE)
			continue;

		start = resv->start;
		end = resv->start + resv->length - 1;

		list_for_each_entry_safe(n, next, iova, list) {
			int ret = 0;

			/* No overlap */
			if (start > n->end || end < n->start)
				continue;
			/*
			 * Insert a new node if current node overlaps with the
			 * reserve region to exclude that from valid iova range.
			 * Note that, new node is inserted before the current
			 * node and finally the current node is deleted keeping
			 * the list updated and sorted.
			 */
			if (start > n->start)
				ret = vfio_iommu_iova_insert(&n->list, n->start,
							     start - 1);
			if (!ret && end < n->end)
				ret = vfio_iommu_iova_insert(&n->list, end + 1,
							     n->end);
			if (ret)
				return ret;

			list_del(&n->list);
			kfree(n);
		}
	}

	if (list_empty(iova))
		return -EINVAL;

	return 0;
}

static void vfio_iommu_resv_free(struct list_head *resv_regions)
{
	struct iommu_resv_region *n, *next;

	list_for_each_entry_safe(n, next, resv_regions, list) {
		list_del(&n->list);
		kfree(n);
	}
}

static void vfio_iommu_iova_free(struct list_head *iova)
{
	struct vfio_iova *n, *next;

	list_for_each_entry_safe(n, next, iova, list) {
		list_del(&n->list);
		kfree(n);
	}
}

static int vfio_iommu_iova_get_copy(struct vfio_iommu *iommu,
				    struct list_head *iova_copy)
{
	struct list_head *iova = &iommu->iova_list;
	struct vfio_iova *n;
	int ret;

	list_for_each_entry(n, iova, list) {
		ret = vfio_iommu_iova_insert(iova_copy, n->start, n->end);
		if (ret)
			goto out_free;
	}

	return 0;

out_free:
	vfio_iommu_iova_free(iova_copy);
	return ret;
}

static void vfio_iommu_iova_insert_copy(struct vfio_iommu *iommu,
					struct list_head *iova_copy)
{
	struct list_head *iova = &iommu->iova_list;

	vfio_iommu_iova_free(iova);

	list_splice_tail(iova_copy, iova);
}

static int vfio_iommu_type1_attach_group(void *iommu_data,
					 struct iommu_group *iommu_group)
{
	struct vfio_iommu *iommu = iommu_data;
	struct vfio_group *group;
	struct vfio_domain *domain, *d;
	struct bus_type *bus = NULL;
	int ret;
	bool resv_msi, msi_remap;
	phys_addr_t resv_msi_base = 0;
	struct iommu_domain_geometry *geo;
	LIST_HEAD(iova_copy);
	LIST_HEAD(group_resv_regions);

	mutex_lock(&iommu->lock);

	/* Check for duplicates */
	if (vfio_iommu_find_iommu_group(iommu, iommu_group)) {
		mutex_unlock(&iommu->lock);
		return -EINVAL;
	}

	group = kzalloc(sizeof(*group), GFP_KERNEL);
	domain = kzalloc(sizeof(*domain), GFP_KERNEL);
	if (!group || !domain) {
		ret = -ENOMEM;
		goto out_free;
	}

	group->iommu_group = iommu_group;

	/* Determine bus_type in order to allocate a domain */
	ret = iommu_group_for_each_dev(iommu_group, &bus, vfio_bus_type);
	if (ret)
		goto out_free;

	if (vfio_bus_is_mdev(bus)) {
		struct device *iommu_device = NULL;

		group->mdev_group = true;

		/* Determine the isolation type */
		ret = iommu_group_for_each_dev(iommu_group, &iommu_device,
					       vfio_mdev_iommu_device);
		if (ret || !iommu_device) {
			if (!iommu->external_domain) {
				INIT_LIST_HEAD(&domain->group_list);
				iommu->external_domain = domain;
				vfio_update_pgsize_bitmap(iommu);
			} else {
				kfree(domain);
			}

			list_add(&group->next,
				 &iommu->external_domain->group_list);
			/*
			 * Non-iommu backed group cannot dirty memory directly,
			 * it can only use interfaces that provide dirty
			 * tracking.
			 * The iommu scope can only be promoted with the
			 * addition of a dirty tracking group.
			 */
			group->pinned_page_dirty_scope = true;
			mutex_unlock(&iommu->lock);

			return 0;
		}

		bus = iommu_device->bus;
	}

	domain->domain = iommu_domain_alloc(bus);
	if (!domain->domain) {
		ret = -EIO;
		goto out_free;
	}

	if (iommu->nesting) {
		ret = iommu_enable_nesting(domain->domain);
		if (ret)
			goto out_domain;
	}

	ret = vfio_iommu_attach_group(domain, group);
	if (ret)
		goto out_domain;

	/* Get aperture info */
	geo = &domain->domain->geometry;
	if (vfio_iommu_aper_conflict(iommu, geo->aperture_start,
				     geo->aperture_end)) {
		ret = -EINVAL;
		goto out_detach;
	}

	ret = iommu_get_group_resv_regions(iommu_group, &group_resv_regions);
	if (ret)
		goto out_detach;

	if (vfio_iommu_resv_conflict(iommu, &group_resv_regions)) {
		ret = -EINVAL;
		goto out_detach;
	}

	/*
	 * We don't want to work on the original iova list as the list
	 * gets modified and in case of failure we have to retain the
	 * original list. Get a copy here.
	 */
	ret = vfio_iommu_iova_get_copy(iommu, &iova_copy);
	if (ret)
		goto out_detach;

	ret = vfio_iommu_aper_resize(&iova_copy, geo->aperture_start,
				     geo->aperture_end);
	if (ret)
		goto out_detach;

	ret = vfio_iommu_resv_exclude(&iova_copy, &group_resv_regions);
	if (ret)
		goto out_detach;

	resv_msi = vfio_iommu_has_sw_msi(&group_resv_regions, &resv_msi_base);

	INIT_LIST_HEAD(&domain->group_list);
	list_add(&group->next, &domain->group_list);

	msi_remap = irq_domain_check_msi_remap() ||
		    iommu_capable(bus, IOMMU_CAP_INTR_REMAP);

	if (!allow_unsafe_interrupts && !msi_remap) {
		pr_warn("%s: No interrupt remapping support.  Use the module param \"allow_unsafe_interrupts\" to enable VFIO IOMMU support on this platform\n",
		       __func__);
		ret = -EPERM;
		goto out_detach;
	}

	if (iommu_capable(bus, IOMMU_CAP_CACHE_COHERENCY))
		domain->prot |= IOMMU_CACHE;

	/*
	 * Try to match an existing compatible domain.  We don't want to
	 * preclude an IOMMU driver supporting multiple bus_types and being
	 * able to include different bus_types in the same IOMMU domain, so
	 * we test whether the domains use the same iommu_ops rather than
	 * testing if they're on the same bus_type.
	 */
	list_for_each_entry(d, &iommu->domain_list, next) {
		if (d->domain->ops == domain->domain->ops &&
		    d->prot == domain->prot) {
			vfio_iommu_detach_group(domain, group);
			if (!vfio_iommu_attach_group(d, group)) {
				list_add(&group->next, &d->group_list);
				iommu_domain_free(domain->domain);
				kfree(domain);
				goto done;
			}

			ret = vfio_iommu_attach_group(domain, group);
			if (ret)
				goto out_domain;
		}
	}

	vfio_test_domain_fgsp(domain);

	/* replay mappings on new domains */
	ret = vfio_iommu_replay(iommu, domain);
	if (ret)
		goto out_detach;

	if (resv_msi) {
		ret = iommu_get_msi_cookie(domain->domain, resv_msi_base);
		if (ret && ret != -ENODEV)
			goto out_detach;
	}

	list_add(&domain->next, &iommu->domain_list);
	vfio_update_pgsize_bitmap(iommu);
done:
	/* Delete the old one and insert new iova list */
	vfio_iommu_iova_insert_copy(iommu, &iova_copy);

	/*
	 * An iommu backed group can dirty memory directly and therefore
	 * demotes the iommu scope until it declares itself dirty tracking
	 * capable via the page pinning interface.
	 */
	iommu->num_non_pinned_groups++;
	mutex_unlock(&iommu->lock);
	vfio_iommu_resv_free(&group_resv_regions);

	return 0;

out_detach:
	vfio_iommu_detach_group(domain, group);
out_domain:
	iommu_domain_free(domain->domain);
	vfio_iommu_iova_free(&iova_copy);
	vfio_iommu_resv_free(&group_resv_regions);
out_free:
	kfree(domain);
	kfree(group);
	mutex_unlock(&iommu->lock);
	return ret;
}

static void vfio_iommu_unmap_unpin_all(struct vfio_iommu *iommu)
{
	struct rb_node *node;

	while ((node = rb_first(&iommu->dma_list)))
		vfio_remove_dma(iommu, rb_entry(node, struct vfio_dma, node));
}

static void vfio_iommu_unmap_unpin_reaccount(struct vfio_iommu *iommu)
{
	struct rb_node *n, *p;

	n = rb_first(&iommu->dma_list);
	for (; n; n = rb_next(n)) {
		struct vfio_dma *dma;
		long locked = 0, unlocked = 0;

		dma = rb_entry(n, struct vfio_dma, node);
		unlocked += vfio_unmap_unpin(iommu, dma, false);
		p = rb_first(&dma->pfn_list);
		for (; p; p = rb_next(p)) {
			struct vfio_pfn *vpfn = rb_entry(p, struct vfio_pfn,
							 node);

			if (!is_invalid_reserved_pfn(vpfn->pfn))
				locked++;
		}
		vfio_lock_acct(dma, locked - unlocked, true);
	}
}

/*
 * Called when a domain is removed in detach. It is possible that
 * the removed domain decided the iova aperture window. Modify the
 * iova aperture with the smallest window among existing domains.
 */
static void vfio_iommu_aper_expand(struct vfio_iommu *iommu,
				   struct list_head *iova_copy)
{
	struct vfio_domain *domain;
	struct vfio_iova *node;
	dma_addr_t start = 0;
	dma_addr_t end = (dma_addr_t)~0;

	if (list_empty(iova_copy))
		return;

	list_for_each_entry(domain, &iommu->domain_list, next) {
		struct iommu_domain_geometry *geo = &domain->domain->geometry;

		if (geo->aperture_start > start)
			start = geo->aperture_start;
		if (geo->aperture_end < end)
			end = geo->aperture_end;
	}

	/* Modify aperture limits. The new aper is either same or bigger */
	node = list_first_entry(iova_copy, struct vfio_iova, list);
	node->start = start;
	node = list_last_entry(iova_copy, struct vfio_iova, list);
	node->end = end;
}

/*
 * Called when a group is detached. The reserved regions for that
 * group can be part of valid iova now. But since reserved regions
 * may be duplicated among groups, populate the iova valid regions
 * list again.
 */
static int vfio_iommu_resv_refresh(struct vfio_iommu *iommu,
				   struct list_head *iova_copy)
{
	struct vfio_domain *d;
	struct vfio_group *g;
	struct vfio_iova *node;
	dma_addr_t start, end;
	LIST_HEAD(resv_regions);
	int ret;

	if (list_empty(iova_copy))
		return -EINVAL;

	list_for_each_entry(d, &iommu->domain_list, next) {
		list_for_each_entry(g, &d->group_list, next) {
			ret = iommu_get_group_resv_regions(g->iommu_group,
							   &resv_regions);
			if (ret)
				goto done;
		}
	}

	node = list_first_entry(iova_copy, struct vfio_iova, list);
	start = node->start;
	node = list_last_entry(iova_copy, struct vfio_iova, list);
	end = node->end;

	/* purge the iova list and create new one */
	vfio_iommu_iova_free(iova_copy);

	ret = vfio_iommu_aper_resize(iova_copy, start, end);
	if (ret)
		goto done;

	/* Exclude current reserved regions from iova ranges */
	ret = vfio_iommu_resv_exclude(iova_copy, &resv_regions);
done:
	vfio_iommu_resv_free(&resv_regions);
	return ret;
}

static void vfio_iommu_type1_detach_group(void *iommu_data,
					  struct iommu_group *iommu_group)
{
	struct vfio_iommu *iommu = iommu_data;
	struct vfio_domain *domain;
	struct vfio_group *group;
	bool update_dirty_scope = false;
	LIST_HEAD(iova_copy);

	mutex_lock(&iommu->lock);

	if (iommu->external_domain) {
		group = find_iommu_group(iommu->external_domain, iommu_group);
		if (group) {
			update_dirty_scope = !group->pinned_page_dirty_scope;
			list_del(&group->next);
			kfree(group);

			if (list_empty(&iommu->external_domain->group_list)) {
				if (!IS_IOMMU_CAP_DOMAIN_IN_CONTAINER(iommu)) {
					WARN_ON(iommu->notifier.head);
					vfio_iommu_unmap_unpin_all(iommu);
				}

				kfree(iommu->external_domain);
				iommu->external_domain = NULL;
			}
			goto detach_group_done;
		}
	}

	/*
	 * Get a copy of iova list. This will be used to update
	 * and to replace the current one later. Please note that
	 * we will leave the original list as it is if update fails.
	 */
	vfio_iommu_iova_get_copy(iommu, &iova_copy);

	list_for_each_entry(domain, &iommu->domain_list, next) {
		group = find_iommu_group(domain, iommu_group);
		if (!group)
			continue;

		vfio_iommu_detach_group(domain, group);
		update_dirty_scope = !group->pinned_page_dirty_scope;
		list_del(&group->next);
		kfree(group);
		/*
		 * Group ownership provides privilege, if the group list is
		 * empty, the domain goes away. If it's the last domain with
		 * iommu and external domain doesn't exist, then all the
		 * mappings go away too. If it's the last domain with iommu and
		 * external domain exist, update accounting
		 */
		if (list_empty(&domain->group_list)) {
			if (list_is_singular(&iommu->domain_list)) {
				if (!iommu->external_domain) {
					WARN_ON(iommu->notifier.head);
					vfio_iommu_unmap_unpin_all(iommu);
				} else {
					vfio_iommu_unmap_unpin_reaccount(iommu);
				}
			}
			iommu_domain_free(domain->domain);
			list_del(&domain->next);
			kfree(domain);
			vfio_iommu_aper_expand(iommu, &iova_copy);
			vfio_update_pgsize_bitmap(iommu);
		}
		break;
	}

	if (!vfio_iommu_resv_refresh(iommu, &iova_copy))
		vfio_iommu_iova_insert_copy(iommu, &iova_copy);
	else
		vfio_iommu_iova_free(&iova_copy);

detach_group_done:
	/*
	 * Removal of a group without dirty tracking may allow the iommu scope
	 * to be promoted.
	 */
	if (update_dirty_scope) {
		iommu->num_non_pinned_groups--;
		if (iommu->dirty_page_tracking)
			vfio_iommu_populate_bitmap_full(iommu);
	}
	mutex_unlock(&iommu->lock);
}

static void *vfio_iommu_type1_open(unsigned long arg)
{
	struct vfio_iommu *iommu;

	iommu = kzalloc(sizeof(*iommu), GFP_KERNEL);
	if (!iommu)
		return ERR_PTR(-ENOMEM);

	switch (arg) {
	case VFIO_TYPE1_IOMMU:
		break;
	case VFIO_TYPE1_NESTING_IOMMU:
		iommu->nesting = true;
		fallthrough;
	case VFIO_TYPE1v2_IOMMU:
		iommu->v2 = true;
		break;
	default:
		kfree(iommu);
		return ERR_PTR(-EINVAL);
	}

	INIT_LIST_HEAD(&iommu->domain_list);
	INIT_LIST_HEAD(&iommu->iova_list);
	iommu->dma_list = RB_ROOT;
	iommu->dma_avail = dma_entry_limit;
	iommu->container_open = true;
	mutex_init(&iommu->lock);
	BLOCKING_INIT_NOTIFIER_HEAD(&iommu->notifier);
	init_waitqueue_head(&iommu->vaddr_wait);

	return iommu;
}

static void vfio_release_domain(struct vfio_domain *domain, bool external)
{
	struct vfio_group *group, *group_tmp;

	list_for_each_entry_safe(group, group_tmp,
				 &domain->group_list, next) {
		if (!external)
			vfio_iommu_detach_group(domain, group);
		list_del(&group->next);
		kfree(group);
	}

	if (!external)
		iommu_domain_free(domain->domain);
}

static void vfio_iommu_type1_release(void *iommu_data)
{
	struct vfio_iommu *iommu = iommu_data;
	struct vfio_domain *domain, *domain_tmp;

	if (iommu->external_domain) {
		vfio_release_domain(iommu->external_domain, true);
		kfree(iommu->external_domain);
	}

	vfio_iommu_unmap_unpin_all(iommu);

	list_for_each_entry_safe(domain, domain_tmp,
				 &iommu->domain_list, next) {
		vfio_release_domain(domain, false);
		list_del(&domain->next);
		kfree(domain);
	}

	vfio_iommu_iova_free(&iommu->iova_list);

	kfree(iommu);
}

static int vfio_domains_have_iommu_cache(struct vfio_iommu *iommu)
{
	struct vfio_domain *domain;
	int ret = 1;

	mutex_lock(&iommu->lock);
	list_for_each_entry(domain, &iommu->domain_list, next) {
		if (!(domain->prot & IOMMU_CACHE)) {
			ret = 0;
			break;
		}
	}
	mutex_unlock(&iommu->lock);

	return ret;
}

static int vfio_iommu_type1_check_extension(struct vfio_iommu *iommu,
					    unsigned long arg)
{
	switch (arg) {
	case VFIO_TYPE1_IOMMU:
	case VFIO_TYPE1v2_IOMMU:
	case VFIO_TYPE1_NESTING_IOMMU:
	case VFIO_UNMAP_ALL:
	case VFIO_UPDATE_VADDR:
		return 1;
	case VFIO_DMA_CC_IOMMU:
		if (!iommu)
			return 0;
		return vfio_domains_have_iommu_cache(iommu);
	default:
		return 0;
	}
}

static int vfio_iommu_iova_add_cap(struct vfio_info_cap *caps,
		 struct vfio_iommu_type1_info_cap_iova_range *cap_iovas,
		 size_t size)
{
	struct vfio_info_cap_header *header;
	struct vfio_iommu_type1_info_cap_iova_range *iova_cap;

	header = vfio_info_cap_add(caps, size,
				   VFIO_IOMMU_TYPE1_INFO_CAP_IOVA_RANGE, 1);
	if (IS_ERR(header))
		return PTR_ERR(header);

	iova_cap = container_of(header,
				struct vfio_iommu_type1_info_cap_iova_range,
				header);
	iova_cap->nr_iovas = cap_iovas->nr_iovas;
	memcpy(iova_cap->iova_ranges, cap_iovas->iova_ranges,
	       cap_iovas->nr_iovas * sizeof(*cap_iovas->iova_ranges));
	return 0;
}

static int vfio_iommu_iova_build_caps(struct vfio_iommu *iommu,
				      struct vfio_info_cap *caps)
{
	struct vfio_iommu_type1_info_cap_iova_range *cap_iovas;
	struct vfio_iova *iova;
	size_t size;
	int iovas = 0, i = 0, ret;

	list_for_each_entry(iova, &iommu->iova_list, list)
		iovas++;

	if (!iovas) {
		/*
		 * Return 0 as a container with a single mdev device
		 * will have an empty list
		 */
		return 0;
	}

	size = struct_size(cap_iovas, iova_ranges, iovas);

	cap_iovas = kzalloc(size, GFP_KERNEL);
	if (!cap_iovas)
		return -ENOMEM;

	cap_iovas->nr_iovas = iovas;

	list_for_each_entry(iova, &iommu->iova_list, list) {
		cap_iovas->iova_ranges[i].start = iova->start;
		cap_iovas->iova_ranges[i].end = iova->end;
		i++;
	}

	ret = vfio_iommu_iova_add_cap(caps, cap_iovas, size);

	kfree(cap_iovas);
	return ret;
}

static int vfio_iommu_migration_build_caps(struct vfio_iommu *iommu,
					   struct vfio_info_cap *caps)
{
	struct vfio_iommu_type1_info_cap_migration cap_mig;

	cap_mig.header.id = VFIO_IOMMU_TYPE1_INFO_CAP_MIGRATION;
	cap_mig.header.version = 1;

	cap_mig.flags = 0;
	/* support minimum pgsize */
	cap_mig.pgsize_bitmap = (size_t)1 << __ffs(iommu->pgsize_bitmap);
	cap_mig.max_dirty_bitmap_size = DIRTY_BITMAP_SIZE_MAX;

	return vfio_info_add_capability(caps, &cap_mig.header, sizeof(cap_mig));
}

static int vfio_iommu_dma_avail_build_caps(struct vfio_iommu *iommu,
					   struct vfio_info_cap *caps)
{
	struct vfio_iommu_type1_info_dma_avail cap_dma_avail;

	cap_dma_avail.header.id = VFIO_IOMMU_TYPE1_INFO_DMA_AVAIL;
	cap_dma_avail.header.version = 1;

	cap_dma_avail.avail = iommu->dma_avail;

	return vfio_info_add_capability(caps, &cap_dma_avail.header,
					sizeof(cap_dma_avail));
}

static int vfio_iommu_type1_get_info(struct vfio_iommu *iommu,
				     unsigned long arg)
{
	struct vfio_iommu_type1_info info;
	unsigned long minsz;
	struct vfio_info_cap caps = { .buf = NULL, .size = 0 };
	unsigned long capsz;
	int ret;

	minsz = offsetofend(struct vfio_iommu_type1_info, iova_pgsizes);

	/* For backward compatibility, cannot require this */
	capsz = offsetofend(struct vfio_iommu_type1_info, cap_offset);

	if (copy_from_user(&info, (void __user *)arg, minsz))
		return -EFAULT;

	if (info.argsz < minsz)
		return -EINVAL;

	if (info.argsz >= capsz) {
		minsz = capsz;
		info.cap_offset = 0; /* output, no-recopy necessary */
	}

	mutex_lock(&iommu->lock);
	info.flags = VFIO_IOMMU_INFO_PGSIZES;

	info.iova_pgsizes = iommu->pgsize_bitmap;

	ret = vfio_iommu_migration_build_caps(iommu, &caps);

	if (!ret)
		ret = vfio_iommu_dma_avail_build_caps(iommu, &caps);

	if (!ret)
		ret = vfio_iommu_iova_build_caps(iommu, &caps);

	mutex_unlock(&iommu->lock);

	if (ret)
		return ret;

	if (caps.size) {
		info.flags |= VFIO_IOMMU_INFO_CAPS;

		if (info.argsz < sizeof(info) + caps.size) {
			info.argsz = sizeof(info) + caps.size;
		} else {
			vfio_info_cap_shift(&caps, sizeof(info));
			if (copy_to_user((void __user *)arg +
					sizeof(info), caps.buf,
					caps.size)) {
				kfree(caps.buf);
				return -EFAULT;
			}
			info.cap_offset = sizeof(info);
		}

		kfree(caps.buf);
	}

	return copy_to_user((void __user *)arg, &info, minsz) ?
			-EFAULT : 0;
}

static int vfio_iommu_type1_map_dma(struct vfio_iommu *iommu,
				    unsigned long arg)
{
	struct vfio_iommu_type1_dma_map map;
	unsigned long minsz;
	uint32_t mask = VFIO_DMA_MAP_FLAG_READ | VFIO_DMA_MAP_FLAG_WRITE |
			VFIO_DMA_MAP_FLAG_VADDR;

	minsz = offsetofend(struct vfio_iommu_type1_dma_map, size);

	if (copy_from_user(&map, (void __user *)arg, minsz))
		return -EFAULT;

	if (map.argsz < minsz || map.flags & ~mask)
		return -EINVAL;

	return vfio_dma_do_map(iommu, &map);
}

static int vfio_iommu_type1_unmap_dma(struct vfio_iommu *iommu,
				      unsigned long arg)
{
	struct vfio_iommu_type1_dma_unmap unmap;
	struct vfio_bitmap bitmap = { 0 };
	uint32_t mask = VFIO_DMA_UNMAP_FLAG_GET_DIRTY_BITMAP |
			VFIO_DMA_UNMAP_FLAG_VADDR |
			VFIO_DMA_UNMAP_FLAG_ALL;
	unsigned long minsz;
	int ret;

	minsz = offsetofend(struct vfio_iommu_type1_dma_unmap, size);

	if (copy_from_user(&unmap, (void __user *)arg, minsz))
		return -EFAULT;

	if (unmap.argsz < minsz || unmap.flags & ~mask)
		return -EINVAL;

	if ((unmap.flags & VFIO_DMA_UNMAP_FLAG_GET_DIRTY_BITMAP) &&
	    (unmap.flags & (VFIO_DMA_UNMAP_FLAG_ALL |
			    VFIO_DMA_UNMAP_FLAG_VADDR)))
		return -EINVAL;

	if (unmap.flags & VFIO_DMA_UNMAP_FLAG_GET_DIRTY_BITMAP) {
		unsigned long pgshift;

		if (unmap.argsz < (minsz + sizeof(bitmap)))
			return -EINVAL;

		if (copy_from_user(&bitmap,
				   (void __user *)(arg + minsz),
				   sizeof(bitmap)))
			return -EFAULT;

		if (!access_ok((void __user *)bitmap.data, bitmap.size))
			return -EINVAL;

		pgshift = __ffs(bitmap.pgsize);
		ret = verify_bitmap_size(unmap.size >> pgshift,
					 bitmap.size);
		if (ret)
			return ret;
	}

	ret = vfio_dma_do_unmap(iommu, &unmap, &bitmap);
	if (ret)
		return ret;

	return copy_to_user((void __user *)arg, &unmap, minsz) ?
			-EFAULT : 0;
}

static int vfio_iommu_type1_dirty_pages(struct vfio_iommu *iommu,
					unsigned long arg)
{
	struct vfio_iommu_type1_dirty_bitmap dirty;
	uint32_t mask = VFIO_IOMMU_DIRTY_PAGES_FLAG_START |
			VFIO_IOMMU_DIRTY_PAGES_FLAG_STOP |
			VFIO_IOMMU_DIRTY_PAGES_FLAG_GET_BITMAP;
	unsigned long minsz;
	int ret = 0;

	if (!iommu->v2)
		return -EACCES;

	minsz = offsetofend(struct vfio_iommu_type1_dirty_bitmap, flags);

	if (copy_from_user(&dirty, (void __user *)arg, minsz))
		return -EFAULT;

	if (dirty.argsz < minsz || dirty.flags & ~mask)
		return -EINVAL;

	/* only one flag should be set at a time */
	if (__ffs(dirty.flags) != __fls(dirty.flags))
		return -EINVAL;

	if (dirty.flags & VFIO_IOMMU_DIRTY_PAGES_FLAG_START) {
		size_t pgsize;

		mutex_lock(&iommu->lock);
		pgsize = 1 << __ffs(iommu->pgsize_bitmap);
		if (!iommu->dirty_page_tracking) {
			ret = vfio_dma_bitmap_alloc_all(iommu, pgsize);
			if (!ret)
				iommu->dirty_page_tracking = true;
		}
		mutex_unlock(&iommu->lock);
		return ret;
	} else if (dirty.flags & VFIO_IOMMU_DIRTY_PAGES_FLAG_STOP) {
		mutex_lock(&iommu->lock);
		if (iommu->dirty_page_tracking) {
			iommu->dirty_page_tracking = false;
			vfio_dma_bitmap_free_all(iommu);
		}
		mutex_unlock(&iommu->lock);
		return 0;
	} else if (dirty.flags & VFIO_IOMMU_DIRTY_PAGES_FLAG_GET_BITMAP) {
		struct vfio_iommu_type1_dirty_bitmap_get range;
		unsigned long pgshift;
		size_t data_size = dirty.argsz - minsz;
		size_t iommu_pgsize;

		if (!data_size || data_size < sizeof(range))
			return -EINVAL;

		if (copy_from_user(&range, (void __user *)(arg + minsz),
				   sizeof(range)))
			return -EFAULT;

		if (range.iova + range.size < range.iova)
			return -EINVAL;
		if (!access_ok((void __user *)range.bitmap.data,
			       range.bitmap.size))
			return -EINVAL;

		pgshift = __ffs(range.bitmap.pgsize);
		ret = verify_bitmap_size(range.size >> pgshift,
					 range.bitmap.size);
		if (ret)
			return ret;

		mutex_lock(&iommu->lock);

		iommu_pgsize = (size_t)1 << __ffs(iommu->pgsize_bitmap);

		/* allow only smallest supported pgsize */
		if (range.bitmap.pgsize != iommu_pgsize) {
			ret = -EINVAL;
			goto out_unlock;
		}
		if (range.iova & (iommu_pgsize - 1)) {
			ret = -EINVAL;
			goto out_unlock;
		}
		if (!range.size || range.size & (iommu_pgsize - 1)) {
			ret = -EINVAL;
			goto out_unlock;
		}

		if (iommu->dirty_page_tracking)
			ret = vfio_iova_dirty_bitmap(range.bitmap.data,
						     iommu, range.iova,
						     range.size,
						     range.bitmap.pgsize);
		else
			ret = -EINVAL;
out_unlock:
		mutex_unlock(&iommu->lock);

		return ret;
	}

	return -EINVAL;
}

static long vfio_iommu_type1_ioctl(void *iommu_data,
				   unsigned int cmd, unsigned long arg)
{
	struct vfio_iommu *iommu = iommu_data;

	switch (cmd) {
	case VFIO_CHECK_EXTENSION:
		return vfio_iommu_type1_check_extension(iommu, arg);
	case VFIO_IOMMU_GET_INFO:
		return vfio_iommu_type1_get_info(iommu, arg);
	case VFIO_IOMMU_MAP_DMA:
		return vfio_iommu_type1_map_dma(iommu, arg);
	case VFIO_IOMMU_UNMAP_DMA:
		return vfio_iommu_type1_unmap_dma(iommu, arg);
	case VFIO_IOMMU_DIRTY_PAGES:
		return vfio_iommu_type1_dirty_pages(iommu, arg);
	default:
		return -ENOTTY;
	}
}

static int vfio_iommu_type1_register_notifier(void *iommu_data,
					      unsigned long *events,
					      struct notifier_block *nb)
{
	struct vfio_iommu *iommu = iommu_data;

	/* clear known events */
	*events &= ~VFIO_IOMMU_NOTIFY_DMA_UNMAP;

	/* refuse to register if still events remaining */
	if (*events)
		return -EINVAL;

	return blocking_notifier_chain_register(&iommu->notifier, nb);
}

static int vfio_iommu_type1_unregister_notifier(void *iommu_data,
						struct notifier_block *nb)
{
	struct vfio_iommu *iommu = iommu_data;

	return blocking_notifier_chain_unregister(&iommu->notifier, nb);
}

static int vfio_iommu_type1_dma_rw_chunk(struct vfio_iommu *iommu,
					 dma_addr_t user_iova, void *data,
					 size_t count, bool write,
					 size_t *copied)
{
	struct mm_struct *mm;
	unsigned long vaddr;
	struct vfio_dma *dma;
	bool kthread = current->mm == NULL;
	size_t offset;
	int ret;

	*copied = 0;

	ret = vfio_find_dma_valid(iommu, user_iova, 1, &dma);
	if (ret < 0)
		return ret;

	if ((write && !(dma->prot & IOMMU_WRITE)) ||
			!(dma->prot & IOMMU_READ))
		return -EPERM;

	mm = get_task_mm(dma->task);

	if (!mm)
		return -EPERM;

	if (kthread)
		kthread_use_mm(mm);
	else if (current->mm != mm)
		goto out;

	offset = user_iova - dma->iova;

	if (count > dma->size - offset)
		count = dma->size - offset;

	vaddr = dma->vaddr + offset;

	if (write) {
		*copied = copy_to_user((void __user *)vaddr, data,
					 count) ? 0 : count;
		if (*copied && iommu->dirty_page_tracking) {
			unsigned long pgshift = __ffs(iommu->pgsize_bitmap);
			/*
			 * Bitmap populated with the smallest supported page
			 * size
			 */
			bitmap_set(dma->bitmap, offset >> pgshift,
				   ((offset + *copied - 1) >> pgshift) -
				   (offset >> pgshift) + 1);
		}
	} else
		*copied = copy_from_user(data, (void __user *)vaddr,
					   count) ? 0 : count;
	if (kthread)
		kthread_unuse_mm(mm);
out:
	mmput(mm);
	return *copied ? 0 : -EFAULT;
}

static int vfio_iommu_type1_dma_rw(void *iommu_data, dma_addr_t user_iova,
				   void *data, size_t count, bool write)
{
	struct vfio_iommu *iommu = iommu_data;
	int ret = 0;
	size_t done;

	mutex_lock(&iommu->lock);
	while (count > 0) {
		ret = vfio_iommu_type1_dma_rw_chunk(iommu, user_iova, data,
						    count, write, &done);
		if (ret)
			break;

		count -= done;
		data += done;
		user_iova += done;
	}

	mutex_unlock(&iommu->lock);
	return ret;
}

static struct iommu_domain *
vfio_iommu_type1_group_iommu_domain(void *iommu_data,
				    struct iommu_group *iommu_group)
{
	struct iommu_domain *domain = ERR_PTR(-ENODEV);
	struct vfio_iommu *iommu = iommu_data;
	struct vfio_domain *d;

	if (!iommu || !iommu_group)
		return ERR_PTR(-EINVAL);

	mutex_lock(&iommu->lock);
	list_for_each_entry(d, &iommu->domain_list, next) {
		if (find_iommu_group(d, iommu_group)) {
			domain = d->domain;
			break;
		}
	}
	mutex_unlock(&iommu->lock);

	return domain;
}

static void vfio_iommu_type1_notify(void *iommu_data,
				    enum vfio_iommu_notify_type event)
{
	struct vfio_iommu *iommu = iommu_data;

	if (event != VFIO_IOMMU_CONTAINER_CLOSE)
		return;
	mutex_lock(&iommu->lock);
	iommu->container_open = false;
	mutex_unlock(&iommu->lock);
	wake_up_all(&iommu->vaddr_wait);
}

static const struct vfio_iommu_driver_ops vfio_iommu_driver_ops_type1 = {
	.name			= "vfio-iommu-type1",
	.owner			= THIS_MODULE,
	.open			= vfio_iommu_type1_open,
	.release		= vfio_iommu_type1_release,
	.ioctl			= vfio_iommu_type1_ioctl,
	.attach_group		= vfio_iommu_type1_attach_group,
	.detach_group		= vfio_iommu_type1_detach_group,
	.pin_pages		= vfio_iommu_type1_pin_pages,
	.unpin_pages		= vfio_iommu_type1_unpin_pages,
	.register_notifier	= vfio_iommu_type1_register_notifier,
	.unregister_notifier	= vfio_iommu_type1_unregister_notifier,
	.dma_rw			= vfio_iommu_type1_dma_rw,
	.group_iommu_domain	= vfio_iommu_type1_group_iommu_domain,
	.notify			= vfio_iommu_type1_notify,
};

static int __init vfio_iommu_type1_init(void)
{
	return vfio_register_iommu_driver(&vfio_iommu_driver_ops_type1);
}

static void __exit vfio_iommu_type1_cleanup(void)
{
	vfio_unregister_iommu_driver(&vfio_iommu_driver_ops_type1);
}

module_init(vfio_iommu_type1_init);
module_exit(vfio_iommu_type1_cleanup);

MODULE_VERSION(DRIVER_VERSION);
MODULE_LICENSE("GPL v2");
MODULE_AUTHOR(DRIVER_AUTHOR);
MODULE_DESCRIPTION(DRIVER_DESC);<|MERGE_RESOLUTION|>--- conflicted
+++ resolved
@@ -77,10 +77,6 @@
 	bool			v2;
 	bool			nesting;
 	bool			dirty_page_tracking;
-<<<<<<< HEAD
-	bool			pinned_page_dirty_scope;
-=======
->>>>>>> 11e4b63a
 	bool			container_open;
 };
 
