--- conflicted
+++ resolved
@@ -77,57 +77,6 @@
 	iommu_detach_device(domain, dev);
 }
 
-<<<<<<< HEAD
-=======
-int rockchip_register_crtc_funcs(struct drm_crtc *crtc,
-				 const struct rockchip_crtc_funcs *crtc_funcs)
-{
-	int pipe = drm_crtc_index(crtc);
-	struct rockchip_drm_private *priv = crtc->dev->dev_private;
-
-	if (pipe >= ROCKCHIP_MAX_CRTC)
-		return -EINVAL;
-
-	priv->crtc_funcs[pipe] = crtc_funcs;
-
-	return 0;
-}
-
-void rockchip_unregister_crtc_funcs(struct drm_crtc *crtc)
-{
-	int pipe = drm_crtc_index(crtc);
-	struct rockchip_drm_private *priv = crtc->dev->dev_private;
-
-	if (pipe >= ROCKCHIP_MAX_CRTC)
-		return;
-
-	priv->crtc_funcs[pipe] = NULL;
-}
-
-static int rockchip_drm_crtc_enable_vblank(struct drm_device *dev,
-					   unsigned int pipe)
-{
-	struct rockchip_drm_private *priv = dev->dev_private;
-	struct drm_crtc *crtc = drm_crtc_from_index(dev, pipe);
-
-	if (crtc && priv->crtc_funcs[pipe] &&
-	    priv->crtc_funcs[pipe]->enable_vblank)
-		return priv->crtc_funcs[pipe]->enable_vblank(crtc);
-
-	return 0;
-}
-
-static void rockchip_drm_crtc_disable_vblank(struct drm_device *dev,
-					     unsigned int pipe)
-{
-	struct rockchip_drm_private *priv = dev->dev_private;
-	struct drm_crtc *crtc = drm_crtc_from_index(dev, pipe);
-
-	if (crtc && priv->crtc_funcs[pipe] &&
-	    priv->crtc_funcs[pipe]->enable_vblank)
-		priv->crtc_funcs[pipe]->disable_vblank(crtc);
-}
-
 static int rockchip_drm_init_iommu(struct drm_device *drm_dev)
 {
 	struct rockchip_drm_private *private = drm_dev->dev_private;
@@ -164,7 +113,6 @@
 	iommu_domain_free(private->domain);
 }
 
->>>>>>> 64a57719
 static int rockchip_drm_bind(struct device *dev)
 {
 	struct drm_device *drm_dev;
