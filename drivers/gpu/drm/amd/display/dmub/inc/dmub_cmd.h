--- conflicted
+++ resolved
@@ -47,17 +47,10 @@
 
 /* Firmware versioning. */
 #ifdef DMUB_EXPOSE_VERSION
-<<<<<<< HEAD
-#define DMUB_FW_VERSION_GIT_HASH 0x931573111
-#define DMUB_FW_VERSION_MAJOR 0
-#define DMUB_FW_VERSION_MINOR 0
-#define DMUB_FW_VERSION_REVISION 45
-=======
 #define DMUB_FW_VERSION_GIT_HASH 0xf51b86a
 #define DMUB_FW_VERSION_MAJOR 0
 #define DMUB_FW_VERSION_MINOR 0
 #define DMUB_FW_VERSION_REVISION 47
->>>>>>> 8a8109f3
 #define DMUB_FW_VERSION_TEST 0
 #define DMUB_FW_VERSION_VBIOS 0
 #define DMUB_FW_VERSION_HOTFIX 0
@@ -521,28 +514,20 @@
 
 enum aux_return_code_type {
 	AUX_RET_SUCCESS = 0,
-<<<<<<< HEAD
-	AUX_RET_ERROR_TIMEOUT,
-	AUX_RET_ERROR_NO_DATA,
-=======
 	AUX_RET_ERROR_UNKNOWN,
 	AUX_RET_ERROR_INVALID_REPLY,
 	AUX_RET_ERROR_TIMEOUT,
 	AUX_RET_ERROR_HPD_DISCON,
 	AUX_RET_ERROR_ENGINE_ACQUIRE,
->>>>>>> 8a8109f3
 	AUX_RET_ERROR_INVALID_OPERATION,
 	AUX_RET_ERROR_PROTOCOL_ERROR,
 };
 
-<<<<<<< HEAD
-=======
 enum aux_channel_type {
 	AUX_CHANNEL_LEGACY_DDC,
 	AUX_CHANNEL_DPIA
 };
 
->>>>>>> 8a8109f3
 /* DP AUX command */
 struct aux_transaction_parameters {
 	uint8_t is_i2c_over_aux;
