/*
 * Copyright 2012-15 Advanced Micro Devices, Inc.
 *
 * Permission is hereby granted, free of charge, to any person obtaining a
 * copy of this software and associated documentation files (the "Software"),
 * to deal in the Software without restriction, including without limitation
 * the rights to use, copy, modify, merge, publish, distribute, sublicense,
 * and/or sell copies of the Software, and to permit persons to whom the
 * Software is furnished to do so, subject to the following conditions:
 *
 * The above copyright notice and this permission notice shall be included in
 * all copies or substantial portions of the Software.
 *
 * THE SOFTWARE IS PROVIDED "AS IS", WITHOUT WARRANTY OF ANY KIND, EXPRESS OR
 * IMPLIED, INCLUDING BUT NOT LIMITED TO THE WARRANTIES OF MERCHANTABILITY,
 * FITNESS FOR A PARTICULAR PURPOSE AND NONINFRINGEMENT.  IN NO EVENT SHALL
 * THE COPYRIGHT HOLDER(S) OR AUTHOR(S) BE LIABLE FOR ANY CLAIM, DAMAGES OR
 * OTHER LIABILITY, WHETHER IN AN ACTION OF CONTRACT, TORT OR OTHERWISE,
 * ARISING FROM, OUT OF OR IN CONNECTION WITH THE SOFTWARE OR THE USE OR
 * OTHER DEALINGS IN THE SOFTWARE.
 *
 * Authors: AMD
 *
 */

#ifndef __DAL_HUBP_H__
#define __DAL_HUBP_H__

#include "mem_input.h"

#define OPP_ID_INVALID 0xf


enum cursor_pitch {
	CURSOR_PITCH_64_PIXELS = 0,
	CURSOR_PITCH_128_PIXELS,
	CURSOR_PITCH_256_PIXELS
};

enum cursor_lines_per_chunk {
	CURSOR_LINE_PER_CHUNK_1 = 0, /* new for DCN2 */
	CURSOR_LINE_PER_CHUNK_2 = 1,
	CURSOR_LINE_PER_CHUNK_4,
	CURSOR_LINE_PER_CHUNK_8,
	CURSOR_LINE_PER_CHUNK_16
};

enum hubp_ind_block_size {
	hubp_ind_block_unconstrained = 0,
	hubp_ind_block_64b,
	hubp_ind_block_128b,
	hubp_ind_block_64b_no_128bcl,
};

struct hubp {
	const struct hubp_funcs *funcs;
	struct dc_context *ctx;
	struct dc_plane_address request_address;
	int inst;

	/* run time states */
	int opp_id;
	int mpcc_id;
	struct dc_cursor_attributes curs_attr;
	bool power_gated;
};

struct surface_flip_registers {
	uint32_t DCSURF_SURFACE_CONTROL;
	uint32_t DCSURF_PRIMARY_META_SURFACE_ADDRESS_HIGH;
	uint32_t DCSURF_PRIMARY_META_SURFACE_ADDRESS;
	uint32_t DCSURF_PRIMARY_SURFACE_ADDRESS_HIGH;
	uint32_t DCSURF_PRIMARY_SURFACE_ADDRESS;
	uint32_t DCSURF_PRIMARY_META_SURFACE_ADDRESS_HIGH_C;
	uint32_t DCSURF_PRIMARY_META_SURFACE_ADDRESS_C;
	uint32_t DCSURF_PRIMARY_SURFACE_ADDRESS_HIGH_C;
	uint32_t DCSURF_PRIMARY_SURFACE_ADDRESS_C;
	uint32_t DCSURF_SECONDARY_META_SURFACE_ADDRESS_HIGH;
	uint32_t DCSURF_SECONDARY_META_SURFACE_ADDRESS;
	uint32_t DCSURF_SECONDARY_SURFACE_ADDRESS_HIGH;
	uint32_t DCSURF_SECONDARY_SURFACE_ADDRESS;
	bool tmz_surface;
	bool immediate;
	uint8_t vmid;
	bool grph_stereo;
};

struct hubp_funcs {
	void (*hubp_setup)(
			struct hubp *hubp,
			struct _vcs_dpi_display_dlg_regs_st *dlg_regs,
			struct _vcs_dpi_display_ttu_regs_st *ttu_regs,
			struct _vcs_dpi_display_rq_regs_st *rq_regs,
			struct _vcs_dpi_display_pipe_dest_params_st *pipe_dest);

	void (*hubp_setup_interdependent)(
			struct hubp *hubp,
			struct _vcs_dpi_display_dlg_regs_st *dlg_regs,
			struct _vcs_dpi_display_ttu_regs_st *ttu_regs);

	void (*dcc_control)(struct hubp *hubp, bool enable,
			enum hubp_ind_block_size blk_size);

	void (*mem_program_viewport)(
			struct hubp *hubp,
			const struct rect *viewport,
			const struct rect *viewport_c);

	bool (*hubp_program_surface_flip_and_addr)(
		struct hubp *hubp,
		const struct dc_plane_address *address,
		bool flip_immediate);

	void (*hubp_program_pte_vm)(
		struct hubp *hubp,
		enum surface_pixel_format format,
		union dc_tiling_info *tiling_info,
		enum dc_rotation_angle rotation);

	void (*hubp_set_vm_system_aperture_settings)(
			struct hubp *hubp,
			struct vm_system_aperture_param *apt);

	void (*hubp_set_vm_context0_settings)(
			struct hubp *hubp,
			const struct vm_context0_param *vm0);

	void (*hubp_program_surface_config)(
		struct hubp *hubp,
		enum surface_pixel_format format,
		union dc_tiling_info *tiling_info,
		struct plane_size *plane_size,
		enum dc_rotation_angle rotation,
		struct dc_plane_dcc_param *dcc,
		bool horizontal_mirror,
		unsigned int compa_level);

	bool (*hubp_is_flip_pending)(struct hubp *hubp);

	void (*set_blank)(struct hubp *hubp, bool blank);
	void (*set_hubp_blank_en)(struct hubp *hubp, bool blank);

	void (*set_cursor_attributes)(
			struct hubp *hubp,
			const struct dc_cursor_attributes *attr);

	void (*set_cursor_position)(
			struct hubp *hubp,
			const struct dc_cursor_position *pos,
			const struct dc_cursor_mi_param *param);

	void (*hubp_disconnect)(struct hubp *hubp);

	void (*hubp_clk_cntl)(struct hubp *hubp, bool enable);
	void (*hubp_vtg_sel)(struct hubp *hubp, uint32_t otg_inst);
	void (*hubp_read_state)(struct hubp *hubp);
	void (*hubp_clear_underflow)(struct hubp *hubp);
	void (*hubp_disable_control)(struct hubp *hubp, bool disable_hubp);
	unsigned int (*hubp_get_underflow_status)(struct hubp *hubp);
	void (*hubp_init)(struct hubp *hubp);

	void (*dmdata_set_attributes)(
			struct hubp *hubp,
			const struct dc_dmdata_attributes *attr);

	void (*dmdata_load)(
			struct hubp *hubp,
			uint32_t dmdata_sw_size,
			const uint32_t *dmdata_sw_data);
	bool (*dmdata_status_done)(struct hubp *hubp);
	void (*hubp_enable_tripleBuffer)(
		struct hubp *hubp,
		bool enable);

	bool (*hubp_is_triplebuffer_enabled)(
		struct hubp *hubp);

	void (*hubp_set_flip_control_surface_gsl)(
		struct hubp *hubp,
		bool enable);

	void (*validate_dml_output)(
			struct hubp *hubp,
			struct dc_context *ctx,
			struct _vcs_dpi_display_rq_regs_st *dml_rq_regs,
			struct _vcs_dpi_display_dlg_regs_st *dml_dlg_attr,
			struct _vcs_dpi_display_ttu_regs_st *dml_ttu_attr);
	void (*set_unbounded_requesting)(
		struct hubp *hubp,
		bool enable);
<<<<<<< HEAD
=======
	bool (*hubp_in_blank)(struct hubp *hubp);
	void (*hubp_soft_reset)(struct hubp *hubp, bool reset);
>>>>>>> 8a8109f3

};

#endif<|MERGE_RESOLUTION|>--- conflicted
+++ resolved
@@ -188,11 +188,8 @@
 	void (*set_unbounded_requesting)(
 		struct hubp *hubp,
 		bool enable);
-<<<<<<< HEAD
-=======
 	bool (*hubp_in_blank)(struct hubp *hubp);
 	void (*hubp_soft_reset)(struct hubp *hubp, bool reset);
->>>>>>> 8a8109f3
 
 };
 
