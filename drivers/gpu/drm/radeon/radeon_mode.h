--- conflicted
+++ resolved
@@ -190,10 +190,7 @@
 	struct i2c_algo_bit_data bit;
 	struct radeon_i2c_bus_rec rec;
 	struct drm_dp_aux aux;
-<<<<<<< HEAD
-=======
 	bool has_aux;
->>>>>>> f58b8487
 };
 
 /* mostly for macs, but really any system without connector tables */
