/*
 * Copyright © 2006-2007 Intel Corporation
 *
 * Permission is hereby granted, free of charge, to any person obtaining a
 * copy of this software and associated documentation files (the "Software"),
 * to deal in the Software without restriction, including without limitation
 * the rights to use, copy, modify, merge, publish, distribute, sublicense,
 * and/or sell copies of the Software, and to permit persons to whom the
 * Software is furnished to do so, subject to the following conditions:
 *
 * The above copyright notice and this permission notice (including the next
 * paragraph) shall be included in all copies or substantial portions of the
 * Software.
 *
 * THE SOFTWARE IS PROVIDED "AS IS", WITHOUT WARRANTY OF ANY KIND, EXPRESS OR
 * IMPLIED, INCLUDING BUT NOT LIMITED TO THE WARRANTIES OF MERCHANTABILITY,
 * FITNESS FOR A PARTICULAR PURPOSE AND NONINFRINGEMENT.  IN NO EVENT SHALL
 * THE AUTHORS OR COPYRIGHT HOLDERS BE LIABLE FOR ANY CLAIM, DAMAGES OR OTHER
 * LIABILITY, WHETHER IN AN ACTION OF CONTRACT, TORT OR OTHERWISE, ARISING
 * FROM, OUT OF OR IN CONNECTION WITH THE SOFTWARE OR THE USE OR OTHER
 * DEALINGS IN THE SOFTWARE.
 *
 * Authors:
 *	Eric Anholt <eric@anholt.net>
 */

#include <acpi/video.h>
#include <linux/i2c.h>
#include <linux/input.h>
#include <linux/intel-iommu.h>
#include <linux/kernel.h>
#include <linux/module.h>
#include <linux/dma-resv.h>
#include <linux/slab.h>

#include <drm/drm_atomic.h>
#include <drm/drm_atomic_helper.h>
#include <drm/drm_atomic_uapi.h>
#include <drm/drm_damage_helper.h>
#include <drm/drm_dp_helper.h>
#include <drm/drm_edid.h>
#include <drm/drm_fourcc.h>
#include <drm/drm_plane_helper.h>
#include <drm/drm_probe_helper.h>
#include <drm/drm_rect.h>

#include "display/intel_audio.h"
#include "display/intel_crt.h"
#include "display/intel_ddi.h"
#include "display/intel_display_debugfs.h"
#include "display/intel_dp.h"
#include "display/intel_dp_mst.h"
#include "display/intel_dpll.h"
#include "display/intel_dpll_mgr.h"
#include "display/intel_dsi.h"
#include "display/intel_dvo.h"
#include "display/intel_fb.h"
#include "display/intel_gmbus.h"
#include "display/intel_hdmi.h"
#include "display/intel_lvds.h"
#include "display/intel_sdvo.h"
#include "display/intel_snps_phy.h"
#include "display/intel_tv.h"
#include "display/intel_vdsc.h"
#include "display/intel_vrr.h"

#include "gem/i915_gem_lmem.h"
#include "gem/i915_gem_object.h"

#include "gt/intel_rps.h"
#include "gt/gen8_ppgtt.h"

#include "g4x_dp.h"
#include "g4x_hdmi.h"
#include "i915_drv.h"
#include "intel_acpi.h"
#include "intel_atomic.h"
#include "intel_atomic_plane.h"
#include "intel_bw.h"
#include "intel_cdclk.h"
#include "intel_color.h"
#include "intel_crtc.h"
#include "intel_de.h"
#include "intel_display_types.h"
#include "intel_dmc.h"
#include "intel_dp_link_training.h"
#include "intel_fbc.h"
#include "intel_fdi.h"
#include "intel_fbdev.h"
#include "intel_fifo_underrun.h"
#include "intel_frontbuffer.h"
#include "intel_hdcp.h"
#include "intel_hotplug.h"
#include "intel_overlay.h"
#include "intel_pipe_crc.h"
#include "intel_pm.h"
#include "intel_pps.h"
#include "intel_psr.h"
#include "intel_quirks.h"
#include "intel_sideband.h"
#include "intel_sprite.h"
#include "intel_tc.h"
#include "intel_vga.h"
#include "i9xx_plane.h"
#include "skl_scaler.h"
#include "skl_universal_plane.h"

static void i9xx_crtc_clock_get(struct intel_crtc *crtc,
				struct intel_crtc_state *pipe_config);
static void ilk_pch_clock_get(struct intel_crtc *crtc,
			      struct intel_crtc_state *pipe_config);

static int intel_framebuffer_init(struct intel_framebuffer *ifb,
				  struct drm_i915_gem_object *obj,
				  struct drm_mode_fb_cmd2 *mode_cmd);
static void intel_set_transcoder_timings(const struct intel_crtc_state *crtc_state);
static void intel_set_pipe_src_size(const struct intel_crtc_state *crtc_state);
static void intel_cpu_transcoder_set_m_n(const struct intel_crtc_state *crtc_state,
					 const struct intel_link_m_n *m_n,
					 const struct intel_link_m_n *m2_n2);
static void i9xx_set_pipeconf(const struct intel_crtc_state *crtc_state);
static void ilk_set_pipeconf(const struct intel_crtc_state *crtc_state);
static void hsw_set_pipeconf(const struct intel_crtc_state *crtc_state);
static void bdw_set_pipemisc(const struct intel_crtc_state *crtc_state);
static void ilk_pfit_enable(const struct intel_crtc_state *crtc_state);
static void intel_modeset_setup_hw_state(struct drm_device *dev,
					 struct drm_modeset_acquire_ctx *ctx);

struct i915_dpt {
	struct i915_address_space vm;

	struct drm_i915_gem_object *obj;
	struct i915_vma *vma;
	void __iomem *iomem;
};

#define i915_is_dpt(vm) ((vm)->is_dpt)

static inline struct i915_dpt *
i915_vm_to_dpt(struct i915_address_space *vm)
{
	BUILD_BUG_ON(offsetof(struct i915_dpt, vm));
	GEM_BUG_ON(!i915_is_dpt(vm));
	return container_of(vm, struct i915_dpt, vm);
}

#define dpt_total_entries(dpt) ((dpt)->vm.total >> PAGE_SHIFT)

static void gen8_set_pte(void __iomem *addr, gen8_pte_t pte)
{
	writeq(pte, addr);
}

static void dpt_insert_page(struct i915_address_space *vm,
			    dma_addr_t addr,
			    u64 offset,
			    enum i915_cache_level level,
			    u32 flags)
{
	struct i915_dpt *dpt = i915_vm_to_dpt(vm);
	gen8_pte_t __iomem *base = dpt->iomem;

	gen8_set_pte(base + offset / I915_GTT_PAGE_SIZE,
		     vm->pte_encode(addr, level, flags));
}

static void dpt_insert_entries(struct i915_address_space *vm,
			       struct i915_vma *vma,
			       enum i915_cache_level level,
			       u32 flags)
{
	struct i915_dpt *dpt = i915_vm_to_dpt(vm);
	gen8_pte_t __iomem *base = dpt->iomem;
	const gen8_pte_t pte_encode = vm->pte_encode(0, level, flags);
	struct sgt_iter sgt_iter;
	dma_addr_t addr;
	int i;

	/*
	 * Note that we ignore PTE_READ_ONLY here. The caller must be careful
	 * not to allow the user to override access to a read only page.
	 */

	i = vma->node.start / I915_GTT_PAGE_SIZE;
	for_each_sgt_daddr(addr, sgt_iter, vma->pages)
		gen8_set_pte(&base[i++], pte_encode | addr);
}

static void dpt_clear_range(struct i915_address_space *vm,
			    u64 start, u64 length)
{
}

static void dpt_bind_vma(struct i915_address_space *vm,
			 struct i915_vm_pt_stash *stash,
			 struct i915_vma *vma,
			 enum i915_cache_level cache_level,
			 u32 flags)
{
	struct drm_i915_gem_object *obj = vma->obj;
	u32 pte_flags;

	/* Applicable to VLV (gen8+ do not support RO in the GGTT) */
	pte_flags = 0;
	if (vma->vm->has_read_only && i915_gem_object_is_readonly(obj))
		pte_flags |= PTE_READ_ONLY;
	if (i915_gem_object_is_lmem(obj))
		pte_flags |= PTE_LM;

	vma->vm->insert_entries(vma->vm, vma, cache_level, pte_flags);

	vma->page_sizes.gtt = I915_GTT_PAGE_SIZE;

	/*
	 * Without aliasing PPGTT there's no difference between
	 * GLOBAL/LOCAL_BIND, it's all the same ptes. Hence unconditionally
	 * upgrade to both bound if we bind either to avoid double-binding.
	 */
	atomic_or(I915_VMA_GLOBAL_BIND | I915_VMA_LOCAL_BIND, &vma->flags);
}

static void dpt_unbind_vma(struct i915_address_space *vm, struct i915_vma *vma)
{
	vm->clear_range(vm, vma->node.start, vma->size);
}

static void dpt_cleanup(struct i915_address_space *vm)
{
	struct i915_dpt *dpt = i915_vm_to_dpt(vm);

	i915_gem_object_put(dpt->obj);
}

static struct i915_address_space *
intel_dpt_create(struct intel_framebuffer *fb)
{
	struct drm_gem_object *obj = &intel_fb_obj(&fb->base)->base;
	struct drm_i915_private *i915 = to_i915(obj->dev);
	struct drm_i915_gem_object *dpt_obj;
	struct i915_address_space *vm;
	struct i915_dpt *dpt;
	size_t size;
	int ret;

	if (intel_fb_needs_pot_stride_remap(fb))
		size = intel_remapped_info_size(&fb->remapped_view.gtt.remapped);
	else
		size = DIV_ROUND_UP_ULL(obj->size, I915_GTT_PAGE_SIZE);

	size = round_up(size * sizeof(gen8_pte_t), I915_GTT_PAGE_SIZE);

	if (HAS_LMEM(i915))
		dpt_obj = i915_gem_object_create_lmem(i915, size, 0);
	else
		dpt_obj = i915_gem_object_create_stolen(i915, size);
	if (IS_ERR(dpt_obj))
		return ERR_CAST(dpt_obj);

	ret = i915_gem_object_set_cache_level(dpt_obj, I915_CACHE_NONE);
	if (ret) {
		i915_gem_object_put(dpt_obj);
		return ERR_PTR(ret);
	}

	dpt = kzalloc(sizeof(*dpt), GFP_KERNEL);
	if (!dpt) {
		i915_gem_object_put(dpt_obj);
		return ERR_PTR(-ENOMEM);
	}

	vm = &dpt->vm;

	vm->gt = &i915->gt;
	vm->i915 = i915;
	vm->dma = i915->drm.dev;
	vm->total = (size / sizeof(gen8_pte_t)) * I915_GTT_PAGE_SIZE;
	vm->is_dpt = true;

	i915_address_space_init(vm, VM_CLASS_DPT);

	vm->insert_page = dpt_insert_page;
	vm->clear_range = dpt_clear_range;
	vm->insert_entries = dpt_insert_entries;
	vm->cleanup = dpt_cleanup;

	vm->vma_ops.bind_vma    = dpt_bind_vma;
	vm->vma_ops.unbind_vma  = dpt_unbind_vma;
	vm->vma_ops.set_pages   = ggtt_set_pages;
	vm->vma_ops.clear_pages = clear_pages;

	vm->pte_encode = gen8_ggtt_pte_encode;

	dpt->obj = dpt_obj;

	return &dpt->vm;
}

static void intel_dpt_destroy(struct i915_address_space *vm)
{
	struct i915_dpt *dpt = i915_vm_to_dpt(vm);

	i915_vm_close(&dpt->vm);
}

/* returns HPLL frequency in kHz */
int vlv_get_hpll_vco(struct drm_i915_private *dev_priv)
{
	int hpll_freq, vco_freq[] = { 800, 1600, 2000, 2400 };

	/* Obtain SKU information */
	hpll_freq = vlv_cck_read(dev_priv, CCK_FUSE_REG) &
		CCK_FUSE_HPLL_FREQ_MASK;

	return vco_freq[hpll_freq] * 1000;
}

int vlv_get_cck_clock(struct drm_i915_private *dev_priv,
		      const char *name, u32 reg, int ref_freq)
{
	u32 val;
	int divider;

	val = vlv_cck_read(dev_priv, reg);
	divider = val & CCK_FREQUENCY_VALUES;

	drm_WARN(&dev_priv->drm, (val & CCK_FREQUENCY_STATUS) !=
		 (divider << CCK_FREQUENCY_STATUS_SHIFT),
		 "%s change in progress\n", name);

	return DIV_ROUND_CLOSEST(ref_freq << 1, divider + 1);
}

int vlv_get_cck_clock_hpll(struct drm_i915_private *dev_priv,
			   const char *name, u32 reg)
{
	int hpll;

	vlv_cck_get(dev_priv);

	if (dev_priv->hpll_freq == 0)
		dev_priv->hpll_freq = vlv_get_hpll_vco(dev_priv);

	hpll = vlv_get_cck_clock(dev_priv, name, reg, dev_priv->hpll_freq);

	vlv_cck_put(dev_priv);

	return hpll;
}

static void intel_update_czclk(struct drm_i915_private *dev_priv)
{
	if (!(IS_VALLEYVIEW(dev_priv) || IS_CHERRYVIEW(dev_priv)))
		return;

	dev_priv->czclk_freq = vlv_get_cck_clock_hpll(dev_priv, "czclk",
						      CCK_CZ_CLOCK_CONTROL);

	drm_dbg(&dev_priv->drm, "CZ clock rate: %d kHz\n",
		dev_priv->czclk_freq);
}

/* WA Display #0827: Gen9:all */
static void
skl_wa_827(struct drm_i915_private *dev_priv, enum pipe pipe, bool enable)
{
	if (enable)
		intel_de_write(dev_priv, CLKGATE_DIS_PSL(pipe),
		               intel_de_read(dev_priv, CLKGATE_DIS_PSL(pipe)) | DUPS1_GATING_DIS | DUPS2_GATING_DIS);
	else
		intel_de_write(dev_priv, CLKGATE_DIS_PSL(pipe),
		               intel_de_read(dev_priv, CLKGATE_DIS_PSL(pipe)) & ~(DUPS1_GATING_DIS | DUPS2_GATING_DIS));
}

/* Wa_2006604312:icl,ehl */
static void
icl_wa_scalerclkgating(struct drm_i915_private *dev_priv, enum pipe pipe,
		       bool enable)
{
	if (enable)
		intel_de_write(dev_priv, CLKGATE_DIS_PSL(pipe),
		               intel_de_read(dev_priv, CLKGATE_DIS_PSL(pipe)) | DPFR_GATING_DIS);
	else
		intel_de_write(dev_priv, CLKGATE_DIS_PSL(pipe),
		               intel_de_read(dev_priv, CLKGATE_DIS_PSL(pipe)) & ~DPFR_GATING_DIS);
}

static bool
is_trans_port_sync_slave(const struct intel_crtc_state *crtc_state)
{
	return crtc_state->master_transcoder != INVALID_TRANSCODER;
}

static bool
is_trans_port_sync_master(const struct intel_crtc_state *crtc_state)
{
	return crtc_state->sync_mode_slaves_mask != 0;
}

bool
is_trans_port_sync_mode(const struct intel_crtc_state *crtc_state)
{
	return is_trans_port_sync_master(crtc_state) ||
		is_trans_port_sync_slave(crtc_state);
}

static bool pipe_scanline_is_moving(struct drm_i915_private *dev_priv,
				    enum pipe pipe)
{
	i915_reg_t reg = PIPEDSL(pipe);
	u32 line1, line2;
	u32 line_mask;

	if (DISPLAY_VER(dev_priv) == 2)
		line_mask = DSL_LINEMASK_GEN2;
	else
		line_mask = DSL_LINEMASK_GEN3;

	line1 = intel_de_read(dev_priv, reg) & line_mask;
	msleep(5);
	line2 = intel_de_read(dev_priv, reg) & line_mask;

	return line1 != line2;
}

static void wait_for_pipe_scanline_moving(struct intel_crtc *crtc, bool state)
{
	struct drm_i915_private *dev_priv = to_i915(crtc->base.dev);
	enum pipe pipe = crtc->pipe;

	/* Wait for the display line to settle/start moving */
	if (wait_for(pipe_scanline_is_moving(dev_priv, pipe) == state, 100))
		drm_err(&dev_priv->drm,
			"pipe %c scanline %s wait timed out\n",
			pipe_name(pipe), onoff(state));
}

static void intel_wait_for_pipe_scanline_stopped(struct intel_crtc *crtc)
{
	wait_for_pipe_scanline_moving(crtc, false);
}

static void intel_wait_for_pipe_scanline_moving(struct intel_crtc *crtc)
{
	wait_for_pipe_scanline_moving(crtc, true);
}

static void
intel_wait_for_pipe_off(const struct intel_crtc_state *old_crtc_state)
{
	struct intel_crtc *crtc = to_intel_crtc(old_crtc_state->uapi.crtc);
	struct drm_i915_private *dev_priv = to_i915(crtc->base.dev);

	if (DISPLAY_VER(dev_priv) >= 4) {
		enum transcoder cpu_transcoder = old_crtc_state->cpu_transcoder;
		i915_reg_t reg = PIPECONF(cpu_transcoder);

		/* Wait for the Pipe State to go off */
		if (intel_de_wait_for_clear(dev_priv, reg,
					    I965_PIPECONF_ACTIVE, 100))
			drm_WARN(&dev_priv->drm, 1,
				 "pipe_off wait timed out\n");
	} else {
		intel_wait_for_pipe_scanline_stopped(crtc);
	}
}

/* Only for pre-ILK configs */
void assert_pll(struct drm_i915_private *dev_priv,
		enum pipe pipe, bool state)
{
	u32 val;
	bool cur_state;

	val = intel_de_read(dev_priv, DPLL(pipe));
	cur_state = !!(val & DPLL_VCO_ENABLE);
	I915_STATE_WARN(cur_state != state,
	     "PLL state assertion failure (expected %s, current %s)\n",
			onoff(state), onoff(cur_state));
}

/* XXX: the dsi pll is shared between MIPI DSI ports */
void assert_dsi_pll(struct drm_i915_private *dev_priv, bool state)
{
	u32 val;
	bool cur_state;

	vlv_cck_get(dev_priv);
	val = vlv_cck_read(dev_priv, CCK_REG_DSI_PLL_CONTROL);
	vlv_cck_put(dev_priv);

	cur_state = val & DSI_PLL_VCO_EN;
	I915_STATE_WARN(cur_state != state,
	     "DSI PLL state assertion failure (expected %s, current %s)\n",
			onoff(state), onoff(cur_state));
}

static void assert_fdi_tx(struct drm_i915_private *dev_priv,
			  enum pipe pipe, bool state)
{
	bool cur_state;

	if (HAS_DDI(dev_priv)) {
		/*
		 * DDI does not have a specific FDI_TX register.
		 *
		 * FDI is never fed from EDP transcoder
		 * so pipe->transcoder cast is fine here.
		 */
		enum transcoder cpu_transcoder = (enum transcoder)pipe;
		u32 val = intel_de_read(dev_priv,
					TRANS_DDI_FUNC_CTL(cpu_transcoder));
		cur_state = !!(val & TRANS_DDI_FUNC_ENABLE);
	} else {
		u32 val = intel_de_read(dev_priv, FDI_TX_CTL(pipe));
		cur_state = !!(val & FDI_TX_ENABLE);
	}
	I915_STATE_WARN(cur_state != state,
	     "FDI TX state assertion failure (expected %s, current %s)\n",
			onoff(state), onoff(cur_state));
}
#define assert_fdi_tx_enabled(d, p) assert_fdi_tx(d, p, true)
#define assert_fdi_tx_disabled(d, p) assert_fdi_tx(d, p, false)

static void assert_fdi_rx(struct drm_i915_private *dev_priv,
			  enum pipe pipe, bool state)
{
	u32 val;
	bool cur_state;

	val = intel_de_read(dev_priv, FDI_RX_CTL(pipe));
	cur_state = !!(val & FDI_RX_ENABLE);
	I915_STATE_WARN(cur_state != state,
	     "FDI RX state assertion failure (expected %s, current %s)\n",
			onoff(state), onoff(cur_state));
}
#define assert_fdi_rx_enabled(d, p) assert_fdi_rx(d, p, true)
#define assert_fdi_rx_disabled(d, p) assert_fdi_rx(d, p, false)

static void assert_fdi_tx_pll_enabled(struct drm_i915_private *dev_priv,
				      enum pipe pipe)
{
	u32 val;

	/* ILK FDI PLL is always enabled */
	if (IS_IRONLAKE(dev_priv))
		return;

	/* On Haswell, DDI ports are responsible for the FDI PLL setup */
	if (HAS_DDI(dev_priv))
		return;

	val = intel_de_read(dev_priv, FDI_TX_CTL(pipe));
	I915_STATE_WARN(!(val & FDI_TX_PLL_ENABLE), "FDI TX PLL assertion failure, should be active but is disabled\n");
}

void assert_fdi_rx_pll(struct drm_i915_private *dev_priv,
		       enum pipe pipe, bool state)
{
	u32 val;
	bool cur_state;

	val = intel_de_read(dev_priv, FDI_RX_CTL(pipe));
	cur_state = !!(val & FDI_RX_PLL_ENABLE);
	I915_STATE_WARN(cur_state != state,
	     "FDI RX PLL assertion failure (expected %s, current %s)\n",
			onoff(state), onoff(cur_state));
}

void assert_panel_unlocked(struct drm_i915_private *dev_priv, enum pipe pipe)
{
	i915_reg_t pp_reg;
	u32 val;
	enum pipe panel_pipe = INVALID_PIPE;
	bool locked = true;

	if (drm_WARN_ON(&dev_priv->drm, HAS_DDI(dev_priv)))
		return;

	if (HAS_PCH_SPLIT(dev_priv)) {
		u32 port_sel;

		pp_reg = PP_CONTROL(0);
		port_sel = intel_de_read(dev_priv, PP_ON_DELAYS(0)) & PANEL_PORT_SELECT_MASK;

		switch (port_sel) {
		case PANEL_PORT_SELECT_LVDS:
			intel_lvds_port_enabled(dev_priv, PCH_LVDS, &panel_pipe);
			break;
		case PANEL_PORT_SELECT_DPA:
			g4x_dp_port_enabled(dev_priv, DP_A, PORT_A, &panel_pipe);
			break;
		case PANEL_PORT_SELECT_DPC:
			g4x_dp_port_enabled(dev_priv, PCH_DP_C, PORT_C, &panel_pipe);
			break;
		case PANEL_PORT_SELECT_DPD:
			g4x_dp_port_enabled(dev_priv, PCH_DP_D, PORT_D, &panel_pipe);
			break;
		default:
			MISSING_CASE(port_sel);
			break;
		}
	} else if (IS_VALLEYVIEW(dev_priv) || IS_CHERRYVIEW(dev_priv)) {
		/* presumably write lock depends on pipe, not port select */
		pp_reg = PP_CONTROL(pipe);
		panel_pipe = pipe;
	} else {
		u32 port_sel;

		pp_reg = PP_CONTROL(0);
		port_sel = intel_de_read(dev_priv, PP_ON_DELAYS(0)) & PANEL_PORT_SELECT_MASK;

		drm_WARN_ON(&dev_priv->drm,
			    port_sel != PANEL_PORT_SELECT_LVDS);
		intel_lvds_port_enabled(dev_priv, LVDS, &panel_pipe);
	}

	val = intel_de_read(dev_priv, pp_reg);
	if (!(val & PANEL_POWER_ON) ||
	    ((val & PANEL_UNLOCK_MASK) == PANEL_UNLOCK_REGS))
		locked = false;

	I915_STATE_WARN(panel_pipe == pipe && locked,
	     "panel assertion failure, pipe %c regs locked\n",
	     pipe_name(pipe));
}

void assert_pipe(struct drm_i915_private *dev_priv,
		 enum transcoder cpu_transcoder, bool state)
{
	bool cur_state;
	enum intel_display_power_domain power_domain;
	intel_wakeref_t wakeref;

	/* we keep both pipes enabled on 830 */
	if (IS_I830(dev_priv))
		state = true;

	power_domain = POWER_DOMAIN_TRANSCODER(cpu_transcoder);
	wakeref = intel_display_power_get_if_enabled(dev_priv, power_domain);
	if (wakeref) {
		u32 val = intel_de_read(dev_priv, PIPECONF(cpu_transcoder));
		cur_state = !!(val & PIPECONF_ENABLE);

		intel_display_power_put(dev_priv, power_domain, wakeref);
	} else {
		cur_state = false;
	}

	I915_STATE_WARN(cur_state != state,
			"transcoder %s assertion failure (expected %s, current %s)\n",
			transcoder_name(cpu_transcoder),
			onoff(state), onoff(cur_state));
}

static void assert_plane(struct intel_plane *plane, bool state)
{
	enum pipe pipe;
	bool cur_state;

	cur_state = plane->get_hw_state(plane, &pipe);

	I915_STATE_WARN(cur_state != state,
			"%s assertion failure (expected %s, current %s)\n",
			plane->base.name, onoff(state), onoff(cur_state));
}

#define assert_plane_enabled(p) assert_plane(p, true)
#define assert_plane_disabled(p) assert_plane(p, false)

static void assert_planes_disabled(struct intel_crtc *crtc)
{
	struct drm_i915_private *dev_priv = to_i915(crtc->base.dev);
	struct intel_plane *plane;

	for_each_intel_plane_on_crtc(&dev_priv->drm, crtc, plane)
		assert_plane_disabled(plane);
}

void assert_pch_transcoder_disabled(struct drm_i915_private *dev_priv,
				    enum pipe pipe)
{
	u32 val;
	bool enabled;

	val = intel_de_read(dev_priv, PCH_TRANSCONF(pipe));
	enabled = !!(val & TRANS_ENABLE);
	I915_STATE_WARN(enabled,
	     "transcoder assertion failed, should be off on pipe %c but is still active\n",
	     pipe_name(pipe));
}

static void assert_pch_dp_disabled(struct drm_i915_private *dev_priv,
				   enum pipe pipe, enum port port,
				   i915_reg_t dp_reg)
{
	enum pipe port_pipe;
	bool state;

	state = g4x_dp_port_enabled(dev_priv, dp_reg, port, &port_pipe);

	I915_STATE_WARN(state && port_pipe == pipe,
			"PCH DP %c enabled on transcoder %c, should be disabled\n",
			port_name(port), pipe_name(pipe));

	I915_STATE_WARN(HAS_PCH_IBX(dev_priv) && !state && port_pipe == PIPE_B,
			"IBX PCH DP %c still using transcoder B\n",
			port_name(port));
}

static void assert_pch_hdmi_disabled(struct drm_i915_private *dev_priv,
				     enum pipe pipe, enum port port,
				     i915_reg_t hdmi_reg)
{
	enum pipe port_pipe;
	bool state;

	state = intel_sdvo_port_enabled(dev_priv, hdmi_reg, &port_pipe);

	I915_STATE_WARN(state && port_pipe == pipe,
			"PCH HDMI %c enabled on transcoder %c, should be disabled\n",
			port_name(port), pipe_name(pipe));

	I915_STATE_WARN(HAS_PCH_IBX(dev_priv) && !state && port_pipe == PIPE_B,
			"IBX PCH HDMI %c still using transcoder B\n",
			port_name(port));
}

static void assert_pch_ports_disabled(struct drm_i915_private *dev_priv,
				      enum pipe pipe)
{
	enum pipe port_pipe;

	assert_pch_dp_disabled(dev_priv, pipe, PORT_B, PCH_DP_B);
	assert_pch_dp_disabled(dev_priv, pipe, PORT_C, PCH_DP_C);
	assert_pch_dp_disabled(dev_priv, pipe, PORT_D, PCH_DP_D);

	I915_STATE_WARN(intel_crt_port_enabled(dev_priv, PCH_ADPA, &port_pipe) &&
			port_pipe == pipe,
			"PCH VGA enabled on transcoder %c, should be disabled\n",
			pipe_name(pipe));

	I915_STATE_WARN(intel_lvds_port_enabled(dev_priv, PCH_LVDS, &port_pipe) &&
			port_pipe == pipe,
			"PCH LVDS enabled on transcoder %c, should be disabled\n",
			pipe_name(pipe));

	/* PCH SDVOB multiplex with HDMIB */
	assert_pch_hdmi_disabled(dev_priv, pipe, PORT_B, PCH_HDMIB);
	assert_pch_hdmi_disabled(dev_priv, pipe, PORT_C, PCH_HDMIC);
	assert_pch_hdmi_disabled(dev_priv, pipe, PORT_D, PCH_HDMID);
}

void vlv_wait_port_ready(struct drm_i915_private *dev_priv,
			 struct intel_digital_port *dig_port,
			 unsigned int expected_mask)
{
	u32 port_mask;
	i915_reg_t dpll_reg;

	switch (dig_port->base.port) {
	case PORT_B:
		port_mask = DPLL_PORTB_READY_MASK;
		dpll_reg = DPLL(0);
		break;
	case PORT_C:
		port_mask = DPLL_PORTC_READY_MASK;
		dpll_reg = DPLL(0);
		expected_mask <<= 4;
		break;
	case PORT_D:
		port_mask = DPLL_PORTD_READY_MASK;
		dpll_reg = DPIO_PHY_STATUS;
		break;
	default:
		BUG();
	}

	if (intel_de_wait_for_register(dev_priv, dpll_reg,
				       port_mask, expected_mask, 1000))
		drm_WARN(&dev_priv->drm, 1,
			 "timed out waiting for [ENCODER:%d:%s] port ready: got 0x%x, expected 0x%x\n",
			 dig_port->base.base.base.id, dig_port->base.base.name,
			 intel_de_read(dev_priv, dpll_reg) & port_mask,
			 expected_mask);
}

static void ilk_enable_pch_transcoder(const struct intel_crtc_state *crtc_state)
{
	struct intel_crtc *crtc = to_intel_crtc(crtc_state->uapi.crtc);
	struct drm_i915_private *dev_priv = to_i915(crtc->base.dev);
	enum pipe pipe = crtc->pipe;
	i915_reg_t reg;
	u32 val, pipeconf_val;

	/* Make sure PCH DPLL is enabled */
	assert_shared_dpll_enabled(dev_priv, crtc_state->shared_dpll);

	/* FDI must be feeding us bits for PCH ports */
	assert_fdi_tx_enabled(dev_priv, pipe);
	assert_fdi_rx_enabled(dev_priv, pipe);

	if (HAS_PCH_CPT(dev_priv)) {
		reg = TRANS_CHICKEN2(pipe);
		val = intel_de_read(dev_priv, reg);
		/*
		 * Workaround: Set the timing override bit
		 * before enabling the pch transcoder.
		 */
		val |= TRANS_CHICKEN2_TIMING_OVERRIDE;
		/* Configure frame start delay to match the CPU */
		val &= ~TRANS_CHICKEN2_FRAME_START_DELAY_MASK;
		val |= TRANS_CHICKEN2_FRAME_START_DELAY(dev_priv->framestart_delay - 1);
		intel_de_write(dev_priv, reg, val);
	}

	reg = PCH_TRANSCONF(pipe);
	val = intel_de_read(dev_priv, reg);
	pipeconf_val = intel_de_read(dev_priv, PIPECONF(pipe));

	if (HAS_PCH_IBX(dev_priv)) {
		/* Configure frame start delay to match the CPU */
		val &= ~TRANS_FRAME_START_DELAY_MASK;
		val |= TRANS_FRAME_START_DELAY(dev_priv->framestart_delay - 1);

		/*
		 * Make the BPC in transcoder be consistent with
		 * that in pipeconf reg. For HDMI we must use 8bpc
		 * here for both 8bpc and 12bpc.
		 */
		val &= ~PIPECONF_BPC_MASK;
		if (intel_crtc_has_type(crtc_state, INTEL_OUTPUT_HDMI))
			val |= PIPECONF_8BPC;
		else
			val |= pipeconf_val & PIPECONF_BPC_MASK;
	}

	val &= ~TRANS_INTERLACE_MASK;
	if ((pipeconf_val & PIPECONF_INTERLACE_MASK) == PIPECONF_INTERLACED_ILK) {
		if (HAS_PCH_IBX(dev_priv) &&
		    intel_crtc_has_type(crtc_state, INTEL_OUTPUT_SDVO))
			val |= TRANS_LEGACY_INTERLACED_ILK;
		else
			val |= TRANS_INTERLACED;
	} else {
		val |= TRANS_PROGRESSIVE;
	}

	intel_de_write(dev_priv, reg, val | TRANS_ENABLE);
	if (intel_de_wait_for_set(dev_priv, reg, TRANS_STATE_ENABLE, 100))
		drm_err(&dev_priv->drm, "failed to enable transcoder %c\n",
			pipe_name(pipe));
}

static void lpt_enable_pch_transcoder(struct drm_i915_private *dev_priv,
				      enum transcoder cpu_transcoder)
{
	u32 val, pipeconf_val;

	/* FDI must be feeding us bits for PCH ports */
	assert_fdi_tx_enabled(dev_priv, (enum pipe) cpu_transcoder);
	assert_fdi_rx_enabled(dev_priv, PIPE_A);

	val = intel_de_read(dev_priv, TRANS_CHICKEN2(PIPE_A));
	/* Workaround: set timing override bit. */
	val |= TRANS_CHICKEN2_TIMING_OVERRIDE;
	/* Configure frame start delay to match the CPU */
	val &= ~TRANS_CHICKEN2_FRAME_START_DELAY_MASK;
	val |= TRANS_CHICKEN2_FRAME_START_DELAY(dev_priv->framestart_delay - 1);
	intel_de_write(dev_priv, TRANS_CHICKEN2(PIPE_A), val);

	val = TRANS_ENABLE;
	pipeconf_val = intel_de_read(dev_priv, PIPECONF(cpu_transcoder));

	if ((pipeconf_val & PIPECONF_INTERLACE_MASK_HSW) ==
	    PIPECONF_INTERLACED_ILK)
		val |= TRANS_INTERLACED;
	else
		val |= TRANS_PROGRESSIVE;

	intel_de_write(dev_priv, LPT_TRANSCONF, val);
	if (intel_de_wait_for_set(dev_priv, LPT_TRANSCONF,
				  TRANS_STATE_ENABLE, 100))
		drm_err(&dev_priv->drm, "Failed to enable PCH transcoder\n");
}

static void ilk_disable_pch_transcoder(struct drm_i915_private *dev_priv,
				       enum pipe pipe)
{
	i915_reg_t reg;
	u32 val;

	/* FDI relies on the transcoder */
	assert_fdi_tx_disabled(dev_priv, pipe);
	assert_fdi_rx_disabled(dev_priv, pipe);

	/* Ports must be off as well */
	assert_pch_ports_disabled(dev_priv, pipe);

	reg = PCH_TRANSCONF(pipe);
	val = intel_de_read(dev_priv, reg);
	val &= ~TRANS_ENABLE;
	intel_de_write(dev_priv, reg, val);
	/* wait for PCH transcoder off, transcoder state */
	if (intel_de_wait_for_clear(dev_priv, reg, TRANS_STATE_ENABLE, 50))
		drm_err(&dev_priv->drm, "failed to disable transcoder %c\n",
			pipe_name(pipe));

	if (HAS_PCH_CPT(dev_priv)) {
		/* Workaround: Clear the timing override chicken bit again. */
		reg = TRANS_CHICKEN2(pipe);
		val = intel_de_read(dev_priv, reg);
		val &= ~TRANS_CHICKEN2_TIMING_OVERRIDE;
		intel_de_write(dev_priv, reg, val);
	}
}

void lpt_disable_pch_transcoder(struct drm_i915_private *dev_priv)
{
	u32 val;

	val = intel_de_read(dev_priv, LPT_TRANSCONF);
	val &= ~TRANS_ENABLE;
	intel_de_write(dev_priv, LPT_TRANSCONF, val);
	/* wait for PCH transcoder off, transcoder state */
	if (intel_de_wait_for_clear(dev_priv, LPT_TRANSCONF,
				    TRANS_STATE_ENABLE, 50))
		drm_err(&dev_priv->drm, "Failed to disable PCH transcoder\n");

	/* Workaround: clear timing override bit. */
	val = intel_de_read(dev_priv, TRANS_CHICKEN2(PIPE_A));
	val &= ~TRANS_CHICKEN2_TIMING_OVERRIDE;
	intel_de_write(dev_priv, TRANS_CHICKEN2(PIPE_A), val);
}

enum pipe intel_crtc_pch_transcoder(struct intel_crtc *crtc)
{
	struct drm_i915_private *dev_priv = to_i915(crtc->base.dev);

	if (HAS_PCH_LPT(dev_priv))
		return PIPE_A;
	else
		return crtc->pipe;
}

void intel_enable_pipe(const struct intel_crtc_state *new_crtc_state)
{
	struct intel_crtc *crtc = to_intel_crtc(new_crtc_state->uapi.crtc);
	struct drm_i915_private *dev_priv = to_i915(crtc->base.dev);
	enum transcoder cpu_transcoder = new_crtc_state->cpu_transcoder;
	enum pipe pipe = crtc->pipe;
	i915_reg_t reg;
	u32 val;

	drm_dbg_kms(&dev_priv->drm, "enabling pipe %c\n", pipe_name(pipe));

	assert_planes_disabled(crtc);

	/*
	 * A pipe without a PLL won't actually be able to drive bits from
	 * a plane.  On ILK+ the pipe PLLs are integrated, so we don't
	 * need the check.
	 */
	if (HAS_GMCH(dev_priv)) {
		if (intel_crtc_has_type(new_crtc_state, INTEL_OUTPUT_DSI))
			assert_dsi_pll_enabled(dev_priv);
		else
			assert_pll_enabled(dev_priv, pipe);
	} else {
		if (new_crtc_state->has_pch_encoder) {
			/* if driving the PCH, we need FDI enabled */
			assert_fdi_rx_pll_enabled(dev_priv,
						  intel_crtc_pch_transcoder(crtc));
			assert_fdi_tx_pll_enabled(dev_priv,
						  (enum pipe) cpu_transcoder);
		}
		/* FIXME: assert CPU port conditions for SNB+ */
	}

	/* Wa_22012358565:adl-p */
	if (DISPLAY_VER(dev_priv) == 13)
		intel_de_rmw(dev_priv, PIPE_ARB_CTL(pipe),
			     0, PIPE_ARB_USE_PROG_SLOTS);

	reg = PIPECONF(cpu_transcoder);
	val = intel_de_read(dev_priv, reg);
	if (val & PIPECONF_ENABLE) {
		/* we keep both pipes enabled on 830 */
		drm_WARN_ON(&dev_priv->drm, !IS_I830(dev_priv));
		return;
	}

	intel_de_write(dev_priv, reg, val | PIPECONF_ENABLE);
	intel_de_posting_read(dev_priv, reg);

	/*
	 * Until the pipe starts PIPEDSL reads will return a stale value,
	 * which causes an apparent vblank timestamp jump when PIPEDSL
	 * resets to its proper value. That also messes up the frame count
	 * when it's derived from the timestamps. So let's wait for the
	 * pipe to start properly before we call drm_crtc_vblank_on()
	 */
	if (intel_crtc_max_vblank_count(new_crtc_state) == 0)
		intel_wait_for_pipe_scanline_moving(crtc);
}

void intel_disable_pipe(const struct intel_crtc_state *old_crtc_state)
{
	struct intel_crtc *crtc = to_intel_crtc(old_crtc_state->uapi.crtc);
	struct drm_i915_private *dev_priv = to_i915(crtc->base.dev);
	enum transcoder cpu_transcoder = old_crtc_state->cpu_transcoder;
	enum pipe pipe = crtc->pipe;
	i915_reg_t reg;
	u32 val;

	drm_dbg_kms(&dev_priv->drm, "disabling pipe %c\n", pipe_name(pipe));

	/*
	 * Make sure planes won't keep trying to pump pixels to us,
	 * or we might hang the display.
	 */
	assert_planes_disabled(crtc);

	reg = PIPECONF(cpu_transcoder);
	val = intel_de_read(dev_priv, reg);
	if ((val & PIPECONF_ENABLE) == 0)
		return;

	/*
	 * Double wide has implications for planes
	 * so best keep it disabled when not needed.
	 */
	if (old_crtc_state->double_wide)
		val &= ~PIPECONF_DOUBLE_WIDE;

	/* Don't disable pipe or pipe PLLs if needed */
	if (!IS_I830(dev_priv))
		val &= ~PIPECONF_ENABLE;

	if (DISPLAY_VER(dev_priv) >= 12)
		intel_de_rmw(dev_priv, CHICKEN_TRANS(cpu_transcoder),
			     FECSTALL_DIS_DPTSTREAM_DPTTG, 0);

	intel_de_write(dev_priv, reg, val);
	if ((val & PIPECONF_ENABLE) == 0)
		intel_wait_for_pipe_off(old_crtc_state);
}

bool
intel_format_info_is_yuv_semiplanar(const struct drm_format_info *info,
				    u64 modifier)
{
	return info->is_yuv &&
	       info->num_planes == (is_ccs_modifier(modifier) ? 4 : 2);
}

unsigned int
intel_tile_width_bytes(const struct drm_framebuffer *fb, int color_plane)
{
	struct drm_i915_private *dev_priv = to_i915(fb->dev);
	unsigned int cpp = fb->format->cpp[color_plane];

	switch (fb->modifier) {
	case DRM_FORMAT_MOD_LINEAR:
		return intel_tile_size(dev_priv);
	case I915_FORMAT_MOD_X_TILED:
		if (DISPLAY_VER(dev_priv) == 2)
			return 128;
		else
			return 512;
	case I915_FORMAT_MOD_Y_TILED_CCS:
		if (is_ccs_plane(fb, color_plane))
			return 128;
		fallthrough;
	case I915_FORMAT_MOD_Y_TILED_GEN12_RC_CCS:
	case I915_FORMAT_MOD_Y_TILED_GEN12_RC_CCS_CC:
	case I915_FORMAT_MOD_Y_TILED_GEN12_MC_CCS:
		if (is_ccs_plane(fb, color_plane))
			return 64;
		fallthrough;
	case I915_FORMAT_MOD_Y_TILED:
		if (DISPLAY_VER(dev_priv) == 2 || HAS_128_BYTE_Y_TILING(dev_priv))
			return 128;
		else
			return 512;
	case I915_FORMAT_MOD_Yf_TILED_CCS:
		if (is_ccs_plane(fb, color_plane))
			return 128;
		fallthrough;
	case I915_FORMAT_MOD_Yf_TILED:
		switch (cpp) {
		case 1:
			return 64;
		case 2:
		case 4:
			return 128;
		case 8:
		case 16:
			return 256;
		default:
			MISSING_CASE(cpp);
			return cpp;
		}
		break;
	default:
		MISSING_CASE(fb->modifier);
		return cpp;
	}
}

unsigned int
intel_fb_align_height(const struct drm_framebuffer *fb,
		      int color_plane, unsigned int height)
{
	unsigned int tile_height = intel_tile_height(fb, color_plane);

	return ALIGN(height, tile_height);
}

unsigned int intel_rotation_info_size(const struct intel_rotation_info *rot_info)
{
	unsigned int size = 0;
	int i;

	for (i = 0 ; i < ARRAY_SIZE(rot_info->plane); i++)
		size += rot_info->plane[i].dst_stride * rot_info->plane[i].width;

	return size;
}

unsigned int intel_remapped_info_size(const struct intel_remapped_info *rem_info)
{
	unsigned int size = 0;
	int i;

	for (i = 0 ; i < ARRAY_SIZE(rem_info->plane); i++)
		size += rem_info->plane[i].dst_stride * rem_info->plane[i].height;

	return size;
}

static unsigned int intel_linear_alignment(const struct drm_i915_private *dev_priv)
{
	if (DISPLAY_VER(dev_priv) >= 9)
		return 256 * 1024;
	else if (IS_I965G(dev_priv) || IS_I965GM(dev_priv) ||
		 IS_VALLEYVIEW(dev_priv) || IS_CHERRYVIEW(dev_priv))
		return 128 * 1024;
	else if (DISPLAY_VER(dev_priv) >= 4)
		return 4 * 1024;
	else
		return 0;
}

static bool has_async_flips(struct drm_i915_private *i915)
{
	return DISPLAY_VER(i915) >= 5;
}

unsigned int intel_surf_alignment(const struct drm_framebuffer *fb,
				  int color_plane)
{
	struct drm_i915_private *dev_priv = to_i915(fb->dev);

	if (intel_fb_uses_dpt(fb))
		return 512 * 4096;

	/* AUX_DIST needs only 4K alignment */
	if (is_ccs_plane(fb, color_plane))
		return 4096;

	if (is_semiplanar_uv_plane(fb, color_plane)) {
		/*
		 * TODO: cross-check wrt. the bspec stride in bytes * 64 bytes
		 * alignment for linear UV planes on all platforms.
		 */
		if (DISPLAY_VER(dev_priv) >= 12) {
			if (fb->modifier == DRM_FORMAT_MOD_LINEAR)
				return intel_linear_alignment(dev_priv);

			return intel_tile_row_size(fb, color_plane);
		}

		return 4096;
	}

	drm_WARN_ON(&dev_priv->drm, color_plane != 0);

	switch (fb->modifier) {
	case DRM_FORMAT_MOD_LINEAR:
		return intel_linear_alignment(dev_priv);
	case I915_FORMAT_MOD_X_TILED:
		if (has_async_flips(dev_priv))
			return 256 * 1024;
		return 0;
	case I915_FORMAT_MOD_Y_TILED_GEN12_MC_CCS:
	case I915_FORMAT_MOD_Y_TILED_GEN12_RC_CCS:
	case I915_FORMAT_MOD_Y_TILED_GEN12_RC_CCS_CC:
		return 16 * 1024;
	case I915_FORMAT_MOD_Y_TILED_CCS:
	case I915_FORMAT_MOD_Yf_TILED_CCS:
	case I915_FORMAT_MOD_Y_TILED:
	case I915_FORMAT_MOD_Yf_TILED:
		return 1 * 1024 * 1024;
	default:
		MISSING_CASE(fb->modifier);
		return 0;
	}
}

static bool intel_plane_uses_fence(const struct intel_plane_state *plane_state)
{
	struct intel_plane *plane = to_intel_plane(plane_state->uapi.plane);
	struct drm_i915_private *dev_priv = to_i915(plane->base.dev);

	return DISPLAY_VER(dev_priv) < 4 ||
		(plane->has_fbc &&
		 plane_state->view.gtt.type == I915_GGTT_VIEW_NORMAL);
}

static struct i915_vma *
intel_pin_fb_obj_dpt(struct drm_framebuffer *fb,
		     const struct i915_ggtt_view *view,
		     bool uses_fence,
		     unsigned long *out_flags,
		     struct i915_address_space *vm)
{
	struct drm_device *dev = fb->dev;
	struct drm_i915_private *dev_priv = to_i915(dev);
	struct drm_i915_gem_object *obj = intel_fb_obj(fb);
	struct i915_vma *vma;
	u32 alignment;
	int ret;

	if (WARN_ON(!i915_gem_object_is_framebuffer(obj)))
		return ERR_PTR(-EINVAL);

	alignment = 4096 * 512;

	atomic_inc(&dev_priv->gpu_error.pending_fb_pin);

	ret = i915_gem_object_set_cache_level(obj, I915_CACHE_NONE);
	if (ret) {
		vma = ERR_PTR(ret);
		goto err;
	}

	vma = i915_vma_instance(obj, vm, view);
	if (IS_ERR(vma))
		goto err;

	if (i915_vma_misplaced(vma, 0, alignment, 0)) {
		ret = i915_vma_unbind(vma);
		if (ret) {
			vma = ERR_PTR(ret);
			goto err;
		}
	}

	ret = i915_vma_pin(vma, 0, alignment, PIN_GLOBAL);
	if (ret) {
		vma = ERR_PTR(ret);
		goto err;
	}

	vma->display_alignment = max_t(u64, vma->display_alignment, alignment);

	i915_gem_object_flush_if_display(obj);

	i915_vma_get(vma);
err:
	atomic_dec(&dev_priv->gpu_error.pending_fb_pin);

	return vma;
}

struct i915_vma *
intel_pin_and_fence_fb_obj(struct drm_framebuffer *fb,
			   bool phys_cursor,
			   const struct i915_ggtt_view *view,
			   bool uses_fence,
			   unsigned long *out_flags)
{
	struct drm_device *dev = fb->dev;
	struct drm_i915_private *dev_priv = to_i915(dev);
	struct drm_i915_gem_object *obj = intel_fb_obj(fb);
	intel_wakeref_t wakeref;
	struct i915_gem_ww_ctx ww;
	struct i915_vma *vma;
	unsigned int pinctl;
	u32 alignment;
	int ret;

	if (drm_WARN_ON(dev, !i915_gem_object_is_framebuffer(obj)))
		return ERR_PTR(-EINVAL);

	if (phys_cursor)
		alignment = intel_cursor_alignment(dev_priv);
	else
		alignment = intel_surf_alignment(fb, 0);
	if (drm_WARN_ON(dev, alignment && !is_power_of_2(alignment)))
		return ERR_PTR(-EINVAL);

	/* Note that the w/a also requires 64 PTE of padding following the
	 * bo. We currently fill all unused PTE with the shadow page and so
	 * we should always have valid PTE following the scanout preventing
	 * the VT-d warning.
	 */
	if (intel_scanout_needs_vtd_wa(dev_priv) && alignment < 256 * 1024)
		alignment = 256 * 1024;

	/*
	 * Global gtt pte registers are special registers which actually forward
	 * writes to a chunk of system memory. Which means that there is no risk
	 * that the register values disappear as soon as we call
	 * intel_runtime_pm_put(), so it is correct to wrap only the
	 * pin/unpin/fence and not more.
	 */
	wakeref = intel_runtime_pm_get(&dev_priv->runtime_pm);

	atomic_inc(&dev_priv->gpu_error.pending_fb_pin);

	/*
	 * Valleyview is definitely limited to scanning out the first
	 * 512MiB. Lets presume this behaviour was inherited from the
	 * g4x display engine and that all earlier gen are similarly
	 * limited. Testing suggests that it is a little more
	 * complicated than this. For example, Cherryview appears quite
	 * happy to scanout from anywhere within its global aperture.
	 */
	pinctl = 0;
	if (HAS_GMCH(dev_priv))
		pinctl |= PIN_MAPPABLE;

	i915_gem_ww_ctx_init(&ww, true);
retry:
	ret = i915_gem_object_lock(obj, &ww);
	if (!ret && phys_cursor)
		ret = i915_gem_object_attach_phys(obj, alignment);
	if (!ret)
		ret = i915_gem_object_pin_pages(obj);
	if (ret)
		goto err;

	if (!ret) {
		vma = i915_gem_object_pin_to_display_plane(obj, &ww, alignment,
							   view, pinctl);
		if (IS_ERR(vma)) {
			ret = PTR_ERR(vma);
			goto err_unpin;
		}
	}

	if (uses_fence && i915_vma_is_map_and_fenceable(vma)) {
		/*
		 * Install a fence for tiled scan-out. Pre-i965 always needs a
		 * fence, whereas 965+ only requires a fence if using
		 * framebuffer compression.  For simplicity, we always, when
		 * possible, install a fence as the cost is not that onerous.
		 *
		 * If we fail to fence the tiled scanout, then either the
		 * modeset will reject the change (which is highly unlikely as
		 * the affected systems, all but one, do not have unmappable
		 * space) or we will not be able to enable full powersaving
		 * techniques (also likely not to apply due to various limits
		 * FBC and the like impose on the size of the buffer, which
		 * presumably we violated anyway with this unmappable buffer).
		 * Anyway, it is presumably better to stumble onwards with
		 * something and try to run the system in a "less than optimal"
		 * mode that matches the user configuration.
		 */
		ret = i915_vma_pin_fence(vma);
		if (ret != 0 && DISPLAY_VER(dev_priv) < 4) {
			i915_vma_unpin(vma);
			goto err_unpin;
		}
		ret = 0;

		if (vma->fence)
			*out_flags |= PLANE_HAS_FENCE;
	}

	i915_vma_get(vma);

err_unpin:
	i915_gem_object_unpin_pages(obj);
err:
	if (ret == -EDEADLK) {
		ret = i915_gem_ww_ctx_backoff(&ww);
		if (!ret)
			goto retry;
	}
	i915_gem_ww_ctx_fini(&ww);
	if (ret)
		vma = ERR_PTR(ret);

	atomic_dec(&dev_priv->gpu_error.pending_fb_pin);
	intel_runtime_pm_put(&dev_priv->runtime_pm, wakeref);
	return vma;
}

void intel_unpin_fb_vma(struct i915_vma *vma, unsigned long flags)
{
	if (flags & PLANE_HAS_FENCE)
		i915_vma_unpin_fence(vma);
	i915_vma_unpin(vma);
	i915_vma_put(vma);
}

/*
 * Convert the x/y offsets into a linear offset.
 * Only valid with 0/180 degree rotation, which is fine since linear
 * offset is only used with linear buffers on pre-hsw and tiled buffers
 * with gen2/3, and 90/270 degree rotations isn't supported on any of them.
 */
u32 intel_fb_xy_to_linear(int x, int y,
			  const struct intel_plane_state *state,
			  int color_plane)
{
	const struct drm_framebuffer *fb = state->hw.fb;
	unsigned int cpp = fb->format->cpp[color_plane];
	unsigned int pitch = state->view.color_plane[color_plane].stride;

	return y * pitch + x * cpp;
}

/*
 * Add the x/y offsets derived from fb->offsets[] to the user
 * specified plane src x/y offsets. The resulting x/y offsets
 * specify the start of scanout from the beginning of the gtt mapping.
 */
void intel_add_fb_offsets(int *x, int *y,
			  const struct intel_plane_state *state,
			  int color_plane)

{
	*x += state->view.color_plane[color_plane].x;
	*y += state->view.color_plane[color_plane].y;
}

static unsigned int intel_fb_modifier_to_tiling(u64 fb_modifier)
{
	switch (fb_modifier) {
	case I915_FORMAT_MOD_X_TILED:
		return I915_TILING_X;
	case I915_FORMAT_MOD_Y_TILED:
	case I915_FORMAT_MOD_Y_TILED_CCS:
	case I915_FORMAT_MOD_Y_TILED_GEN12_RC_CCS:
	case I915_FORMAT_MOD_Y_TILED_GEN12_RC_CCS_CC:
	case I915_FORMAT_MOD_Y_TILED_GEN12_MC_CCS:
		return I915_TILING_Y;
	default:
		return I915_TILING_NONE;
	}
}

/*
 * From the Sky Lake PRM:
 * "The Color Control Surface (CCS) contains the compression status of
 *  the cache-line pairs. The compression state of the cache-line pair
 *  is specified by 2 bits in the CCS. Each CCS cache-line represents
 *  an area on the main surface of 16 x16 sets of 128 byte Y-tiled
 *  cache-line-pairs. CCS is always Y tiled."
 *
 * Since cache line pairs refers to horizontally adjacent cache lines,
 * each cache line in the CCS corresponds to an area of 32x16 cache
 * lines on the main surface. Since each pixel is 4 bytes, this gives
 * us a ratio of one byte in the CCS for each 8x16 pixels in the
 * main surface.
 */
static const struct drm_format_info skl_ccs_formats[] = {
	{ .format = DRM_FORMAT_XRGB8888, .depth = 24, .num_planes = 2,
	  .cpp = { 4, 1, }, .hsub = 8, .vsub = 16, },
	{ .format = DRM_FORMAT_XBGR8888, .depth = 24, .num_planes = 2,
	  .cpp = { 4, 1, }, .hsub = 8, .vsub = 16, },
	{ .format = DRM_FORMAT_ARGB8888, .depth = 32, .num_planes = 2,
	  .cpp = { 4, 1, }, .hsub = 8, .vsub = 16, .has_alpha = true, },
	{ .format = DRM_FORMAT_ABGR8888, .depth = 32, .num_planes = 2,
	  .cpp = { 4, 1, }, .hsub = 8, .vsub = 16, .has_alpha = true, },
};

/*
 * Gen-12 compression uses 4 bits of CCS data for each cache line pair in the
 * main surface. And each 64B CCS cache line represents an area of 4x1 Y-tiles
 * in the main surface. With 4 byte pixels and each Y-tile having dimensions of
 * 32x32 pixels, the ratio turns out to 1B in the CCS for every 2x32 pixels in
 * the main surface.
 */
static const struct drm_format_info gen12_ccs_formats[] = {
	{ .format = DRM_FORMAT_XRGB8888, .depth = 24, .num_planes = 2,
	  .char_per_block = { 4, 1 }, .block_w = { 1, 2 }, .block_h = { 1, 1 },
	  .hsub = 1, .vsub = 1, },
	{ .format = DRM_FORMAT_XBGR8888, .depth = 24, .num_planes = 2,
	  .char_per_block = { 4, 1 }, .block_w = { 1, 2 }, .block_h = { 1, 1 },
	  .hsub = 1, .vsub = 1, },
	{ .format = DRM_FORMAT_ARGB8888, .depth = 32, .num_planes = 2,
	  .char_per_block = { 4, 1 }, .block_w = { 1, 2 }, .block_h = { 1, 1 },
	  .hsub = 1, .vsub = 1, .has_alpha = true },
	{ .format = DRM_FORMAT_ABGR8888, .depth = 32, .num_planes = 2,
	  .char_per_block = { 4, 1 }, .block_w = { 1, 2 }, .block_h = { 1, 1 },
	  .hsub = 1, .vsub = 1, .has_alpha = true },
	{ .format = DRM_FORMAT_YUYV, .num_planes = 2,
	  .char_per_block = { 2, 1 }, .block_w = { 1, 2 }, .block_h = { 1, 1 },
	  .hsub = 2, .vsub = 1, .is_yuv = true },
	{ .format = DRM_FORMAT_YVYU, .num_planes = 2,
	  .char_per_block = { 2, 1 }, .block_w = { 1, 2 }, .block_h = { 1, 1 },
	  .hsub = 2, .vsub = 1, .is_yuv = true },
	{ .format = DRM_FORMAT_UYVY, .num_planes = 2,
	  .char_per_block = { 2, 1 }, .block_w = { 1, 2 }, .block_h = { 1, 1 },
	  .hsub = 2, .vsub = 1, .is_yuv = true },
	{ .format = DRM_FORMAT_VYUY, .num_planes = 2,
	  .char_per_block = { 2, 1 }, .block_w = { 1, 2 }, .block_h = { 1, 1 },
	  .hsub = 2, .vsub = 1, .is_yuv = true },
	{ .format = DRM_FORMAT_XYUV8888, .num_planes = 2,
	  .char_per_block = { 4, 1 }, .block_w = { 1, 2 }, .block_h = { 1, 1 },
	  .hsub = 1, .vsub = 1, .is_yuv = true },
	{ .format = DRM_FORMAT_NV12, .num_planes = 4,
	  .char_per_block = { 1, 2, 1, 1 }, .block_w = { 1, 1, 4, 4 }, .block_h = { 1, 1, 1, 1 },
	  .hsub = 2, .vsub = 2, .is_yuv = true },
	{ .format = DRM_FORMAT_P010, .num_planes = 4,
	  .char_per_block = { 2, 4, 1, 1 }, .block_w = { 1, 1, 2, 2 }, .block_h = { 1, 1, 1, 1 },
	  .hsub = 2, .vsub = 2, .is_yuv = true },
	{ .format = DRM_FORMAT_P012, .num_planes = 4,
	  .char_per_block = { 2, 4, 1, 1 }, .block_w = { 1, 1, 2, 2 }, .block_h = { 1, 1, 1, 1 },
	  .hsub = 2, .vsub = 2, .is_yuv = true },
	{ .format = DRM_FORMAT_P016, .num_planes = 4,
	  .char_per_block = { 2, 4, 1, 1 }, .block_w = { 1, 1, 2, 2 }, .block_h = { 1, 1, 1, 1 },
	  .hsub = 2, .vsub = 2, .is_yuv = true },
};

/*
 * Same as gen12_ccs_formats[] above, but with additional surface used
 * to pass Clear Color information in plane 2 with 64 bits of data.
 */
static const struct drm_format_info gen12_ccs_cc_formats[] = {
	{ .format = DRM_FORMAT_XRGB8888, .depth = 24, .num_planes = 3,
	  .char_per_block = { 4, 1, 0 }, .block_w = { 1, 2, 2 }, .block_h = { 1, 1, 1 },
	  .hsub = 1, .vsub = 1, },
	{ .format = DRM_FORMAT_XBGR8888, .depth = 24, .num_planes = 3,
	  .char_per_block = { 4, 1, 0 }, .block_w = { 1, 2, 2 }, .block_h = { 1, 1, 1 },
	  .hsub = 1, .vsub = 1, },
	{ .format = DRM_FORMAT_ARGB8888, .depth = 32, .num_planes = 3,
	  .char_per_block = { 4, 1, 0 }, .block_w = { 1, 2, 2 }, .block_h = { 1, 1, 1 },
	  .hsub = 1, .vsub = 1, .has_alpha = true },
	{ .format = DRM_FORMAT_ABGR8888, .depth = 32, .num_planes = 3,
	  .char_per_block = { 4, 1, 0 }, .block_w = { 1, 2, 2 }, .block_h = { 1, 1, 1 },
	  .hsub = 1, .vsub = 1, .has_alpha = true },
};

static const struct drm_format_info *
lookup_format_info(const struct drm_format_info formats[],
		   int num_formats, u32 format)
{
	int i;

	for (i = 0; i < num_formats; i++) {
		if (formats[i].format == format)
			return &formats[i];
	}

	return NULL;
}

static const struct drm_format_info *
intel_get_format_info(const struct drm_mode_fb_cmd2 *cmd)
{
	switch (cmd->modifier[0]) {
	case I915_FORMAT_MOD_Y_TILED_CCS:
	case I915_FORMAT_MOD_Yf_TILED_CCS:
		return lookup_format_info(skl_ccs_formats,
					  ARRAY_SIZE(skl_ccs_formats),
					  cmd->pixel_format);
	case I915_FORMAT_MOD_Y_TILED_GEN12_RC_CCS:
	case I915_FORMAT_MOD_Y_TILED_GEN12_MC_CCS:
		return lookup_format_info(gen12_ccs_formats,
					  ARRAY_SIZE(gen12_ccs_formats),
					  cmd->pixel_format);
	case I915_FORMAT_MOD_Y_TILED_GEN12_RC_CCS_CC:
		return lookup_format_info(gen12_ccs_cc_formats,
					  ARRAY_SIZE(gen12_ccs_cc_formats),
					  cmd->pixel_format);
	default:
		return NULL;
	}
}

static int gen12_ccs_aux_stride(struct drm_framebuffer *fb, int ccs_plane)
{
	return DIV_ROUND_UP(fb->pitches[skl_ccs_to_main_plane(fb, ccs_plane)],
			    512) * 64;
}

u32 intel_plane_fb_max_stride(struct drm_i915_private *dev_priv,
			      u32 pixel_format, u64 modifier)
{
	struct intel_crtc *crtc;
	struct intel_plane *plane;

	if (!HAS_DISPLAY(dev_priv))
		return 0;

	/*
	 * We assume the primary plane for pipe A has
	 * the highest stride limits of them all,
	 * if in case pipe A is disabled, use the first pipe from pipe_mask.
	 */
	crtc = intel_get_first_crtc(dev_priv);
	if (!crtc)
		return 0;

	plane = to_intel_plane(crtc->base.primary);

	return plane->max_stride(plane, pixel_format, modifier,
				 DRM_MODE_ROTATE_0);
}

static
u32 intel_fb_max_stride(struct drm_i915_private *dev_priv,
			u32 pixel_format, u64 modifier)
{
	/*
	 * Arbitrary limit for gen4+ chosen to match the
	 * render engine max stride.
	 *
	 * The new CCS hash mode makes remapping impossible
	 */
	if (DISPLAY_VER(dev_priv) < 4 || is_ccs_modifier(modifier) ||
	    intel_modifier_uses_dpt(dev_priv, modifier))
		return intel_plane_fb_max_stride(dev_priv, pixel_format, modifier);
	else if (DISPLAY_VER(dev_priv) >= 7)
		return 256 * 1024;
	else
		return 128 * 1024;
}

static u32
intel_fb_stride_alignment(const struct drm_framebuffer *fb, int color_plane)
{
	struct drm_i915_private *dev_priv = to_i915(fb->dev);
	u32 tile_width;

	if (is_surface_linear(fb, color_plane)) {
		u32 max_stride = intel_plane_fb_max_stride(dev_priv,
							   fb->format->format,
							   fb->modifier);

		/*
		 * To make remapping with linear generally feasible
		 * we need the stride to be page aligned.
		 */
		if (fb->pitches[color_plane] > max_stride &&
		    !is_ccs_modifier(fb->modifier))
			return intel_tile_size(dev_priv);
		else
			return 64;
	}

	tile_width = intel_tile_width_bytes(fb, color_plane);
	if (is_ccs_modifier(fb->modifier)) {
		/*
		 * Display WA #0531: skl,bxt,kbl,glk
		 *
		 * Render decompression and plane width > 3840
		 * combined with horizontal panning requires the
		 * plane stride to be a multiple of 4. We'll just
		 * require the entire fb to accommodate that to avoid
		 * potential runtime errors at plane configuration time.
		 */
		if ((DISPLAY_VER(dev_priv) == 9 || IS_GEMINILAKE(dev_priv)) &&
		    color_plane == 0 && fb->width > 3840)
			tile_width *= 4;
		/*
		 * The main surface pitch must be padded to a multiple of four
		 * tile widths.
		 */
		else if (DISPLAY_VER(dev_priv) >= 12)
			tile_width *= 4;
	}
	return tile_width;
}

static struct i915_vma *
initial_plane_vma(struct drm_i915_private *i915,
		  struct intel_initial_plane_config *plane_config)
{
	struct drm_i915_gem_object *obj;
	struct i915_vma *vma;
	u32 base, size;

	if (plane_config->size == 0)
		return NULL;

	base = round_down(plane_config->base,
			  I915_GTT_MIN_ALIGNMENT);
	size = round_up(plane_config->base + plane_config->size,
			I915_GTT_MIN_ALIGNMENT);
	size -= base;

	/*
	 * If the FB is too big, just don't use it since fbdev is not very
	 * important and we should probably use that space with FBC or other
	 * features.
	 */
	if (IS_ENABLED(CONFIG_FRAMEBUFFER_CONSOLE) &&
	    size * 2 > i915->stolen_usable_size)
		return NULL;

	obj = i915_gem_object_create_stolen_for_preallocated(i915, base, size);
	if (IS_ERR(obj))
		return NULL;

	/*
	 * Mark it WT ahead of time to avoid changing the
	 * cache_level during fbdev initialization. The
	 * unbind there would get stuck waiting for rcu.
	 */
	i915_gem_object_set_cache_coherency(obj, HAS_WT(i915) ?
					    I915_CACHE_WT : I915_CACHE_NONE);

	switch (plane_config->tiling) {
	case I915_TILING_NONE:
		break;
	case I915_TILING_X:
	case I915_TILING_Y:
		obj->tiling_and_stride =
			plane_config->fb->base.pitches[0] |
			plane_config->tiling;
		break;
	default:
		MISSING_CASE(plane_config->tiling);
		goto err_obj;
	}

	vma = i915_vma_instance(obj, &i915->ggtt.vm, NULL);
	if (IS_ERR(vma))
		goto err_obj;

	if (i915_ggtt_pin(vma, NULL, 0, PIN_MAPPABLE | PIN_OFFSET_FIXED | base))
		goto err_obj;

	if (i915_gem_object_is_tiled(obj) &&
	    !i915_vma_is_map_and_fenceable(vma))
		goto err_obj;

	return vma;

err_obj:
	i915_gem_object_put(obj);
	return NULL;
}

static bool
intel_alloc_initial_plane_obj(struct intel_crtc *crtc,
			      struct intel_initial_plane_config *plane_config)
{
	struct drm_device *dev = crtc->base.dev;
	struct drm_i915_private *dev_priv = to_i915(dev);
	struct drm_mode_fb_cmd2 mode_cmd = { 0 };
	struct drm_framebuffer *fb = &plane_config->fb->base;
	struct i915_vma *vma;

	switch (fb->modifier) {
	case DRM_FORMAT_MOD_LINEAR:
	case I915_FORMAT_MOD_X_TILED:
	case I915_FORMAT_MOD_Y_TILED:
		break;
	default:
		drm_dbg(&dev_priv->drm,
			"Unsupported modifier for initial FB: 0x%llx\n",
			fb->modifier);
		return false;
	}

	vma = initial_plane_vma(dev_priv, plane_config);
	if (!vma)
		return false;

	mode_cmd.pixel_format = fb->format->format;
	mode_cmd.width = fb->width;
	mode_cmd.height = fb->height;
	mode_cmd.pitches[0] = fb->pitches[0];
	mode_cmd.modifier[0] = fb->modifier;
	mode_cmd.flags = DRM_MODE_FB_MODIFIERS;

	if (intel_framebuffer_init(to_intel_framebuffer(fb),
				   vma->obj, &mode_cmd)) {
		drm_dbg_kms(&dev_priv->drm, "intel fb init failed\n");
		goto err_vma;
	}

	plane_config->vma = vma;
	return true;

err_vma:
	i915_vma_put(vma);
	return false;
}

static void
intel_set_plane_visible(struct intel_crtc_state *crtc_state,
			struct intel_plane_state *plane_state,
			bool visible)
{
	struct intel_plane *plane = to_intel_plane(plane_state->uapi.plane);

	plane_state->uapi.visible = visible;

	if (visible)
		crtc_state->uapi.plane_mask |= drm_plane_mask(&plane->base);
	else
		crtc_state->uapi.plane_mask &= ~drm_plane_mask(&plane->base);
}

static void fixup_plane_bitmasks(struct intel_crtc_state *crtc_state)
{
	struct drm_i915_private *dev_priv = to_i915(crtc_state->uapi.crtc->dev);
	struct drm_plane *plane;

	/*
	 * Active_planes aliases if multiple "primary" or cursor planes
	 * have been used on the same (or wrong) pipe. plane_mask uses
	 * unique ids, hence we can use that to reconstruct active_planes.
	 */
	crtc_state->enabled_planes = 0;
	crtc_state->active_planes = 0;

	drm_for_each_plane_mask(plane, &dev_priv->drm,
				crtc_state->uapi.plane_mask) {
		crtc_state->enabled_planes |= BIT(to_intel_plane(plane)->id);
		crtc_state->active_planes |= BIT(to_intel_plane(plane)->id);
	}
}

static void intel_plane_disable_noatomic(struct intel_crtc *crtc,
					 struct intel_plane *plane)
{
	struct drm_i915_private *dev_priv = to_i915(crtc->base.dev);
	struct intel_crtc_state *crtc_state =
		to_intel_crtc_state(crtc->base.state);
	struct intel_plane_state *plane_state =
		to_intel_plane_state(plane->base.state);

	drm_dbg_kms(&dev_priv->drm,
		    "Disabling [PLANE:%d:%s] on [CRTC:%d:%s]\n",
		    plane->base.base.id, plane->base.name,
		    crtc->base.base.id, crtc->base.name);

	intel_set_plane_visible(crtc_state, plane_state, false);
	fixup_plane_bitmasks(crtc_state);
	crtc_state->data_rate[plane->id] = 0;
	crtc_state->min_cdclk[plane->id] = 0;

	if (plane->id == PLANE_PRIMARY)
		hsw_disable_ips(crtc_state);

	/*
	 * Vblank time updates from the shadow to live plane control register
	 * are blocked if the memory self-refresh mode is active at that
	 * moment. So to make sure the plane gets truly disabled, disable
	 * first the self-refresh mode. The self-refresh enable bit in turn
	 * will be checked/applied by the HW only at the next frame start
	 * event which is after the vblank start event, so we need to have a
	 * wait-for-vblank between disabling the plane and the pipe.
	 */
	if (HAS_GMCH(dev_priv) &&
	    intel_set_memory_cxsr(dev_priv, false))
		intel_wait_for_vblank(dev_priv, crtc->pipe);

	/*
	 * Gen2 reports pipe underruns whenever all planes are disabled.
	 * So disable underrun reporting before all the planes get disabled.
	 */
	if (DISPLAY_VER(dev_priv) == 2 && !crtc_state->active_planes)
		intel_set_cpu_fifo_underrun_reporting(dev_priv, crtc->pipe, false);

	intel_disable_plane(plane, crtc_state);
	intel_wait_for_vblank(dev_priv, crtc->pipe);
}

static struct i915_vma *intel_dpt_pin(struct i915_address_space *vm)
{
	struct drm_i915_private *i915 = vm->i915;
	struct i915_dpt *dpt = i915_vm_to_dpt(vm);
	intel_wakeref_t wakeref;
	struct i915_vma *vma;
	void __iomem *iomem;

	wakeref = intel_runtime_pm_get(&i915->runtime_pm);
	atomic_inc(&i915->gpu_error.pending_fb_pin);

	vma = i915_gem_object_ggtt_pin(dpt->obj, NULL, 0, 4096,
				       HAS_LMEM(i915) ? 0 : PIN_MAPPABLE);
	if (IS_ERR(vma))
		goto err;

	iomem = i915_vma_pin_iomap(vma);
	i915_vma_unpin(vma);
	if (IS_ERR(iomem)) {
		vma = iomem;
		goto err;
	}

	dpt->vma = vma;
	dpt->iomem = iomem;

	i915_vma_get(vma);

err:
	atomic_dec(&i915->gpu_error.pending_fb_pin);
	intel_runtime_pm_put(&i915->runtime_pm, wakeref);

	return vma;
}

static void intel_dpt_unpin(struct i915_address_space *vm)
{
	struct i915_dpt *dpt = i915_vm_to_dpt(vm);

	i915_vma_unpin_iomap(dpt->vma);
	i915_vma_put(dpt->vma);
}

static bool
intel_reuse_initial_plane_obj(struct drm_i915_private *i915,
			      const struct intel_initial_plane_config *plane_config,
			      struct drm_framebuffer **fb,
			      struct i915_vma **vma)
{
	struct intel_crtc *crtc;

	for_each_intel_crtc(&i915->drm, crtc) {
		struct intel_crtc_state *crtc_state =
			to_intel_crtc_state(crtc->base.state);
		struct intel_plane *plane =
			to_intel_plane(crtc->base.primary);
		struct intel_plane_state *plane_state =
			to_intel_plane_state(plane->base.state);

		if (!crtc_state->uapi.active)
			continue;

		if (!plane_state->ggtt_vma)
			continue;

		if (intel_plane_ggtt_offset(plane_state) == plane_config->base) {
			*fb = plane_state->hw.fb;
			*vma = plane_state->ggtt_vma;
			return true;
		}
	}

	return false;
}

static void
intel_find_initial_plane_obj(struct intel_crtc *crtc,
			     struct intel_initial_plane_config *plane_config)
{
	struct drm_device *dev = crtc->base.dev;
	struct drm_i915_private *dev_priv = to_i915(dev);
	struct intel_crtc_state *crtc_state =
		to_intel_crtc_state(crtc->base.state);
	struct intel_plane *plane =
		to_intel_plane(crtc->base.primary);
	struct intel_plane_state *plane_state =
		to_intel_plane_state(plane->base.state);
	struct drm_framebuffer *fb;
	struct i915_vma *vma;

	/*
	 * TODO:
	 *   Disable planes if get_initial_plane_config() failed.
	 *   Make sure things work if the surface base is not page aligned.
	 */
	if (!plane_config->fb)
		return;

	if (intel_alloc_initial_plane_obj(crtc, plane_config)) {
		fb = &plane_config->fb->base;
		vma = plane_config->vma;
		goto valid_fb;
	}

	/*
	 * Failed to alloc the obj, check to see if we should share
	 * an fb with another CRTC instead
	 */
	if (intel_reuse_initial_plane_obj(dev_priv, plane_config, &fb, &vma))
		goto valid_fb;

	/*
	 * We've failed to reconstruct the BIOS FB.  Current display state
	 * indicates that the primary plane is visible, but has a NULL FB,
	 * which will lead to problems later if we don't fix it up.  The
	 * simplest solution is to just disable the primary plane now and
	 * pretend the BIOS never had it enabled.
	 */
	intel_plane_disable_noatomic(crtc, plane);
	if (crtc_state->bigjoiner) {
		struct intel_crtc *slave =
			crtc_state->bigjoiner_linked_crtc;
		intel_plane_disable_noatomic(slave, to_intel_plane(slave->base.primary));
	}

	return;

valid_fb:
	plane_state->uapi.rotation = plane_config->rotation;
	intel_fb_fill_view(to_intel_framebuffer(fb),
			   plane_state->uapi.rotation, &plane_state->view);

	__i915_vma_pin(vma);
	plane_state->ggtt_vma = i915_vma_get(vma);
	if (intel_plane_uses_fence(plane_state) &&
	    i915_vma_pin_fence(vma) == 0 && vma->fence)
		plane_state->flags |= PLANE_HAS_FENCE;

	plane_state->uapi.src_x = 0;
	plane_state->uapi.src_y = 0;
	plane_state->uapi.src_w = fb->width << 16;
	plane_state->uapi.src_h = fb->height << 16;

	plane_state->uapi.crtc_x = 0;
	plane_state->uapi.crtc_y = 0;
	plane_state->uapi.crtc_w = fb->width;
	plane_state->uapi.crtc_h = fb->height;

	if (plane_config->tiling)
		dev_priv->preserve_bios_swizzle = true;

	plane_state->uapi.fb = fb;
	drm_framebuffer_get(fb);

	plane_state->uapi.crtc = &crtc->base;
	intel_plane_copy_uapi_to_hw_state(plane_state, plane_state, crtc);

	intel_frontbuffer_flush(to_intel_frontbuffer(fb), ORIGIN_DIRTYFB);

	atomic_or(plane->frontbuffer_bit, &to_intel_frontbuffer(fb)->bits);
}

unsigned int
intel_plane_fence_y_offset(const struct intel_plane_state *plane_state)
{
	int x = 0, y = 0;

	intel_plane_adjust_aligned_offset(&x, &y, plane_state, 0,
					  plane_state->view.color_plane[0].offset, 0);

	return y;
}

static int
__intel_display_resume(struct drm_device *dev,
		       struct drm_atomic_state *state,
		       struct drm_modeset_acquire_ctx *ctx)
{
	struct drm_crtc_state *crtc_state;
	struct drm_crtc *crtc;
	int i, ret;

	intel_modeset_setup_hw_state(dev, ctx);
	intel_vga_redisable(to_i915(dev));

	if (!state)
		return 0;

	/*
	 * We've duplicated the state, pointers to the old state are invalid.
	 *
	 * Don't attempt to use the old state until we commit the duplicated state.
	 */
	for_each_new_crtc_in_state(state, crtc, crtc_state, i) {
		/*
		 * Force recalculation even if we restore
		 * current state. With fast modeset this may not result
		 * in a modeset when the state is compatible.
		 */
		crtc_state->mode_changed = true;
	}

	/* ignore any reset values/BIOS leftovers in the WM registers */
	if (!HAS_GMCH(to_i915(dev)))
		to_intel_atomic_state(state)->skip_intermediate_wm = true;

	ret = drm_atomic_helper_commit_duplicated_state(state, ctx);

	drm_WARN_ON(dev, ret == -EDEADLK);
	return ret;
}

static bool gpu_reset_clobbers_display(struct drm_i915_private *dev_priv)
{
	return (INTEL_INFO(dev_priv)->gpu_reset_clobbers_display &&
		intel_has_gpu_reset(&dev_priv->gt));
}

void intel_display_prepare_reset(struct drm_i915_private *dev_priv)
{
	struct drm_device *dev = &dev_priv->drm;
	struct drm_modeset_acquire_ctx *ctx = &dev_priv->reset_ctx;
	struct drm_atomic_state *state;
	int ret;

	if (!HAS_DISPLAY(dev_priv))
		return;

	/* reset doesn't touch the display */
	if (!dev_priv->params.force_reset_modeset_test &&
	    !gpu_reset_clobbers_display(dev_priv))
		return;

	/* We have a modeset vs reset deadlock, defensively unbreak it. */
	set_bit(I915_RESET_MODESET, &dev_priv->gt.reset.flags);
	smp_mb__after_atomic();
	wake_up_bit(&dev_priv->gt.reset.flags, I915_RESET_MODESET);

	if (atomic_read(&dev_priv->gpu_error.pending_fb_pin)) {
		drm_dbg_kms(&dev_priv->drm,
			    "Modeset potentially stuck, unbreaking through wedging\n");
		intel_gt_set_wedged(&dev_priv->gt);
	}

	/*
	 * Need mode_config.mutex so that we don't
	 * trample ongoing ->detect() and whatnot.
	 */
	mutex_lock(&dev->mode_config.mutex);
	drm_modeset_acquire_init(ctx, 0);
	while (1) {
		ret = drm_modeset_lock_all_ctx(dev, ctx);
		if (ret != -EDEADLK)
			break;

		drm_modeset_backoff(ctx);
	}
	/*
	 * Disabling the crtcs gracefully seems nicer. Also the
	 * g33 docs say we should at least disable all the planes.
	 */
	state = drm_atomic_helper_duplicate_state(dev, ctx);
	if (IS_ERR(state)) {
		ret = PTR_ERR(state);
		drm_err(&dev_priv->drm, "Duplicating state failed with %i\n",
			ret);
		return;
	}

	ret = drm_atomic_helper_disable_all(dev, ctx);
	if (ret) {
		drm_err(&dev_priv->drm, "Suspending crtc's failed with %i\n",
			ret);
		drm_atomic_state_put(state);
		return;
	}

	dev_priv->modeset_restore_state = state;
	state->acquire_ctx = ctx;
}

void intel_display_finish_reset(struct drm_i915_private *dev_priv)
{
	struct drm_device *dev = &dev_priv->drm;
	struct drm_modeset_acquire_ctx *ctx = &dev_priv->reset_ctx;
	struct drm_atomic_state *state;
	int ret;

	if (!HAS_DISPLAY(dev_priv))
		return;

	/* reset doesn't touch the display */
	if (!test_bit(I915_RESET_MODESET, &dev_priv->gt.reset.flags))
		return;

	state = fetch_and_zero(&dev_priv->modeset_restore_state);
	if (!state)
		goto unlock;

	/* reset doesn't touch the display */
	if (!gpu_reset_clobbers_display(dev_priv)) {
		/* for testing only restore the display */
		ret = __intel_display_resume(dev, state, ctx);
		if (ret)
			drm_err(&dev_priv->drm,
				"Restoring old state failed with %i\n", ret);
	} else {
		/*
		 * The display has been reset as well,
		 * so need a full re-initialization.
		 */
		intel_pps_unlock_regs_wa(dev_priv);
		intel_modeset_init_hw(dev_priv);
		intel_init_clock_gating(dev_priv);
		intel_hpd_init(dev_priv);

		ret = __intel_display_resume(dev, state, ctx);
		if (ret)
			drm_err(&dev_priv->drm,
				"Restoring old state failed with %i\n", ret);

		intel_hpd_poll_disable(dev_priv);
	}

	drm_atomic_state_put(state);
unlock:
	drm_modeset_drop_locks(ctx);
	drm_modeset_acquire_fini(ctx);
	mutex_unlock(&dev->mode_config.mutex);

	clear_bit_unlock(I915_RESET_MODESET, &dev_priv->gt.reset.flags);
}

static bool underrun_recovery_supported(const struct intel_crtc_state *crtc_state)
{
	if (crtc_state->pch_pfit.enabled &&
	    (crtc_state->pipe_src_w > drm_rect_width(&crtc_state->pch_pfit.dst) ||
	     crtc_state->pipe_src_h > drm_rect_height(&crtc_state->pch_pfit.dst) ||
	     crtc_state->output_format == INTEL_OUTPUT_FORMAT_YCBCR420))
		return false;

	if (crtc_state->dsc.compression_enable)
		return false;

	if (crtc_state->has_psr2)
		return false;

	return true;
}

static void icl_set_pipe_chicken(const struct intel_crtc_state *crtc_state)
{
	struct intel_crtc *crtc = to_intel_crtc(crtc_state->uapi.crtc);
	struct drm_i915_private *dev_priv = to_i915(crtc->base.dev);
	enum pipe pipe = crtc->pipe;
	u32 tmp;

	tmp = intel_de_read(dev_priv, PIPE_CHICKEN(pipe));

	/*
	 * Display WA #1153: icl
	 * enable hardware to bypass the alpha math
	 * and rounding for per-pixel values 00 and 0xff
	 */
	tmp |= PER_PIXEL_ALPHA_BYPASS_EN;
	/*
	 * Display WA # 1605353570: icl
	 * Set the pixel rounding bit to 1 for allowing
	 * passthrough of Frame buffer pixels unmodified
	 * across pipe
	 */
	tmp |= PIXEL_ROUNDING_TRUNC_FB_PASSTHRU;

	if (IS_DG2(dev_priv)) {
		/*
		 * Underrun recovery must always be disabled on DG2.  However
		 * the chicken bit meaning is inverted compared to other
		 * platforms.
		 */
		tmp &= ~UNDERRUN_RECOVERY_ENABLE_DG2;
	} else if (DISPLAY_VER(dev_priv) >= 13) {
		if (underrun_recovery_supported(crtc_state))
			tmp &= ~UNDERRUN_RECOVERY_DISABLE_ADLP;
		else
			tmp |= UNDERRUN_RECOVERY_DISABLE_ADLP;
	}

	intel_de_write(dev_priv, PIPE_CHICKEN(pipe), tmp);
}

bool intel_has_pending_fb_unpin(struct drm_i915_private *dev_priv)
{
	struct drm_crtc *crtc;
	bool cleanup_done;

	drm_for_each_crtc(crtc, &dev_priv->drm) {
		struct drm_crtc_commit *commit;
		spin_lock(&crtc->commit_lock);
		commit = list_first_entry_or_null(&crtc->commit_list,
						  struct drm_crtc_commit, commit_entry);
		cleanup_done = commit ?
			try_wait_for_completion(&commit->cleanup_done) : true;
		spin_unlock(&crtc->commit_lock);

		if (cleanup_done)
			continue;

		drm_crtc_wait_one_vblank(crtc);

		return true;
	}

	return false;
}

void lpt_disable_iclkip(struct drm_i915_private *dev_priv)
{
	u32 temp;

	intel_de_write(dev_priv, PIXCLK_GATE, PIXCLK_GATE_GATE);

	mutex_lock(&dev_priv->sb_lock);

	temp = intel_sbi_read(dev_priv, SBI_SSCCTL6, SBI_ICLK);
	temp |= SBI_SSCCTL_DISABLE;
	intel_sbi_write(dev_priv, SBI_SSCCTL6, temp, SBI_ICLK);

	mutex_unlock(&dev_priv->sb_lock);
}

/* Program iCLKIP clock to the desired frequency */
static void lpt_program_iclkip(const struct intel_crtc_state *crtc_state)
{
	struct intel_crtc *crtc = to_intel_crtc(crtc_state->uapi.crtc);
	struct drm_i915_private *dev_priv = to_i915(crtc->base.dev);
	int clock = crtc_state->hw.adjusted_mode.crtc_clock;
	u32 divsel, phaseinc, auxdiv, phasedir = 0;
	u32 temp;

	lpt_disable_iclkip(dev_priv);

	/* The iCLK virtual clock root frequency is in MHz,
	 * but the adjusted_mode->crtc_clock in in KHz. To get the
	 * divisors, it is necessary to divide one by another, so we
	 * convert the virtual clock precision to KHz here for higher
	 * precision.
	 */
	for (auxdiv = 0; auxdiv < 2; auxdiv++) {
		u32 iclk_virtual_root_freq = 172800 * 1000;
		u32 iclk_pi_range = 64;
		u32 desired_divisor;

		desired_divisor = DIV_ROUND_CLOSEST(iclk_virtual_root_freq,
						    clock << auxdiv);
		divsel = (desired_divisor / iclk_pi_range) - 2;
		phaseinc = desired_divisor % iclk_pi_range;

		/*
		 * Near 20MHz is a corner case which is
		 * out of range for the 7-bit divisor
		 */
		if (divsel <= 0x7f)
			break;
	}

	/* This should not happen with any sane values */
	drm_WARN_ON(&dev_priv->drm, SBI_SSCDIVINTPHASE_DIVSEL(divsel) &
		    ~SBI_SSCDIVINTPHASE_DIVSEL_MASK);
	drm_WARN_ON(&dev_priv->drm, SBI_SSCDIVINTPHASE_DIR(phasedir) &
		    ~SBI_SSCDIVINTPHASE_INCVAL_MASK);

	drm_dbg_kms(&dev_priv->drm,
		    "iCLKIP clock: found settings for %dKHz refresh rate: auxdiv=%x, divsel=%x, phasedir=%x, phaseinc=%x\n",
		    clock, auxdiv, divsel, phasedir, phaseinc);

	mutex_lock(&dev_priv->sb_lock);

	/* Program SSCDIVINTPHASE6 */
	temp = intel_sbi_read(dev_priv, SBI_SSCDIVINTPHASE6, SBI_ICLK);
	temp &= ~SBI_SSCDIVINTPHASE_DIVSEL_MASK;
	temp |= SBI_SSCDIVINTPHASE_DIVSEL(divsel);
	temp &= ~SBI_SSCDIVINTPHASE_INCVAL_MASK;
	temp |= SBI_SSCDIVINTPHASE_INCVAL(phaseinc);
	temp |= SBI_SSCDIVINTPHASE_DIR(phasedir);
	temp |= SBI_SSCDIVINTPHASE_PROPAGATE;
	intel_sbi_write(dev_priv, SBI_SSCDIVINTPHASE6, temp, SBI_ICLK);

	/* Program SSCAUXDIV */
	temp = intel_sbi_read(dev_priv, SBI_SSCAUXDIV6, SBI_ICLK);
	temp &= ~SBI_SSCAUXDIV_FINALDIV2SEL(1);
	temp |= SBI_SSCAUXDIV_FINALDIV2SEL(auxdiv);
	intel_sbi_write(dev_priv, SBI_SSCAUXDIV6, temp, SBI_ICLK);

	/* Enable modulator and associated divider */
	temp = intel_sbi_read(dev_priv, SBI_SSCCTL6, SBI_ICLK);
	temp &= ~SBI_SSCCTL_DISABLE;
	intel_sbi_write(dev_priv, SBI_SSCCTL6, temp, SBI_ICLK);

	mutex_unlock(&dev_priv->sb_lock);

	/* Wait for initialization time */
	udelay(24);

	intel_de_write(dev_priv, PIXCLK_GATE, PIXCLK_GATE_UNGATE);
}

int lpt_get_iclkip(struct drm_i915_private *dev_priv)
{
	u32 divsel, phaseinc, auxdiv;
	u32 iclk_virtual_root_freq = 172800 * 1000;
	u32 iclk_pi_range = 64;
	u32 desired_divisor;
	u32 temp;

	if ((intel_de_read(dev_priv, PIXCLK_GATE) & PIXCLK_GATE_UNGATE) == 0)
		return 0;

	mutex_lock(&dev_priv->sb_lock);

	temp = intel_sbi_read(dev_priv, SBI_SSCCTL6, SBI_ICLK);
	if (temp & SBI_SSCCTL_DISABLE) {
		mutex_unlock(&dev_priv->sb_lock);
		return 0;
	}

	temp = intel_sbi_read(dev_priv, SBI_SSCDIVINTPHASE6, SBI_ICLK);
	divsel = (temp & SBI_SSCDIVINTPHASE_DIVSEL_MASK) >>
		SBI_SSCDIVINTPHASE_DIVSEL_SHIFT;
	phaseinc = (temp & SBI_SSCDIVINTPHASE_INCVAL_MASK) >>
		SBI_SSCDIVINTPHASE_INCVAL_SHIFT;

	temp = intel_sbi_read(dev_priv, SBI_SSCAUXDIV6, SBI_ICLK);
	auxdiv = (temp & SBI_SSCAUXDIV_FINALDIV2SEL_MASK) >>
		SBI_SSCAUXDIV_FINALDIV2SEL_SHIFT;

	mutex_unlock(&dev_priv->sb_lock);

	desired_divisor = (divsel + 2) * iclk_pi_range + phaseinc;

	return DIV_ROUND_CLOSEST(iclk_virtual_root_freq,
				 desired_divisor << auxdiv);
}

static void ilk_pch_transcoder_set_timings(const struct intel_crtc_state *crtc_state,
					   enum pipe pch_transcoder)
{
	struct intel_crtc *crtc = to_intel_crtc(crtc_state->uapi.crtc);
	struct drm_i915_private *dev_priv = to_i915(crtc->base.dev);
	enum transcoder cpu_transcoder = crtc_state->cpu_transcoder;

	intel_de_write(dev_priv, PCH_TRANS_HTOTAL(pch_transcoder),
		       intel_de_read(dev_priv, HTOTAL(cpu_transcoder)));
	intel_de_write(dev_priv, PCH_TRANS_HBLANK(pch_transcoder),
		       intel_de_read(dev_priv, HBLANK(cpu_transcoder)));
	intel_de_write(dev_priv, PCH_TRANS_HSYNC(pch_transcoder),
		       intel_de_read(dev_priv, HSYNC(cpu_transcoder)));

	intel_de_write(dev_priv, PCH_TRANS_VTOTAL(pch_transcoder),
		       intel_de_read(dev_priv, VTOTAL(cpu_transcoder)));
	intel_de_write(dev_priv, PCH_TRANS_VBLANK(pch_transcoder),
		       intel_de_read(dev_priv, VBLANK(cpu_transcoder)));
	intel_de_write(dev_priv, PCH_TRANS_VSYNC(pch_transcoder),
		       intel_de_read(dev_priv, VSYNC(cpu_transcoder)));
	intel_de_write(dev_priv, PCH_TRANS_VSYNCSHIFT(pch_transcoder),
		       intel_de_read(dev_priv, VSYNCSHIFT(cpu_transcoder)));
}

static void cpt_set_fdi_bc_bifurcation(struct drm_i915_private *dev_priv, bool enable)
{
	u32 temp;

	temp = intel_de_read(dev_priv, SOUTH_CHICKEN1);
	if (!!(temp & FDI_BC_BIFURCATION_SELECT) == enable)
		return;

	drm_WARN_ON(&dev_priv->drm,
		    intel_de_read(dev_priv, FDI_RX_CTL(PIPE_B)) &
		    FDI_RX_ENABLE);
	drm_WARN_ON(&dev_priv->drm,
		    intel_de_read(dev_priv, FDI_RX_CTL(PIPE_C)) &
		    FDI_RX_ENABLE);

	temp &= ~FDI_BC_BIFURCATION_SELECT;
	if (enable)
		temp |= FDI_BC_BIFURCATION_SELECT;

	drm_dbg_kms(&dev_priv->drm, "%sabling fdi C rx\n",
		    enable ? "en" : "dis");
	intel_de_write(dev_priv, SOUTH_CHICKEN1, temp);
	intel_de_posting_read(dev_priv, SOUTH_CHICKEN1);
}

static void ivb_update_fdi_bc_bifurcation(const struct intel_crtc_state *crtc_state)
{
	struct intel_crtc *crtc = to_intel_crtc(crtc_state->uapi.crtc);
	struct drm_i915_private *dev_priv = to_i915(crtc->base.dev);

	switch (crtc->pipe) {
	case PIPE_A:
		break;
	case PIPE_B:
		if (crtc_state->fdi_lanes > 2)
			cpt_set_fdi_bc_bifurcation(dev_priv, false);
		else
			cpt_set_fdi_bc_bifurcation(dev_priv, true);

		break;
	case PIPE_C:
		cpt_set_fdi_bc_bifurcation(dev_priv, true);

		break;
	default:
		BUG();
	}
}

/*
 * Finds the encoder associated with the given CRTC. This can only be
 * used when we know that the CRTC isn't feeding multiple encoders!
 */
struct intel_encoder *
intel_get_crtc_new_encoder(const struct intel_atomic_state *state,
			   const struct intel_crtc_state *crtc_state)
{
	struct intel_crtc *crtc = to_intel_crtc(crtc_state->uapi.crtc);
	const struct drm_connector_state *connector_state;
	const struct drm_connector *connector;
	struct intel_encoder *encoder = NULL;
	int num_encoders = 0;
	int i;

	for_each_new_connector_in_state(&state->base, connector, connector_state, i) {
		if (connector_state->crtc != &crtc->base)
			continue;

		encoder = to_intel_encoder(connector_state->best_encoder);
		num_encoders++;
	}

	drm_WARN(encoder->base.dev, num_encoders != 1,
		 "%d encoders for pipe %c\n",
		 num_encoders, pipe_name(crtc->pipe));

	return encoder;
}

/*
 * Enable PCH resources required for PCH ports:
 *   - PCH PLLs
 *   - FDI training & RX/TX
 *   - update transcoder timings
 *   - DP transcoding bits
 *   - transcoder
 */
static void ilk_pch_enable(const struct intel_atomic_state *state,
			   const struct intel_crtc_state *crtc_state)
{
	struct intel_crtc *crtc = to_intel_crtc(crtc_state->uapi.crtc);
	struct drm_device *dev = crtc->base.dev;
	struct drm_i915_private *dev_priv = to_i915(dev);
	enum pipe pipe = crtc->pipe;
	u32 temp;

	assert_pch_transcoder_disabled(dev_priv, pipe);

	if (IS_IVYBRIDGE(dev_priv))
		ivb_update_fdi_bc_bifurcation(crtc_state);

	/* Write the TU size bits before fdi link training, so that error
	 * detection works. */
	intel_de_write(dev_priv, FDI_RX_TUSIZE1(pipe),
		       intel_de_read(dev_priv, PIPE_DATA_M1(pipe)) & TU_SIZE_MASK);

	/* For PCH output, training FDI link */
	dev_priv->display.fdi_link_train(crtc, crtc_state);

	/* We need to program the right clock selection before writing the pixel
	 * mutliplier into the DPLL. */
	if (HAS_PCH_CPT(dev_priv)) {
		u32 sel;

		temp = intel_de_read(dev_priv, PCH_DPLL_SEL);
		temp |= TRANS_DPLL_ENABLE(pipe);
		sel = TRANS_DPLLB_SEL(pipe);
		if (crtc_state->shared_dpll ==
		    intel_get_shared_dpll_by_id(dev_priv, DPLL_ID_PCH_PLL_B))
			temp |= sel;
		else
			temp &= ~sel;
		intel_de_write(dev_priv, PCH_DPLL_SEL, temp);
	}

	/* XXX: pch pll's can be enabled any time before we enable the PCH
	 * transcoder, and we actually should do this to not upset any PCH
	 * transcoder that already use the clock when we share it.
	 *
	 * Note that enable_shared_dpll tries to do the right thing, but
	 * get_shared_dpll unconditionally resets the pll - we need that to have
	 * the right LVDS enable sequence. */
	intel_enable_shared_dpll(crtc_state);

	/* set transcoder timing, panel must allow it */
	assert_panel_unlocked(dev_priv, pipe);
	ilk_pch_transcoder_set_timings(crtc_state, pipe);

	intel_fdi_normal_train(crtc);

	/* For PCH DP, enable TRANS_DP_CTL */
	if (HAS_PCH_CPT(dev_priv) &&
	    intel_crtc_has_dp_encoder(crtc_state)) {
		const struct drm_display_mode *adjusted_mode =
			&crtc_state->hw.adjusted_mode;
		u32 bpc = (intel_de_read(dev_priv, PIPECONF(pipe)) & PIPECONF_BPC_MASK) >> 5;
		i915_reg_t reg = TRANS_DP_CTL(pipe);
		enum port port;

		temp = intel_de_read(dev_priv, reg);
		temp &= ~(TRANS_DP_PORT_SEL_MASK |
			  TRANS_DP_SYNC_MASK |
			  TRANS_DP_BPC_MASK);
		temp |= TRANS_DP_OUTPUT_ENABLE;
		temp |= bpc << 9; /* same format but at 11:9 */

		if (adjusted_mode->flags & DRM_MODE_FLAG_PHSYNC)
			temp |= TRANS_DP_HSYNC_ACTIVE_HIGH;
		if (adjusted_mode->flags & DRM_MODE_FLAG_PVSYNC)
			temp |= TRANS_DP_VSYNC_ACTIVE_HIGH;

		port = intel_get_crtc_new_encoder(state, crtc_state)->port;
		drm_WARN_ON(dev, port < PORT_B || port > PORT_D);
		temp |= TRANS_DP_PORT_SEL(port);

		intel_de_write(dev_priv, reg, temp);
	}

	ilk_enable_pch_transcoder(crtc_state);
}

void lpt_pch_enable(const struct intel_crtc_state *crtc_state)
{
	struct intel_crtc *crtc = to_intel_crtc(crtc_state->uapi.crtc);
	struct drm_i915_private *dev_priv = to_i915(crtc->base.dev);
	enum transcoder cpu_transcoder = crtc_state->cpu_transcoder;

	assert_pch_transcoder_disabled(dev_priv, PIPE_A);

	lpt_program_iclkip(crtc_state);

	/* Set transcoder timing. */
	ilk_pch_transcoder_set_timings(crtc_state, PIPE_A);

	lpt_enable_pch_transcoder(dev_priv, cpu_transcoder);
}

static void cpt_verify_modeset(struct drm_i915_private *dev_priv,
			       enum pipe pipe)
{
	i915_reg_t dslreg = PIPEDSL(pipe);
	u32 temp;

	temp = intel_de_read(dev_priv, dslreg);
	udelay(500);
	if (wait_for(intel_de_read(dev_priv, dslreg) != temp, 5)) {
		if (wait_for(intel_de_read(dev_priv, dslreg) != temp, 5))
			drm_err(&dev_priv->drm,
				"mode set failed: pipe %c stuck\n",
				pipe_name(pipe));
	}
}

static void ilk_pfit_enable(const struct intel_crtc_state *crtc_state)
{
	struct intel_crtc *crtc = to_intel_crtc(crtc_state->uapi.crtc);
	struct drm_i915_private *dev_priv = to_i915(crtc->base.dev);
	const struct drm_rect *dst = &crtc_state->pch_pfit.dst;
	enum pipe pipe = crtc->pipe;
	int width = drm_rect_width(dst);
	int height = drm_rect_height(dst);
	int x = dst->x1;
	int y = dst->y1;

	if (!crtc_state->pch_pfit.enabled)
		return;

	/* Force use of hard-coded filter coefficients
	 * as some pre-programmed values are broken,
	 * e.g. x201.
	 */
	if (IS_IVYBRIDGE(dev_priv) || IS_HASWELL(dev_priv))
		intel_de_write(dev_priv, PF_CTL(pipe), PF_ENABLE |
			       PF_FILTER_MED_3x3 | PF_PIPE_SEL_IVB(pipe));
	else
		intel_de_write(dev_priv, PF_CTL(pipe), PF_ENABLE |
			       PF_FILTER_MED_3x3);
	intel_de_write(dev_priv, PF_WIN_POS(pipe), x << 16 | y);
	intel_de_write(dev_priv, PF_WIN_SZ(pipe), width << 16 | height);
}

void hsw_enable_ips(const struct intel_crtc_state *crtc_state)
{
	struct intel_crtc *crtc = to_intel_crtc(crtc_state->uapi.crtc);
	struct drm_device *dev = crtc->base.dev;
	struct drm_i915_private *dev_priv = to_i915(dev);

	if (!crtc_state->ips_enabled)
		return;

	/*
	 * We can only enable IPS after we enable a plane and wait for a vblank
	 * This function is called from post_plane_update, which is run after
	 * a vblank wait.
	 */
	drm_WARN_ON(dev, !(crtc_state->active_planes & ~BIT(PLANE_CURSOR)));

	if (IS_BROADWELL(dev_priv)) {
		drm_WARN_ON(dev, sandybridge_pcode_write(dev_priv, DISPLAY_IPS_CONTROL,
							 IPS_ENABLE | IPS_PCODE_CONTROL));
		/* Quoting Art Runyan: "its not safe to expect any particular
		 * value in IPS_CTL bit 31 after enabling IPS through the
		 * mailbox." Moreover, the mailbox may return a bogus state,
		 * so we need to just enable it and continue on.
		 */
	} else {
		intel_de_write(dev_priv, IPS_CTL, IPS_ENABLE);
		/* The bit only becomes 1 in the next vblank, so this wait here
		 * is essentially intel_wait_for_vblank. If we don't have this
		 * and don't wait for vblanks until the end of crtc_enable, then
		 * the HW state readout code will complain that the expected
		 * IPS_CTL value is not the one we read. */
		if (intel_de_wait_for_set(dev_priv, IPS_CTL, IPS_ENABLE, 50))
			drm_err(&dev_priv->drm,
				"Timed out waiting for IPS enable\n");
	}
}

void hsw_disable_ips(const struct intel_crtc_state *crtc_state)
{
	struct intel_crtc *crtc = to_intel_crtc(crtc_state->uapi.crtc);
	struct drm_device *dev = crtc->base.dev;
	struct drm_i915_private *dev_priv = to_i915(dev);

	if (!crtc_state->ips_enabled)
		return;

	if (IS_BROADWELL(dev_priv)) {
		drm_WARN_ON(dev,
			    sandybridge_pcode_write(dev_priv, DISPLAY_IPS_CONTROL, 0));
		/*
		 * Wait for PCODE to finish disabling IPS. The BSpec specified
		 * 42ms timeout value leads to occasional timeouts so use 100ms
		 * instead.
		 */
		if (intel_de_wait_for_clear(dev_priv, IPS_CTL, IPS_ENABLE, 100))
			drm_err(&dev_priv->drm,
				"Timed out waiting for IPS disable\n");
	} else {
		intel_de_write(dev_priv, IPS_CTL, 0);
		intel_de_posting_read(dev_priv, IPS_CTL);
	}

	/* We need to wait for a vblank before we can disable the plane. */
	intel_wait_for_vblank(dev_priv, crtc->pipe);
}

static void intel_crtc_dpms_overlay_disable(struct intel_crtc *crtc)
{
	if (crtc->overlay)
		(void) intel_overlay_switch_off(crtc->overlay);

	/* Let userspace switch the overlay on again. In most cases userspace
	 * has to recompute where to put it anyway.
	 */
}

static bool hsw_pre_update_disable_ips(const struct intel_crtc_state *old_crtc_state,
				       const struct intel_crtc_state *new_crtc_state)
{
	struct intel_crtc *crtc = to_intel_crtc(new_crtc_state->uapi.crtc);
	struct drm_i915_private *dev_priv = to_i915(crtc->base.dev);

	if (!old_crtc_state->ips_enabled)
		return false;

	if (intel_crtc_needs_modeset(new_crtc_state))
		return true;

	/*
	 * Workaround : Do not read or write the pipe palette/gamma data while
	 * GAMMA_MODE is configured for split gamma and IPS_CTL has IPS enabled.
	 *
	 * Disable IPS before we program the LUT.
	 */
	if (IS_HASWELL(dev_priv) &&
	    (new_crtc_state->uapi.color_mgmt_changed ||
	     new_crtc_state->update_pipe) &&
	    new_crtc_state->gamma_mode == GAMMA_MODE_MODE_SPLIT)
		return true;

	return !new_crtc_state->ips_enabled;
}

static bool hsw_post_update_enable_ips(const struct intel_crtc_state *old_crtc_state,
				       const struct intel_crtc_state *new_crtc_state)
{
	struct intel_crtc *crtc = to_intel_crtc(new_crtc_state->uapi.crtc);
	struct drm_i915_private *dev_priv = to_i915(crtc->base.dev);

	if (!new_crtc_state->ips_enabled)
		return false;

	if (intel_crtc_needs_modeset(new_crtc_state))
		return true;

	/*
	 * Workaround : Do not read or write the pipe palette/gamma data while
	 * GAMMA_MODE is configured for split gamma and IPS_CTL has IPS enabled.
	 *
	 * Re-enable IPS after the LUT has been programmed.
	 */
	if (IS_HASWELL(dev_priv) &&
	    (new_crtc_state->uapi.color_mgmt_changed ||
	     new_crtc_state->update_pipe) &&
	    new_crtc_state->gamma_mode == GAMMA_MODE_MODE_SPLIT)
		return true;

	/*
	 * We can't read out IPS on broadwell, assume the worst and
	 * forcibly enable IPS on the first fastset.
	 */
	if (new_crtc_state->update_pipe && old_crtc_state->inherited)
		return true;

	return !old_crtc_state->ips_enabled;
}

static bool needs_nv12_wa(const struct intel_crtc_state *crtc_state)
{
	struct drm_i915_private *dev_priv = to_i915(crtc_state->uapi.crtc->dev);

	if (!crtc_state->nv12_planes)
		return false;

	/* WA Display #0827: Gen9:all */
	if (DISPLAY_VER(dev_priv) == 9)
		return true;

	return false;
}

static bool needs_scalerclk_wa(const struct intel_crtc_state *crtc_state)
{
	struct drm_i915_private *dev_priv = to_i915(crtc_state->uapi.crtc->dev);

	/* Wa_2006604312:icl,ehl */
	if (crtc_state->scaler_state.scaler_users > 0 && DISPLAY_VER(dev_priv) == 11)
		return true;

	return false;
}

static bool planes_enabling(const struct intel_crtc_state *old_crtc_state,
			    const struct intel_crtc_state *new_crtc_state)
{
	return (!old_crtc_state->active_planes || intel_crtc_needs_modeset(new_crtc_state)) &&
		new_crtc_state->active_planes;
}

static bool planes_disabling(const struct intel_crtc_state *old_crtc_state,
			     const struct intel_crtc_state *new_crtc_state)
{
	return old_crtc_state->active_planes &&
		(!new_crtc_state->active_planes || intel_crtc_needs_modeset(new_crtc_state));
}

static void intel_post_plane_update(struct intel_atomic_state *state,
				    struct intel_crtc *crtc)
{
	struct drm_i915_private *dev_priv = to_i915(state->base.dev);
	const struct intel_crtc_state *old_crtc_state =
		intel_atomic_get_old_crtc_state(state, crtc);
	const struct intel_crtc_state *new_crtc_state =
		intel_atomic_get_new_crtc_state(state, crtc);
	enum pipe pipe = crtc->pipe;

	intel_frontbuffer_flip(dev_priv, new_crtc_state->fb_bits);

	if (new_crtc_state->update_wm_post && new_crtc_state->hw.active)
		intel_update_watermarks(crtc);

	if (hsw_post_update_enable_ips(old_crtc_state, new_crtc_state))
		hsw_enable_ips(new_crtc_state);

	intel_fbc_post_update(state, crtc);

	if (needs_nv12_wa(old_crtc_state) &&
	    !needs_nv12_wa(new_crtc_state))
		skl_wa_827(dev_priv, pipe, false);

	if (needs_scalerclk_wa(old_crtc_state) &&
	    !needs_scalerclk_wa(new_crtc_state))
		icl_wa_scalerclkgating(dev_priv, pipe, false);
}

static void intel_crtc_enable_flip_done(struct intel_atomic_state *state,
					struct intel_crtc *crtc)
{
	const struct intel_crtc_state *crtc_state =
		intel_atomic_get_new_crtc_state(state, crtc);
	u8 update_planes = crtc_state->update_planes;
	const struct intel_plane_state *plane_state;
	struct intel_plane *plane;
	int i;

	for_each_new_intel_plane_in_state(state, plane, plane_state, i) {
		if (plane->enable_flip_done &&
		    plane->pipe == crtc->pipe &&
		    update_planes & BIT(plane->id))
			plane->enable_flip_done(plane);
	}
}

static void intel_crtc_disable_flip_done(struct intel_atomic_state *state,
					 struct intel_crtc *crtc)
{
	const struct intel_crtc_state *crtc_state =
		intel_atomic_get_new_crtc_state(state, crtc);
	u8 update_planes = crtc_state->update_planes;
	const struct intel_plane_state *plane_state;
	struct intel_plane *plane;
	int i;

	for_each_new_intel_plane_in_state(state, plane, plane_state, i) {
		if (plane->disable_flip_done &&
		    plane->pipe == crtc->pipe &&
		    update_planes & BIT(plane->id))
			plane->disable_flip_done(plane);
	}
}

static void intel_crtc_async_flip_disable_wa(struct intel_atomic_state *state,
					     struct intel_crtc *crtc)
{
	struct drm_i915_private *i915 = to_i915(state->base.dev);
	const struct intel_crtc_state *old_crtc_state =
		intel_atomic_get_old_crtc_state(state, crtc);
	const struct intel_crtc_state *new_crtc_state =
		intel_atomic_get_new_crtc_state(state, crtc);
	u8 update_planes = new_crtc_state->update_planes;
	const struct intel_plane_state *old_plane_state;
	struct intel_plane *plane;
	bool need_vbl_wait = false;
	int i;

	for_each_old_intel_plane_in_state(state, plane, old_plane_state, i) {
		if (plane->need_async_flip_disable_wa &&
		    plane->pipe == crtc->pipe &&
		    update_planes & BIT(plane->id)) {
			/*
			 * Apart from the async flip bit we want to
			 * preserve the old state for the plane.
			 */
			plane->async_flip(plane, old_crtc_state,
					  old_plane_state, false);
			need_vbl_wait = true;
		}
	}

	if (need_vbl_wait)
		intel_wait_for_vblank(i915, crtc->pipe);
}

static void intel_pre_plane_update(struct intel_atomic_state *state,
				   struct intel_crtc *crtc)
{
	struct drm_i915_private *dev_priv = to_i915(state->base.dev);
	const struct intel_crtc_state *old_crtc_state =
		intel_atomic_get_old_crtc_state(state, crtc);
	const struct intel_crtc_state *new_crtc_state =
		intel_atomic_get_new_crtc_state(state, crtc);
	enum pipe pipe = crtc->pipe;

	if (hsw_pre_update_disable_ips(old_crtc_state, new_crtc_state))
		hsw_disable_ips(old_crtc_state);

	if (intel_fbc_pre_update(state, crtc))
		intel_wait_for_vblank(dev_priv, pipe);

	/* Display WA 827 */
	if (!needs_nv12_wa(old_crtc_state) &&
	    needs_nv12_wa(new_crtc_state))
		skl_wa_827(dev_priv, pipe, true);

	/* Wa_2006604312:icl,ehl */
	if (!needs_scalerclk_wa(old_crtc_state) &&
	    needs_scalerclk_wa(new_crtc_state))
		icl_wa_scalerclkgating(dev_priv, pipe, true);

	/*
	 * Vblank time updates from the shadow to live plane control register
	 * are blocked if the memory self-refresh mode is active at that
	 * moment. So to make sure the plane gets truly disabled, disable
	 * first the self-refresh mode. The self-refresh enable bit in turn
	 * will be checked/applied by the HW only at the next frame start
	 * event which is after the vblank start event, so we need to have a
	 * wait-for-vblank between disabling the plane and the pipe.
	 */
	if (HAS_GMCH(dev_priv) && old_crtc_state->hw.active &&
	    new_crtc_state->disable_cxsr && intel_set_memory_cxsr(dev_priv, false))
		intel_wait_for_vblank(dev_priv, pipe);

	/*
	 * IVB workaround: must disable low power watermarks for at least
	 * one frame before enabling scaling.  LP watermarks can be re-enabled
	 * when scaling is disabled.
	 *
	 * WaCxSRDisabledForSpriteScaling:ivb
	 */
	if (old_crtc_state->hw.active &&
	    new_crtc_state->disable_lp_wm && ilk_disable_lp_wm(dev_priv))
		intel_wait_for_vblank(dev_priv, pipe);

	/*
	 * If we're doing a modeset we don't need to do any
	 * pre-vblank watermark programming here.
	 */
	if (!intel_crtc_needs_modeset(new_crtc_state)) {
		/*
		 * For platforms that support atomic watermarks, program the
		 * 'intermediate' watermarks immediately.  On pre-gen9 platforms, these
		 * will be the intermediate values that are safe for both pre- and
		 * post- vblank; when vblank happens, the 'active' values will be set
		 * to the final 'target' values and we'll do this again to get the
		 * optimal watermarks.  For gen9+ platforms, the values we program here
		 * will be the final target values which will get automatically latched
		 * at vblank time; no further programming will be necessary.
		 *
		 * If a platform hasn't been transitioned to atomic watermarks yet,
		 * we'll continue to update watermarks the old way, if flags tell
		 * us to.
		 */
		if (dev_priv->display.initial_watermarks)
			dev_priv->display.initial_watermarks(state, crtc);
		else if (new_crtc_state->update_wm_pre)
			intel_update_watermarks(crtc);
	}

	/*
	 * Gen2 reports pipe underruns whenever all planes are disabled.
	 * So disable underrun reporting before all the planes get disabled.
	 *
	 * We do this after .initial_watermarks() so that we have a
	 * chance of catching underruns with the intermediate watermarks
	 * vs. the old plane configuration.
	 */
	if (DISPLAY_VER(dev_priv) == 2 && planes_disabling(old_crtc_state, new_crtc_state))
		intel_set_cpu_fifo_underrun_reporting(dev_priv, pipe, false);

	/*
	 * WA for platforms where async address update enable bit
	 * is double buffered and only latched at start of vblank.
	 */
	if (old_crtc_state->uapi.async_flip && !new_crtc_state->uapi.async_flip)
		intel_crtc_async_flip_disable_wa(state, crtc);
}

static void intel_crtc_disable_planes(struct intel_atomic_state *state,
				      struct intel_crtc *crtc)
{
	struct drm_i915_private *dev_priv = to_i915(crtc->base.dev);
	const struct intel_crtc_state *new_crtc_state =
		intel_atomic_get_new_crtc_state(state, crtc);
	unsigned int update_mask = new_crtc_state->update_planes;
	const struct intel_plane_state *old_plane_state;
	struct intel_plane *plane;
	unsigned fb_bits = 0;
	int i;

	intel_crtc_dpms_overlay_disable(crtc);

	for_each_old_intel_plane_in_state(state, plane, old_plane_state, i) {
		if (crtc->pipe != plane->pipe ||
		    !(update_mask & BIT(plane->id)))
			continue;

		intel_disable_plane(plane, new_crtc_state);

		if (old_plane_state->uapi.visible)
			fb_bits |= plane->frontbuffer_bit;
	}

	intel_frontbuffer_flip(dev_priv, fb_bits);
}

/*
 * intel_connector_primary_encoder - get the primary encoder for a connector
 * @connector: connector for which to return the encoder
 *
 * Returns the primary encoder for a connector. There is a 1:1 mapping from
 * all connectors to their encoder, except for DP-MST connectors which have
 * both a virtual and a primary encoder. These DP-MST primary encoders can be
 * pointed to by as many DP-MST connectors as there are pipes.
 */
static struct intel_encoder *
intel_connector_primary_encoder(struct intel_connector *connector)
{
	struct intel_encoder *encoder;

	if (connector->mst_port)
		return &dp_to_dig_port(connector->mst_port)->base;

	encoder = intel_attached_encoder(connector);
	drm_WARN_ON(connector->base.dev, !encoder);

	return encoder;
}

static void intel_encoders_update_prepare(struct intel_atomic_state *state)
{
	struct drm_connector_state *new_conn_state;
	struct drm_connector *connector;
	int i;

	for_each_new_connector_in_state(&state->base, connector, new_conn_state,
					i) {
		struct intel_connector *intel_connector;
		struct intel_encoder *encoder;
		struct intel_crtc *crtc;

		if (!intel_connector_needs_modeset(state, connector))
			continue;

		intel_connector = to_intel_connector(connector);
		encoder = intel_connector_primary_encoder(intel_connector);
		if (!encoder->update_prepare)
			continue;

		crtc = new_conn_state->crtc ?
			to_intel_crtc(new_conn_state->crtc) : NULL;
		encoder->update_prepare(state, encoder, crtc);
	}
}

static void intel_encoders_update_complete(struct intel_atomic_state *state)
{
	struct drm_connector_state *new_conn_state;
	struct drm_connector *connector;
	int i;

	for_each_new_connector_in_state(&state->base, connector, new_conn_state,
					i) {
		struct intel_connector *intel_connector;
		struct intel_encoder *encoder;
		struct intel_crtc *crtc;

		if (!intel_connector_needs_modeset(state, connector))
			continue;

		intel_connector = to_intel_connector(connector);
		encoder = intel_connector_primary_encoder(intel_connector);
		if (!encoder->update_complete)
			continue;

		crtc = new_conn_state->crtc ?
			to_intel_crtc(new_conn_state->crtc) : NULL;
		encoder->update_complete(state, encoder, crtc);
	}
}

static void intel_encoders_pre_pll_enable(struct intel_atomic_state *state,
					  struct intel_crtc *crtc)
{
	const struct intel_crtc_state *crtc_state =
		intel_atomic_get_new_crtc_state(state, crtc);
	const struct drm_connector_state *conn_state;
	struct drm_connector *conn;
	int i;

	for_each_new_connector_in_state(&state->base, conn, conn_state, i) {
		struct intel_encoder *encoder =
			to_intel_encoder(conn_state->best_encoder);

		if (conn_state->crtc != &crtc->base)
			continue;

		if (encoder->pre_pll_enable)
			encoder->pre_pll_enable(state, encoder,
						crtc_state, conn_state);
	}
}

static void intel_encoders_pre_enable(struct intel_atomic_state *state,
				      struct intel_crtc *crtc)
{
	const struct intel_crtc_state *crtc_state =
		intel_atomic_get_new_crtc_state(state, crtc);
	const struct drm_connector_state *conn_state;
	struct drm_connector *conn;
	int i;

	for_each_new_connector_in_state(&state->base, conn, conn_state, i) {
		struct intel_encoder *encoder =
			to_intel_encoder(conn_state->best_encoder);

		if (conn_state->crtc != &crtc->base)
			continue;

		if (encoder->pre_enable)
			encoder->pre_enable(state, encoder,
					    crtc_state, conn_state);
	}
}

static void intel_encoders_enable(struct intel_atomic_state *state,
				  struct intel_crtc *crtc)
{
	const struct intel_crtc_state *crtc_state =
		intel_atomic_get_new_crtc_state(state, crtc);
	const struct drm_connector_state *conn_state;
	struct drm_connector *conn;
	int i;

	for_each_new_connector_in_state(&state->base, conn, conn_state, i) {
		struct intel_encoder *encoder =
			to_intel_encoder(conn_state->best_encoder);

		if (conn_state->crtc != &crtc->base)
			continue;

		if (encoder->enable)
			encoder->enable(state, encoder,
					crtc_state, conn_state);
		intel_opregion_notify_encoder(encoder, true);
	}
}

static void intel_encoders_pre_disable(struct intel_atomic_state *state,
				       struct intel_crtc *crtc)
{
	const struct intel_crtc_state *old_crtc_state =
		intel_atomic_get_old_crtc_state(state, crtc);
	const struct drm_connector_state *old_conn_state;
	struct drm_connector *conn;
	int i;

	for_each_old_connector_in_state(&state->base, conn, old_conn_state, i) {
		struct intel_encoder *encoder =
			to_intel_encoder(old_conn_state->best_encoder);

		if (old_conn_state->crtc != &crtc->base)
			continue;

		if (encoder->pre_disable)
			encoder->pre_disable(state, encoder, old_crtc_state,
					     old_conn_state);
	}
}

static void intel_encoders_disable(struct intel_atomic_state *state,
				   struct intel_crtc *crtc)
{
	const struct intel_crtc_state *old_crtc_state =
		intel_atomic_get_old_crtc_state(state, crtc);
	const struct drm_connector_state *old_conn_state;
	struct drm_connector *conn;
	int i;

	for_each_old_connector_in_state(&state->base, conn, old_conn_state, i) {
		struct intel_encoder *encoder =
			to_intel_encoder(old_conn_state->best_encoder);

		if (old_conn_state->crtc != &crtc->base)
			continue;

		intel_opregion_notify_encoder(encoder, false);
		if (encoder->disable)
			encoder->disable(state, encoder,
					 old_crtc_state, old_conn_state);
	}
}

static void intel_encoders_post_disable(struct intel_atomic_state *state,
					struct intel_crtc *crtc)
{
	const struct intel_crtc_state *old_crtc_state =
		intel_atomic_get_old_crtc_state(state, crtc);
	const struct drm_connector_state *old_conn_state;
	struct drm_connector *conn;
	int i;

	for_each_old_connector_in_state(&state->base, conn, old_conn_state, i) {
		struct intel_encoder *encoder =
			to_intel_encoder(old_conn_state->best_encoder);

		if (old_conn_state->crtc != &crtc->base)
			continue;

		if (encoder->post_disable)
			encoder->post_disable(state, encoder,
					      old_crtc_state, old_conn_state);
	}
}

static void intel_encoders_post_pll_disable(struct intel_atomic_state *state,
					    struct intel_crtc *crtc)
{
	const struct intel_crtc_state *old_crtc_state =
		intel_atomic_get_old_crtc_state(state, crtc);
	const struct drm_connector_state *old_conn_state;
	struct drm_connector *conn;
	int i;

	for_each_old_connector_in_state(&state->base, conn, old_conn_state, i) {
		struct intel_encoder *encoder =
			to_intel_encoder(old_conn_state->best_encoder);

		if (old_conn_state->crtc != &crtc->base)
			continue;

		if (encoder->post_pll_disable)
			encoder->post_pll_disable(state, encoder,
						  old_crtc_state, old_conn_state);
	}
}

static void intel_encoders_update_pipe(struct intel_atomic_state *state,
				       struct intel_crtc *crtc)
{
	const struct intel_crtc_state *crtc_state =
		intel_atomic_get_new_crtc_state(state, crtc);
	const struct drm_connector_state *conn_state;
	struct drm_connector *conn;
	int i;

	for_each_new_connector_in_state(&state->base, conn, conn_state, i) {
		struct intel_encoder *encoder =
			to_intel_encoder(conn_state->best_encoder);

		if (conn_state->crtc != &crtc->base)
			continue;

		if (encoder->update_pipe)
			encoder->update_pipe(state, encoder,
					     crtc_state, conn_state);
	}
}

static void intel_disable_primary_plane(const struct intel_crtc_state *crtc_state)
{
	struct intel_crtc *crtc = to_intel_crtc(crtc_state->uapi.crtc);
	struct intel_plane *plane = to_intel_plane(crtc->base.primary);

	plane->disable_plane(plane, crtc_state);
}

static void ilk_crtc_enable(struct intel_atomic_state *state,
			    struct intel_crtc *crtc)
{
	const struct intel_crtc_state *new_crtc_state =
		intel_atomic_get_new_crtc_state(state, crtc);
	struct drm_i915_private *dev_priv = to_i915(crtc->base.dev);
	enum pipe pipe = crtc->pipe;

	if (drm_WARN_ON(&dev_priv->drm, crtc->active))
		return;

	/*
	 * Sometimes spurious CPU pipe underruns happen during FDI
	 * training, at least with VGA+HDMI cloning. Suppress them.
	 *
	 * On ILK we get an occasional spurious CPU pipe underruns
	 * between eDP port A enable and vdd enable. Also PCH port
	 * enable seems to result in the occasional CPU pipe underrun.
	 *
	 * Spurious PCH underruns also occur during PCH enabling.
	 */
	intel_set_cpu_fifo_underrun_reporting(dev_priv, pipe, false);
	intel_set_pch_fifo_underrun_reporting(dev_priv, pipe, false);

	if (new_crtc_state->has_pch_encoder)
		intel_prepare_shared_dpll(new_crtc_state);

	if (intel_crtc_has_dp_encoder(new_crtc_state))
		intel_dp_set_m_n(new_crtc_state, M1_N1);

	intel_set_transcoder_timings(new_crtc_state);
	intel_set_pipe_src_size(new_crtc_state);

	if (new_crtc_state->has_pch_encoder)
		intel_cpu_transcoder_set_m_n(new_crtc_state,
					     &new_crtc_state->fdi_m_n, NULL);

	ilk_set_pipeconf(new_crtc_state);

	crtc->active = true;

	intel_encoders_pre_enable(state, crtc);

	if (new_crtc_state->has_pch_encoder) {
		/* Note: FDI PLL enabling _must_ be done before we enable the
		 * cpu pipes, hence this is separate from all the other fdi/pch
		 * enabling. */
		ilk_fdi_pll_enable(new_crtc_state);
	} else {
		assert_fdi_tx_disabled(dev_priv, pipe);
		assert_fdi_rx_disabled(dev_priv, pipe);
	}

	ilk_pfit_enable(new_crtc_state);

	/*
	 * On ILK+ LUT must be loaded before the pipe is running but with
	 * clocks enabled
	 */
	intel_color_load_luts(new_crtc_state);
	intel_color_commit(new_crtc_state);
	/* update DSPCNTR to configure gamma for pipe bottom color */
	intel_disable_primary_plane(new_crtc_state);

	if (dev_priv->display.initial_watermarks)
		dev_priv->display.initial_watermarks(state, crtc);
	intel_enable_pipe(new_crtc_state);

	if (new_crtc_state->has_pch_encoder)
		ilk_pch_enable(state, new_crtc_state);

	intel_crtc_vblank_on(new_crtc_state);

	intel_encoders_enable(state, crtc);

	if (HAS_PCH_CPT(dev_priv))
		cpt_verify_modeset(dev_priv, pipe);

	/*
	 * Must wait for vblank to avoid spurious PCH FIFO underruns.
	 * And a second vblank wait is needed at least on ILK with
	 * some interlaced HDMI modes. Let's do the double wait always
	 * in case there are more corner cases we don't know about.
	 */
	if (new_crtc_state->has_pch_encoder) {
		intel_wait_for_vblank(dev_priv, pipe);
		intel_wait_for_vblank(dev_priv, pipe);
	}
	intel_set_cpu_fifo_underrun_reporting(dev_priv, pipe, true);
	intel_set_pch_fifo_underrun_reporting(dev_priv, pipe, true);
}

/* IPS only exists on ULT machines and is tied to pipe A. */
static bool hsw_crtc_supports_ips(struct intel_crtc *crtc)
{
	return HAS_IPS(to_i915(crtc->base.dev)) && crtc->pipe == PIPE_A;
}

static void glk_pipe_scaler_clock_gating_wa(struct drm_i915_private *dev_priv,
					    enum pipe pipe, bool apply)
{
	u32 val = intel_de_read(dev_priv, CLKGATE_DIS_PSL(pipe));
	u32 mask = DPF_GATING_DIS | DPF_RAM_GATING_DIS | DPFR_GATING_DIS;

	if (apply)
		val |= mask;
	else
		val &= ~mask;

	intel_de_write(dev_priv, CLKGATE_DIS_PSL(pipe), val);
}

static void icl_pipe_mbus_enable(struct intel_crtc *crtc)
{
	struct drm_i915_private *dev_priv = to_i915(crtc->base.dev);
	enum pipe pipe = crtc->pipe;
	u32 val;

	val = MBUS_DBOX_A_CREDIT(2);

	if (DISPLAY_VER(dev_priv) >= 12) {
		val |= MBUS_DBOX_BW_CREDIT(2);
		val |= MBUS_DBOX_B_CREDIT(12);
	} else {
		val |= MBUS_DBOX_BW_CREDIT(1);
		val |= MBUS_DBOX_B_CREDIT(8);
	}

	intel_de_write(dev_priv, PIPE_MBUS_DBOX_CTL(pipe), val);
}

static void hsw_set_linetime_wm(const struct intel_crtc_state *crtc_state)
{
	struct intel_crtc *crtc = to_intel_crtc(crtc_state->uapi.crtc);
	struct drm_i915_private *dev_priv = to_i915(crtc->base.dev);

	intel_de_write(dev_priv, WM_LINETIME(crtc->pipe),
		       HSW_LINETIME(crtc_state->linetime) |
		       HSW_IPS_LINETIME(crtc_state->ips_linetime));
}

static void hsw_set_frame_start_delay(const struct intel_crtc_state *crtc_state)
{
	struct intel_crtc *crtc = to_intel_crtc(crtc_state->uapi.crtc);
	struct drm_i915_private *dev_priv = to_i915(crtc->base.dev);
	i915_reg_t reg = CHICKEN_TRANS(crtc_state->cpu_transcoder);
	u32 val;

	val = intel_de_read(dev_priv, reg);
	val &= ~HSW_FRAME_START_DELAY_MASK;
	val |= HSW_FRAME_START_DELAY(dev_priv->framestart_delay - 1);
	intel_de_write(dev_priv, reg, val);
}

static void icl_ddi_bigjoiner_pre_enable(struct intel_atomic_state *state,
					 const struct intel_crtc_state *crtc_state)
{
	struct intel_crtc *master = to_intel_crtc(crtc_state->uapi.crtc);
	struct drm_i915_private *dev_priv = to_i915(master->base.dev);
	struct intel_crtc_state *master_crtc_state;
	struct drm_connector_state *conn_state;
	struct drm_connector *conn;
	struct intel_encoder *encoder = NULL;
	int i;

	if (crtc_state->bigjoiner_slave)
		master = crtc_state->bigjoiner_linked_crtc;

	master_crtc_state = intel_atomic_get_new_crtc_state(state, master);

	for_each_new_connector_in_state(&state->base, conn, conn_state, i) {
		if (conn_state->crtc != &master->base)
			continue;

		encoder = to_intel_encoder(conn_state->best_encoder);
		break;
	}

	if (!crtc_state->bigjoiner_slave) {
		/* need to enable VDSC, which we skipped in pre-enable */
		intel_dsc_enable(encoder, crtc_state);
	} else {
		/*
		 * Enable sequence steps 1-7 on bigjoiner master
		 */
		intel_encoders_pre_pll_enable(state, master);
		if (master_crtc_state->shared_dpll)
			intel_enable_shared_dpll(master_crtc_state);
		intel_encoders_pre_enable(state, master);

		/* and DSC on slave */
		intel_dsc_enable(NULL, crtc_state);
	}

	if (DISPLAY_VER(dev_priv) >= 13)
		intel_uncompressed_joiner_enable(crtc_state);
}

static void hsw_crtc_enable(struct intel_atomic_state *state,
			    struct intel_crtc *crtc)
{
	const struct intel_crtc_state *new_crtc_state =
		intel_atomic_get_new_crtc_state(state, crtc);
	struct drm_i915_private *dev_priv = to_i915(crtc->base.dev);
	enum pipe pipe = crtc->pipe, hsw_workaround_pipe;
	enum transcoder cpu_transcoder = new_crtc_state->cpu_transcoder;
	bool psl_clkgate_wa;

	if (drm_WARN_ON(&dev_priv->drm, crtc->active))
		return;

	if (!new_crtc_state->bigjoiner) {
		intel_encoders_pre_pll_enable(state, crtc);

		if (new_crtc_state->shared_dpll)
			intel_enable_shared_dpll(new_crtc_state);

		intel_encoders_pre_enable(state, crtc);
	} else {
		icl_ddi_bigjoiner_pre_enable(state, new_crtc_state);
	}

	intel_set_pipe_src_size(new_crtc_state);
	if (DISPLAY_VER(dev_priv) >= 9 || IS_BROADWELL(dev_priv))
		bdw_set_pipemisc(new_crtc_state);

	if (!new_crtc_state->bigjoiner_slave && !transcoder_is_dsi(cpu_transcoder)) {
		intel_set_transcoder_timings(new_crtc_state);

		if (cpu_transcoder != TRANSCODER_EDP)
			intel_de_write(dev_priv, PIPE_MULT(cpu_transcoder),
				       new_crtc_state->pixel_multiplier - 1);

		if (new_crtc_state->has_pch_encoder)
			intel_cpu_transcoder_set_m_n(new_crtc_state,
						     &new_crtc_state->fdi_m_n, NULL);

		hsw_set_frame_start_delay(new_crtc_state);
	}

	if (!transcoder_is_dsi(cpu_transcoder))
		hsw_set_pipeconf(new_crtc_state);

	crtc->active = true;

	/* Display WA #1180: WaDisableScalarClockGating: glk */
	psl_clkgate_wa = DISPLAY_VER(dev_priv) == 10 &&
		new_crtc_state->pch_pfit.enabled;
	if (psl_clkgate_wa)
		glk_pipe_scaler_clock_gating_wa(dev_priv, pipe, true);

	if (DISPLAY_VER(dev_priv) >= 9)
		skl_pfit_enable(new_crtc_state);
	else
		ilk_pfit_enable(new_crtc_state);

	/*
	 * On ILK+ LUT must be loaded before the pipe is running but with
	 * clocks enabled
	 */
	intel_color_load_luts(new_crtc_state);
	intel_color_commit(new_crtc_state);
	/* update DSPCNTR to configure gamma/csc for pipe bottom color */
	if (DISPLAY_VER(dev_priv) < 9)
		intel_disable_primary_plane(new_crtc_state);

	hsw_set_linetime_wm(new_crtc_state);

	if (DISPLAY_VER(dev_priv) >= 11)
		icl_set_pipe_chicken(new_crtc_state);

	if (dev_priv->display.initial_watermarks)
		dev_priv->display.initial_watermarks(state, crtc);

	if (DISPLAY_VER(dev_priv) >= 11)
		icl_pipe_mbus_enable(crtc);

	if (new_crtc_state->bigjoiner_slave)
		intel_crtc_vblank_on(new_crtc_state);

	intel_encoders_enable(state, crtc);

	if (psl_clkgate_wa) {
		intel_wait_for_vblank(dev_priv, pipe);
		glk_pipe_scaler_clock_gating_wa(dev_priv, pipe, false);
	}

	/* If we change the relative order between pipe/planes enabling, we need
	 * to change the workaround. */
	hsw_workaround_pipe = new_crtc_state->hsw_workaround_pipe;
	if (IS_HASWELL(dev_priv) && hsw_workaround_pipe != INVALID_PIPE) {
		intel_wait_for_vblank(dev_priv, hsw_workaround_pipe);
		intel_wait_for_vblank(dev_priv, hsw_workaround_pipe);
	}
}

void ilk_pfit_disable(const struct intel_crtc_state *old_crtc_state)
{
	struct intel_crtc *crtc = to_intel_crtc(old_crtc_state->uapi.crtc);
	struct drm_i915_private *dev_priv = to_i915(crtc->base.dev);
	enum pipe pipe = crtc->pipe;

	/* To avoid upsetting the power well on haswell only disable the pfit if
	 * it's in use. The hw state code will make sure we get this right. */
	if (!old_crtc_state->pch_pfit.enabled)
		return;

	intel_de_write(dev_priv, PF_CTL(pipe), 0);
	intel_de_write(dev_priv, PF_WIN_POS(pipe), 0);
	intel_de_write(dev_priv, PF_WIN_SZ(pipe), 0);
}

static void ilk_crtc_disable(struct intel_atomic_state *state,
			     struct intel_crtc *crtc)
{
	const struct intel_crtc_state *old_crtc_state =
		intel_atomic_get_old_crtc_state(state, crtc);
	struct drm_i915_private *dev_priv = to_i915(crtc->base.dev);
	enum pipe pipe = crtc->pipe;

	/*
	 * Sometimes spurious CPU pipe underruns happen when the
	 * pipe is already disabled, but FDI RX/TX is still enabled.
	 * Happens at least with VGA+HDMI cloning. Suppress them.
	 */
	intel_set_cpu_fifo_underrun_reporting(dev_priv, pipe, false);
	intel_set_pch_fifo_underrun_reporting(dev_priv, pipe, false);

	intel_encoders_disable(state, crtc);

	intel_crtc_vblank_off(old_crtc_state);

	intel_disable_pipe(old_crtc_state);

	ilk_pfit_disable(old_crtc_state);

	if (old_crtc_state->has_pch_encoder)
		ilk_fdi_disable(crtc);

	intel_encoders_post_disable(state, crtc);

	if (old_crtc_state->has_pch_encoder) {
		ilk_disable_pch_transcoder(dev_priv, pipe);

		if (HAS_PCH_CPT(dev_priv)) {
			i915_reg_t reg;
			u32 temp;

			/* disable TRANS_DP_CTL */
			reg = TRANS_DP_CTL(pipe);
			temp = intel_de_read(dev_priv, reg);
			temp &= ~(TRANS_DP_OUTPUT_ENABLE |
				  TRANS_DP_PORT_SEL_MASK);
			temp |= TRANS_DP_PORT_SEL_NONE;
			intel_de_write(dev_priv, reg, temp);

			/* disable DPLL_SEL */
			temp = intel_de_read(dev_priv, PCH_DPLL_SEL);
			temp &= ~(TRANS_DPLL_ENABLE(pipe) | TRANS_DPLLB_SEL(pipe));
			intel_de_write(dev_priv, PCH_DPLL_SEL, temp);
		}

		ilk_fdi_pll_disable(crtc);
	}

	intel_set_cpu_fifo_underrun_reporting(dev_priv, pipe, true);
	intel_set_pch_fifo_underrun_reporting(dev_priv, pipe, true);
}

static void hsw_crtc_disable(struct intel_atomic_state *state,
			     struct intel_crtc *crtc)
{
	/*
	 * FIXME collapse everything to one hook.
	 * Need care with mst->ddi interactions.
	 */
	intel_encoders_disable(state, crtc);
	intel_encoders_post_disable(state, crtc);
}

static void i9xx_pfit_enable(const struct intel_crtc_state *crtc_state)
{
	struct intel_crtc *crtc = to_intel_crtc(crtc_state->uapi.crtc);
	struct drm_i915_private *dev_priv = to_i915(crtc->base.dev);

	if (!crtc_state->gmch_pfit.control)
		return;

	/*
	 * The panel fitter should only be adjusted whilst the pipe is disabled,
	 * according to register description and PRM.
	 */
	drm_WARN_ON(&dev_priv->drm,
		    intel_de_read(dev_priv, PFIT_CONTROL) & PFIT_ENABLE);
	assert_pipe_disabled(dev_priv, crtc_state->cpu_transcoder);

	intel_de_write(dev_priv, PFIT_PGM_RATIOS,
		       crtc_state->gmch_pfit.pgm_ratios);
	intel_de_write(dev_priv, PFIT_CONTROL, crtc_state->gmch_pfit.control);

	/* Border color in case we don't scale up to the full screen. Black by
	 * default, change to something else for debugging. */
	intel_de_write(dev_priv, BCLRPAT(crtc->pipe), 0);
}

bool intel_phy_is_combo(struct drm_i915_private *dev_priv, enum phy phy)
{
	if (phy == PHY_NONE)
		return false;
	else if (IS_DG2(dev_priv))
		/*
		 * DG2 outputs labelled as "combo PHY" in the bspec use
		 * SNPS PHYs with completely different programming,
		 * hence we always return false here.
		 */
		return false;
	else if (IS_ALDERLAKE_S(dev_priv))
		return phy <= PHY_E;
	else if (IS_DG1(dev_priv) || IS_ROCKETLAKE(dev_priv))
		return phy <= PHY_D;
	else if (IS_JSL_EHL(dev_priv))
		return phy <= PHY_C;
	else if (DISPLAY_VER(dev_priv) >= 11)
		return phy <= PHY_B;
	else
		return false;
}

bool intel_phy_is_tc(struct drm_i915_private *dev_priv, enum phy phy)
{
	if (IS_DG2(dev_priv))
		/* DG2's "TC1" output uses a SNPS PHY */
		return false;
	else if (IS_ALDERLAKE_P(dev_priv))
		return phy >= PHY_F && phy <= PHY_I;
	else if (IS_TIGERLAKE(dev_priv))
		return phy >= PHY_D && phy <= PHY_I;
	else if (IS_ICELAKE(dev_priv))
		return phy >= PHY_C && phy <= PHY_F;
	else
		return false;
}

bool intel_phy_is_snps(struct drm_i915_private *dev_priv, enum phy phy)
{
	if (phy == PHY_NONE)
		return false;
	else if (IS_DG2(dev_priv))
		/*
		 * All four "combo" ports and the TC1 port (PHY E) use
		 * Synopsis PHYs.
		 */
		return phy <= PHY_E;

	return false;
}

enum phy intel_port_to_phy(struct drm_i915_private *i915, enum port port)
{
	if (DISPLAY_VER(i915) >= 13 && port >= PORT_D_XELPD)
		return PHY_D + port - PORT_D_XELPD;
	else if (DISPLAY_VER(i915) >= 13 && port >= PORT_TC1)
		return PHY_F + port - PORT_TC1;
	else if (IS_ALDERLAKE_S(i915) && port >= PORT_TC1)
		return PHY_B + port - PORT_TC1;
	else if ((IS_DG1(i915) || IS_ROCKETLAKE(i915)) && port >= PORT_TC1)
		return PHY_C + port - PORT_TC1;
	else if (IS_JSL_EHL(i915) && port == PORT_D)
		return PHY_A;

	return PHY_A + port - PORT_A;
}

enum tc_port intel_port_to_tc(struct drm_i915_private *dev_priv, enum port port)
{
	if (!intel_phy_is_tc(dev_priv, intel_port_to_phy(dev_priv, port)))
		return TC_PORT_NONE;

	if (DISPLAY_VER(dev_priv) >= 12)
		return TC_PORT_1 + port - PORT_TC1;
	else
		return TC_PORT_1 + port - PORT_C;
}

enum intel_display_power_domain intel_port_to_power_domain(enum port port)
{
	switch (port) {
	case PORT_A:
		return POWER_DOMAIN_PORT_DDI_A_LANES;
	case PORT_B:
		return POWER_DOMAIN_PORT_DDI_B_LANES;
	case PORT_C:
		return POWER_DOMAIN_PORT_DDI_C_LANES;
	case PORT_D:
		return POWER_DOMAIN_PORT_DDI_D_LANES;
	case PORT_E:
		return POWER_DOMAIN_PORT_DDI_E_LANES;
	case PORT_F:
		return POWER_DOMAIN_PORT_DDI_F_LANES;
	case PORT_G:
		return POWER_DOMAIN_PORT_DDI_G_LANES;
	case PORT_H:
		return POWER_DOMAIN_PORT_DDI_H_LANES;
	case PORT_I:
		return POWER_DOMAIN_PORT_DDI_I_LANES;
	default:
		MISSING_CASE(port);
		return POWER_DOMAIN_PORT_OTHER;
	}
}

enum intel_display_power_domain
intel_aux_power_domain(struct intel_digital_port *dig_port)
{
	struct drm_i915_private *dev_priv = to_i915(dig_port->base.base.dev);
	enum phy phy = intel_port_to_phy(dev_priv, dig_port->base.port);

	if (intel_phy_is_tc(dev_priv, phy) &&
	    dig_port->tc_mode == TC_PORT_TBT_ALT) {
		switch (dig_port->aux_ch) {
		case AUX_CH_C:
			return POWER_DOMAIN_AUX_C_TBT;
		case AUX_CH_D:
			return POWER_DOMAIN_AUX_D_TBT;
		case AUX_CH_E:
			return POWER_DOMAIN_AUX_E_TBT;
		case AUX_CH_F:
			return POWER_DOMAIN_AUX_F_TBT;
		case AUX_CH_G:
			return POWER_DOMAIN_AUX_G_TBT;
		case AUX_CH_H:
			return POWER_DOMAIN_AUX_H_TBT;
		case AUX_CH_I:
			return POWER_DOMAIN_AUX_I_TBT;
		default:
			MISSING_CASE(dig_port->aux_ch);
			return POWER_DOMAIN_AUX_C_TBT;
		}
	}

	return intel_legacy_aux_to_power_domain(dig_port->aux_ch);
}

/*
 * Converts aux_ch to power_domain without caring about TBT ports for that use
 * intel_aux_power_domain()
 */
enum intel_display_power_domain
intel_legacy_aux_to_power_domain(enum aux_ch aux_ch)
{
	switch (aux_ch) {
	case AUX_CH_A:
		return POWER_DOMAIN_AUX_A;
	case AUX_CH_B:
		return POWER_DOMAIN_AUX_B;
	case AUX_CH_C:
		return POWER_DOMAIN_AUX_C;
	case AUX_CH_D:
		return POWER_DOMAIN_AUX_D;
	case AUX_CH_E:
		return POWER_DOMAIN_AUX_E;
	case AUX_CH_F:
		return POWER_DOMAIN_AUX_F;
	case AUX_CH_G:
		return POWER_DOMAIN_AUX_G;
	case AUX_CH_H:
		return POWER_DOMAIN_AUX_H;
	case AUX_CH_I:
		return POWER_DOMAIN_AUX_I;
	default:
		MISSING_CASE(aux_ch);
		return POWER_DOMAIN_AUX_A;
	}
}

static u64 get_crtc_power_domains(struct intel_crtc_state *crtc_state)
{
	struct intel_crtc *crtc = to_intel_crtc(crtc_state->uapi.crtc);
	struct drm_i915_private *dev_priv = to_i915(crtc->base.dev);
	struct drm_encoder *encoder;
	enum pipe pipe = crtc->pipe;
	u64 mask;
	enum transcoder transcoder = crtc_state->cpu_transcoder;

	if (!crtc_state->hw.active)
		return 0;

	mask = BIT_ULL(POWER_DOMAIN_PIPE(pipe));
	mask |= BIT_ULL(POWER_DOMAIN_TRANSCODER(transcoder));
	if (crtc_state->pch_pfit.enabled ||
	    crtc_state->pch_pfit.force_thru)
		mask |= BIT_ULL(POWER_DOMAIN_PIPE_PANEL_FITTER(pipe));

	drm_for_each_encoder_mask(encoder, &dev_priv->drm,
				  crtc_state->uapi.encoder_mask) {
		struct intel_encoder *intel_encoder = to_intel_encoder(encoder);

		mask |= BIT_ULL(intel_encoder->power_domain);
	}

	if (HAS_DDI(dev_priv) && crtc_state->has_audio)
		mask |= BIT_ULL(POWER_DOMAIN_AUDIO_MMIO);

	if (crtc_state->shared_dpll)
		mask |= BIT_ULL(POWER_DOMAIN_DISPLAY_CORE);

	if (crtc_state->dsc.compression_enable)
		mask |= BIT_ULL(intel_dsc_power_domain(crtc_state));

	return mask;
}

static u64
modeset_get_crtc_power_domains(struct intel_crtc_state *crtc_state)
{
	struct intel_crtc *crtc = to_intel_crtc(crtc_state->uapi.crtc);
	struct drm_i915_private *dev_priv = to_i915(crtc->base.dev);
	enum intel_display_power_domain domain;
	u64 domains, new_domains, old_domains;

	domains = get_crtc_power_domains(crtc_state);

	new_domains = domains & ~crtc->enabled_power_domains.mask;
	old_domains = crtc->enabled_power_domains.mask & ~domains;

	for_each_power_domain(domain, new_domains)
		intel_display_power_get_in_set(dev_priv,
					       &crtc->enabled_power_domains,
					       domain);

	return old_domains;
}

static void modeset_put_crtc_power_domains(struct intel_crtc *crtc,
					   u64 domains)
{
	intel_display_power_put_mask_in_set(to_i915(crtc->base.dev),
					    &crtc->enabled_power_domains,
					    domains);
}

static void valleyview_crtc_enable(struct intel_atomic_state *state,
				   struct intel_crtc *crtc)
{
	const struct intel_crtc_state *new_crtc_state =
		intel_atomic_get_new_crtc_state(state, crtc);
	struct drm_i915_private *dev_priv = to_i915(crtc->base.dev);
	enum pipe pipe = crtc->pipe;

	if (drm_WARN_ON(&dev_priv->drm, crtc->active))
		return;

	if (intel_crtc_has_dp_encoder(new_crtc_state))
		intel_dp_set_m_n(new_crtc_state, M1_N1);

	intel_set_transcoder_timings(new_crtc_state);
	intel_set_pipe_src_size(new_crtc_state);

	if (IS_CHERRYVIEW(dev_priv) && pipe == PIPE_B) {
		intel_de_write(dev_priv, CHV_BLEND(pipe), CHV_BLEND_LEGACY);
		intel_de_write(dev_priv, CHV_CANVAS(pipe), 0);
	}

	i9xx_set_pipeconf(new_crtc_state);

	crtc->active = true;

	intel_set_cpu_fifo_underrun_reporting(dev_priv, pipe, true);

	intel_encoders_pre_pll_enable(state, crtc);

	if (IS_CHERRYVIEW(dev_priv)) {
		chv_prepare_pll(crtc, new_crtc_state);
		chv_enable_pll(crtc, new_crtc_state);
	} else {
		vlv_prepare_pll(crtc, new_crtc_state);
		vlv_enable_pll(crtc, new_crtc_state);
	}

	intel_encoders_pre_enable(state, crtc);

	i9xx_pfit_enable(new_crtc_state);

	intel_color_load_luts(new_crtc_state);
	intel_color_commit(new_crtc_state);
	/* update DSPCNTR to configure gamma for pipe bottom color */
	intel_disable_primary_plane(new_crtc_state);

	dev_priv->display.initial_watermarks(state, crtc);
	intel_enable_pipe(new_crtc_state);

	intel_crtc_vblank_on(new_crtc_state);

	intel_encoders_enable(state, crtc);
}

static void i9xx_set_pll_dividers(const struct intel_crtc_state *crtc_state)
{
	struct intel_crtc *crtc = to_intel_crtc(crtc_state->uapi.crtc);
	struct drm_i915_private *dev_priv = to_i915(crtc->base.dev);

	intel_de_write(dev_priv, FP0(crtc->pipe),
		       crtc_state->dpll_hw_state.fp0);
	intel_de_write(dev_priv, FP1(crtc->pipe),
		       crtc_state->dpll_hw_state.fp1);
}

static void i9xx_crtc_enable(struct intel_atomic_state *state,
			     struct intel_crtc *crtc)
{
	const struct intel_crtc_state *new_crtc_state =
		intel_atomic_get_new_crtc_state(state, crtc);
	struct drm_i915_private *dev_priv = to_i915(crtc->base.dev);
	enum pipe pipe = crtc->pipe;

	if (drm_WARN_ON(&dev_priv->drm, crtc->active))
		return;

	i9xx_set_pll_dividers(new_crtc_state);

	if (intel_crtc_has_dp_encoder(new_crtc_state))
		intel_dp_set_m_n(new_crtc_state, M1_N1);

	intel_set_transcoder_timings(new_crtc_state);
	intel_set_pipe_src_size(new_crtc_state);

	i9xx_set_pipeconf(new_crtc_state);

	crtc->active = true;

	if (DISPLAY_VER(dev_priv) != 2)
		intel_set_cpu_fifo_underrun_reporting(dev_priv, pipe, true);

	intel_encoders_pre_enable(state, crtc);

	i9xx_enable_pll(crtc, new_crtc_state);

	i9xx_pfit_enable(new_crtc_state);

	intel_color_load_luts(new_crtc_state);
	intel_color_commit(new_crtc_state);
	/* update DSPCNTR to configure gamma for pipe bottom color */
	intel_disable_primary_plane(new_crtc_state);

	if (dev_priv->display.initial_watermarks)
		dev_priv->display.initial_watermarks(state, crtc);
	else
		intel_update_watermarks(crtc);
	intel_enable_pipe(new_crtc_state);

	intel_crtc_vblank_on(new_crtc_state);

	intel_encoders_enable(state, crtc);

	/* prevents spurious underruns */
	if (DISPLAY_VER(dev_priv) == 2)
		intel_wait_for_vblank(dev_priv, pipe);
}

static void i9xx_pfit_disable(const struct intel_crtc_state *old_crtc_state)
{
	struct intel_crtc *crtc = to_intel_crtc(old_crtc_state->uapi.crtc);
	struct drm_i915_private *dev_priv = to_i915(crtc->base.dev);

	if (!old_crtc_state->gmch_pfit.control)
		return;

	assert_pipe_disabled(dev_priv, old_crtc_state->cpu_transcoder);

	drm_dbg_kms(&dev_priv->drm, "disabling pfit, current: 0x%08x\n",
		    intel_de_read(dev_priv, PFIT_CONTROL));
	intel_de_write(dev_priv, PFIT_CONTROL, 0);
}

static void i9xx_crtc_disable(struct intel_atomic_state *state,
			      struct intel_crtc *crtc)
{
	struct intel_crtc_state *old_crtc_state =
		intel_atomic_get_old_crtc_state(state, crtc);
	struct drm_i915_private *dev_priv = to_i915(crtc->base.dev);
	enum pipe pipe = crtc->pipe;

	/*
	 * On gen2 planes are double buffered but the pipe isn't, so we must
	 * wait for planes to fully turn off before disabling the pipe.
	 */
	if (DISPLAY_VER(dev_priv) == 2)
		intel_wait_for_vblank(dev_priv, pipe);

	intel_encoders_disable(state, crtc);

	intel_crtc_vblank_off(old_crtc_state);

	intel_disable_pipe(old_crtc_state);

	i9xx_pfit_disable(old_crtc_state);

	intel_encoders_post_disable(state, crtc);

	if (!intel_crtc_has_type(old_crtc_state, INTEL_OUTPUT_DSI)) {
		if (IS_CHERRYVIEW(dev_priv))
			chv_disable_pll(dev_priv, pipe);
		else if (IS_VALLEYVIEW(dev_priv))
			vlv_disable_pll(dev_priv, pipe);
		else
			i9xx_disable_pll(old_crtc_state);
	}

	intel_encoders_post_pll_disable(state, crtc);

	if (DISPLAY_VER(dev_priv) != 2)
		intel_set_cpu_fifo_underrun_reporting(dev_priv, pipe, false);

	if (!dev_priv->display.initial_watermarks)
		intel_update_watermarks(crtc);

	/* clock the pipe down to 640x480@60 to potentially save power */
	if (IS_I830(dev_priv))
		i830_enable_pipe(dev_priv, pipe);
}

static void intel_crtc_disable_noatomic(struct intel_crtc *crtc,
					struct drm_modeset_acquire_ctx *ctx)
{
	struct intel_encoder *encoder;
	struct drm_i915_private *dev_priv = to_i915(crtc->base.dev);
	struct intel_bw_state *bw_state =
		to_intel_bw_state(dev_priv->bw_obj.state);
	struct intel_cdclk_state *cdclk_state =
		to_intel_cdclk_state(dev_priv->cdclk.obj.state);
	struct intel_dbuf_state *dbuf_state =
		to_intel_dbuf_state(dev_priv->dbuf.obj.state);
	struct intel_crtc_state *crtc_state =
		to_intel_crtc_state(crtc->base.state);
	struct intel_plane *plane;
	struct drm_atomic_state *state;
	struct intel_crtc_state *temp_crtc_state;
	enum pipe pipe = crtc->pipe;
	int ret;

	if (!crtc_state->hw.active)
		return;

	for_each_intel_plane_on_crtc(&dev_priv->drm, crtc, plane) {
		const struct intel_plane_state *plane_state =
			to_intel_plane_state(plane->base.state);

		if (plane_state->uapi.visible)
			intel_plane_disable_noatomic(crtc, plane);
	}

	state = drm_atomic_state_alloc(&dev_priv->drm);
	if (!state) {
		drm_dbg_kms(&dev_priv->drm,
			    "failed to disable [CRTC:%d:%s], out of memory",
			    crtc->base.base.id, crtc->base.name);
		return;
	}

	state->acquire_ctx = ctx;

	/* Everything's already locked, -EDEADLK can't happen. */
	temp_crtc_state = intel_atomic_get_crtc_state(state, crtc);
	ret = drm_atomic_add_affected_connectors(state, &crtc->base);

	drm_WARN_ON(&dev_priv->drm, IS_ERR(temp_crtc_state) || ret);

	dev_priv->display.crtc_disable(to_intel_atomic_state(state), crtc);

	drm_atomic_state_put(state);

	drm_dbg_kms(&dev_priv->drm,
		    "[CRTC:%d:%s] hw state adjusted, was enabled, now disabled\n",
		    crtc->base.base.id, crtc->base.name);

	crtc->active = false;
	crtc->base.enabled = false;

	drm_WARN_ON(&dev_priv->drm,
		    drm_atomic_set_mode_for_crtc(&crtc_state->uapi, NULL) < 0);
	crtc_state->uapi.active = false;
	crtc_state->uapi.connector_mask = 0;
	crtc_state->uapi.encoder_mask = 0;
	intel_crtc_free_hw_state(crtc_state);
	memset(&crtc_state->hw, 0, sizeof(crtc_state->hw));

	for_each_encoder_on_crtc(&dev_priv->drm, &crtc->base, encoder)
		encoder->base.crtc = NULL;

	intel_fbc_disable(crtc);
	intel_update_watermarks(crtc);
	intel_disable_shared_dpll(crtc_state);

	intel_display_power_put_all_in_set(dev_priv, &crtc->enabled_power_domains);

	dev_priv->active_pipes &= ~BIT(pipe);
	cdclk_state->min_cdclk[pipe] = 0;
	cdclk_state->min_voltage_level[pipe] = 0;
	cdclk_state->active_pipes &= ~BIT(pipe);

	dbuf_state->active_pipes &= ~BIT(pipe);

	bw_state->data_rate[pipe] = 0;
	bw_state->num_active_planes[pipe] = 0;
}

/*
 * turn all crtc's off, but do not adjust state
 * This has to be paired with a call to intel_modeset_setup_hw_state.
 */
int intel_display_suspend(struct drm_device *dev)
{
	struct drm_i915_private *dev_priv = to_i915(dev);
	struct drm_atomic_state *state;
	int ret;

	if (!HAS_DISPLAY(dev_priv))
		return 0;

	state = drm_atomic_helper_suspend(dev);
	ret = PTR_ERR_OR_ZERO(state);
	if (ret)
		drm_err(&dev_priv->drm, "Suspending crtc's failed with %i\n",
			ret);
	else
		dev_priv->modeset_restore_state = state;
	return ret;
}

void intel_encoder_destroy(struct drm_encoder *encoder)
{
	struct intel_encoder *intel_encoder = to_intel_encoder(encoder);

	drm_encoder_cleanup(encoder);
	kfree(intel_encoder);
}

/* Cross check the actual hw state with our own modeset state tracking (and it's
 * internal consistency). */
static void intel_connector_verify_state(struct intel_crtc_state *crtc_state,
					 struct drm_connector_state *conn_state)
{
	struct intel_connector *connector = to_intel_connector(conn_state->connector);
	struct drm_i915_private *i915 = to_i915(connector->base.dev);

	drm_dbg_kms(&i915->drm, "[CONNECTOR:%d:%s]\n",
		    connector->base.base.id, connector->base.name);

	if (connector->get_hw_state(connector)) {
		struct intel_encoder *encoder = intel_attached_encoder(connector);

		I915_STATE_WARN(!crtc_state,
			 "connector enabled without attached crtc\n");

		if (!crtc_state)
			return;

		I915_STATE_WARN(!crtc_state->hw.active,
				"connector is active, but attached crtc isn't\n");

		if (!encoder || encoder->type == INTEL_OUTPUT_DP_MST)
			return;

		I915_STATE_WARN(conn_state->best_encoder != &encoder->base,
			"atomic encoder doesn't match attached encoder\n");

		I915_STATE_WARN(conn_state->crtc != encoder->base.crtc,
			"attached encoder crtc differs from connector crtc\n");
	} else {
		I915_STATE_WARN(crtc_state && crtc_state->hw.active,
				"attached crtc is active, but connector isn't\n");
		I915_STATE_WARN(!crtc_state && conn_state->best_encoder,
			"best encoder set without crtc!\n");
	}
}

bool hsw_crtc_state_ips_capable(const struct intel_crtc_state *crtc_state)
{
	struct intel_crtc *crtc = to_intel_crtc(crtc_state->uapi.crtc);
	struct drm_i915_private *dev_priv = to_i915(crtc->base.dev);

	/* IPS only exists on ULT machines and is tied to pipe A. */
	if (!hsw_crtc_supports_ips(crtc))
		return false;

	if (!dev_priv->params.enable_ips)
		return false;

	if (crtc_state->pipe_bpp > 24)
		return false;

	/*
	 * We compare against max which means we must take
	 * the increased cdclk requirement into account when
	 * calculating the new cdclk.
	 *
	 * Should measure whether using a lower cdclk w/o IPS
	 */
	if (IS_BROADWELL(dev_priv) &&
	    crtc_state->pixel_rate > dev_priv->max_cdclk_freq * 95 / 100)
		return false;

	return true;
}

static int hsw_compute_ips_config(struct intel_crtc_state *crtc_state)
{
	struct drm_i915_private *dev_priv =
		to_i915(crtc_state->uapi.crtc->dev);
	struct intel_atomic_state *state =
		to_intel_atomic_state(crtc_state->uapi.state);

	crtc_state->ips_enabled = false;

	if (!hsw_crtc_state_ips_capable(crtc_state))
		return 0;

	/*
	 * When IPS gets enabled, the pipe CRC changes. Since IPS gets
	 * enabled and disabled dynamically based on package C states,
	 * user space can't make reliable use of the CRCs, so let's just
	 * completely disable it.
	 */
	if (crtc_state->crc_enabled)
		return 0;

	/* IPS should be fine as long as at least one plane is enabled. */
	if (!(crtc_state->active_planes & ~BIT(PLANE_CURSOR)))
		return 0;

	if (IS_BROADWELL(dev_priv)) {
		const struct intel_cdclk_state *cdclk_state;

		cdclk_state = intel_atomic_get_cdclk_state(state);
		if (IS_ERR(cdclk_state))
			return PTR_ERR(cdclk_state);

		/* pixel rate mustn't exceed 95% of cdclk with IPS on BDW */
		if (crtc_state->pixel_rate > cdclk_state->logical.cdclk * 95 / 100)
			return 0;
	}

	crtc_state->ips_enabled = true;

	return 0;
}

static bool intel_crtc_supports_double_wide(const struct intel_crtc *crtc)
{
	const struct drm_i915_private *dev_priv = to_i915(crtc->base.dev);

	/* GDG double wide on either pipe, otherwise pipe A only */
	return DISPLAY_VER(dev_priv) < 4 &&
		(crtc->pipe == PIPE_A || IS_I915G(dev_priv));
}

static u32 ilk_pipe_pixel_rate(const struct intel_crtc_state *crtc_state)
{
	u32 pixel_rate = crtc_state->hw.pipe_mode.crtc_clock;
	struct drm_rect src;

	/*
	 * We only use IF-ID interlacing. If we ever use
	 * PF-ID we'll need to adjust the pixel_rate here.
	 */

	if (!crtc_state->pch_pfit.enabled)
		return pixel_rate;

	drm_rect_init(&src, 0, 0,
		      crtc_state->pipe_src_w << 16,
		      crtc_state->pipe_src_h << 16);

	return intel_adjusted_rate(&src, &crtc_state->pch_pfit.dst,
				   pixel_rate);
}

static void intel_mode_from_crtc_timings(struct drm_display_mode *mode,
					 const struct drm_display_mode *timings)
{
	mode->hdisplay = timings->crtc_hdisplay;
	mode->htotal = timings->crtc_htotal;
	mode->hsync_start = timings->crtc_hsync_start;
	mode->hsync_end = timings->crtc_hsync_end;

	mode->vdisplay = timings->crtc_vdisplay;
	mode->vtotal = timings->crtc_vtotal;
	mode->vsync_start = timings->crtc_vsync_start;
	mode->vsync_end = timings->crtc_vsync_end;

	mode->flags = timings->flags;
	mode->type = DRM_MODE_TYPE_DRIVER;

	mode->clock = timings->crtc_clock;

	drm_mode_set_name(mode);
}

static void intel_crtc_compute_pixel_rate(struct intel_crtc_state *crtc_state)
{
	struct drm_i915_private *dev_priv = to_i915(crtc_state->uapi.crtc->dev);

	if (HAS_GMCH(dev_priv))
		/* FIXME calculate proper pipe pixel rate for GMCH pfit */
		crtc_state->pixel_rate =
			crtc_state->hw.pipe_mode.crtc_clock;
	else
		crtc_state->pixel_rate =
			ilk_pipe_pixel_rate(crtc_state);
}

static void intel_crtc_readout_derived_state(struct intel_crtc_state *crtc_state)
{
	struct drm_display_mode *mode = &crtc_state->hw.mode;
	struct drm_display_mode *pipe_mode = &crtc_state->hw.pipe_mode;
	struct drm_display_mode *adjusted_mode = &crtc_state->hw.adjusted_mode;

	drm_mode_copy(pipe_mode, adjusted_mode);

	if (crtc_state->bigjoiner) {
		/*
		 * transcoder is programmed to the full mode,
		 * but pipe timings are half of the transcoder mode
		 */
		pipe_mode->crtc_hdisplay /= 2;
		pipe_mode->crtc_hblank_start /= 2;
		pipe_mode->crtc_hblank_end /= 2;
		pipe_mode->crtc_hsync_start /= 2;
		pipe_mode->crtc_hsync_end /= 2;
		pipe_mode->crtc_htotal /= 2;
		pipe_mode->crtc_clock /= 2;
	}

	if (crtc_state->splitter.enable) {
		int n = crtc_state->splitter.link_count;
		int overlap = crtc_state->splitter.pixel_overlap;

		/*
		 * eDP MSO uses segment timings from EDID for transcoder
		 * timings, but full mode for everything else.
		 *
		 * h_full = (h_segment - pixel_overlap) * link_count
		 */
		pipe_mode->crtc_hdisplay = (pipe_mode->crtc_hdisplay - overlap) * n;
		pipe_mode->crtc_hblank_start = (pipe_mode->crtc_hblank_start - overlap) * n;
		pipe_mode->crtc_hblank_end = (pipe_mode->crtc_hblank_end - overlap) * n;
		pipe_mode->crtc_hsync_start = (pipe_mode->crtc_hsync_start - overlap) * n;
		pipe_mode->crtc_hsync_end = (pipe_mode->crtc_hsync_end - overlap) * n;
		pipe_mode->crtc_htotal = (pipe_mode->crtc_htotal - overlap) * n;
		pipe_mode->crtc_clock *= n;

		intel_mode_from_crtc_timings(pipe_mode, pipe_mode);
		intel_mode_from_crtc_timings(adjusted_mode, pipe_mode);
	} else {
		intel_mode_from_crtc_timings(pipe_mode, pipe_mode);
		intel_mode_from_crtc_timings(adjusted_mode, adjusted_mode);
	}

	intel_crtc_compute_pixel_rate(crtc_state);

	drm_mode_copy(mode, adjusted_mode);
	mode->hdisplay = crtc_state->pipe_src_w << crtc_state->bigjoiner;
	mode->vdisplay = crtc_state->pipe_src_h;
}

static void intel_encoder_get_config(struct intel_encoder *encoder,
				     struct intel_crtc_state *crtc_state)
{
	encoder->get_config(encoder, crtc_state);

	intel_crtc_readout_derived_state(crtc_state);
}

static int intel_crtc_compute_config(struct intel_crtc *crtc,
				     struct intel_crtc_state *pipe_config)
{
	struct drm_i915_private *dev_priv = to_i915(crtc->base.dev);
	struct drm_display_mode *pipe_mode = &pipe_config->hw.pipe_mode;
	int clock_limit = dev_priv->max_dotclk_freq;

	drm_mode_copy(pipe_mode, &pipe_config->hw.adjusted_mode);

	/* Adjust pipe_mode for bigjoiner, with half the horizontal mode */
	if (pipe_config->bigjoiner) {
		pipe_mode->crtc_clock /= 2;
		pipe_mode->crtc_hdisplay /= 2;
		pipe_mode->crtc_hblank_start /= 2;
		pipe_mode->crtc_hblank_end /= 2;
		pipe_mode->crtc_hsync_start /= 2;
		pipe_mode->crtc_hsync_end /= 2;
		pipe_mode->crtc_htotal /= 2;
		pipe_config->pipe_src_w /= 2;
	}

	if (pipe_config->splitter.enable) {
		int n = pipe_config->splitter.link_count;
		int overlap = pipe_config->splitter.pixel_overlap;

		pipe_mode->crtc_hdisplay = (pipe_mode->crtc_hdisplay - overlap) * n;
		pipe_mode->crtc_hblank_start = (pipe_mode->crtc_hblank_start - overlap) * n;
		pipe_mode->crtc_hblank_end = (pipe_mode->crtc_hblank_end - overlap) * n;
		pipe_mode->crtc_hsync_start = (pipe_mode->crtc_hsync_start - overlap) * n;
		pipe_mode->crtc_hsync_end = (pipe_mode->crtc_hsync_end - overlap) * n;
		pipe_mode->crtc_htotal = (pipe_mode->crtc_htotal - overlap) * n;
		pipe_mode->crtc_clock *= n;
	}

	intel_mode_from_crtc_timings(pipe_mode, pipe_mode);

	if (DISPLAY_VER(dev_priv) < 4) {
		clock_limit = dev_priv->max_cdclk_freq * 9 / 10;

		/*
		 * Enable double wide mode when the dot clock
		 * is > 90% of the (display) core speed.
		 */
		if (intel_crtc_supports_double_wide(crtc) &&
		    pipe_mode->crtc_clock > clock_limit) {
			clock_limit = dev_priv->max_dotclk_freq;
			pipe_config->double_wide = true;
		}
	}

	if (pipe_mode->crtc_clock > clock_limit) {
		drm_dbg_kms(&dev_priv->drm,
			    "requested pixel clock (%d kHz) too high (max: %d kHz, double wide: %s)\n",
			    pipe_mode->crtc_clock, clock_limit,
			    yesno(pipe_config->double_wide));
		return -EINVAL;
	}

	/*
	 * Pipe horizontal size must be even in:
	 * - DVO ganged mode
	 * - LVDS dual channel mode
	 * - Double wide pipe
	 */
	if (pipe_config->pipe_src_w & 1) {
		if (pipe_config->double_wide) {
			drm_dbg_kms(&dev_priv->drm,
				    "Odd pipe source width not supported with double wide pipe\n");
			return -EINVAL;
		}

		if (intel_crtc_has_type(pipe_config, INTEL_OUTPUT_LVDS) &&
		    intel_is_dual_link_lvds(dev_priv)) {
			drm_dbg_kms(&dev_priv->drm,
				    "Odd pipe source width not supported with dual link LVDS\n");
			return -EINVAL;
		}
	}

	/* Cantiga+ cannot handle modes with a hsync front porch of 0.
	 * WaPruneModeWithIncorrectHsyncOffset:ctg,elk,ilk,snb,ivb,vlv,hsw.
	 */
	if ((DISPLAY_VER(dev_priv) > 4 || IS_G4X(dev_priv)) &&
	    pipe_mode->crtc_hsync_start == pipe_mode->crtc_hdisplay)
		return -EINVAL;

	intel_crtc_compute_pixel_rate(pipe_config);

	if (pipe_config->has_pch_encoder)
		return ilk_fdi_compute_config(crtc, pipe_config);

	return 0;
}

static void
intel_reduce_m_n_ratio(u32 *num, u32 *den)
{
	while (*num > DATA_LINK_M_N_MASK ||
	       *den > DATA_LINK_M_N_MASK) {
		*num >>= 1;
		*den >>= 1;
	}
}

static void compute_m_n(unsigned int m, unsigned int n,
			u32 *ret_m, u32 *ret_n,
			bool constant_n)
{
	/*
	 * Several DP dongles in particular seem to be fussy about
	 * too large link M/N values. Give N value as 0x8000 that
	 * should be acceptable by specific devices. 0x8000 is the
	 * specified fixed N value for asynchronous clock mode,
	 * which the devices expect also in synchronous clock mode.
	 */
	if (constant_n)
		*ret_n = DP_LINK_CONSTANT_N_VALUE;
	else
		*ret_n = min_t(unsigned int, roundup_pow_of_two(n), DATA_LINK_N_MAX);

	*ret_m = div_u64(mul_u32_u32(m, *ret_n), n);
	intel_reduce_m_n_ratio(ret_m, ret_n);
}

void
intel_link_compute_m_n(u16 bits_per_pixel, int nlanes,
		       int pixel_clock, int link_clock,
		       struct intel_link_m_n *m_n,
		       bool constant_n, bool fec_enable)
{
	u32 data_clock = bits_per_pixel * pixel_clock;

	if (fec_enable)
		data_clock = intel_dp_mode_to_fec_clock(data_clock);

	m_n->tu = 64;
	compute_m_n(data_clock,
		    link_clock * nlanes * 8,
		    &m_n->gmch_m, &m_n->gmch_n,
		    constant_n);

	compute_m_n(pixel_clock, link_clock,
		    &m_n->link_m, &m_n->link_n,
		    constant_n);
}

static void intel_panel_sanitize_ssc(struct drm_i915_private *dev_priv)
{
	/*
	 * There may be no VBT; and if the BIOS enabled SSC we can
	 * just keep using it to avoid unnecessary flicker.  Whereas if the
	 * BIOS isn't using it, don't assume it will work even if the VBT
	 * indicates as much.
	 */
	if (HAS_PCH_IBX(dev_priv) || HAS_PCH_CPT(dev_priv)) {
		bool bios_lvds_use_ssc = intel_de_read(dev_priv,
						       PCH_DREF_CONTROL) &
			DREF_SSC1_ENABLE;

		if (dev_priv->vbt.lvds_use_ssc != bios_lvds_use_ssc) {
			drm_dbg_kms(&dev_priv->drm,
				    "SSC %s by BIOS, overriding VBT which says %s\n",
				    enableddisabled(bios_lvds_use_ssc),
				    enableddisabled(dev_priv->vbt.lvds_use_ssc));
			dev_priv->vbt.lvds_use_ssc = bios_lvds_use_ssc;
		}
	}
}

static void intel_pch_transcoder_set_m_n(const struct intel_crtc_state *crtc_state,
					 const struct intel_link_m_n *m_n)
{
	struct intel_crtc *crtc = to_intel_crtc(crtc_state->uapi.crtc);
	struct drm_i915_private *dev_priv = to_i915(crtc->base.dev);
	enum pipe pipe = crtc->pipe;

	intel_de_write(dev_priv, PCH_TRANS_DATA_M1(pipe),
		       TU_SIZE(m_n->tu) | m_n->gmch_m);
	intel_de_write(dev_priv, PCH_TRANS_DATA_N1(pipe), m_n->gmch_n);
	intel_de_write(dev_priv, PCH_TRANS_LINK_M1(pipe), m_n->link_m);
	intel_de_write(dev_priv, PCH_TRANS_LINK_N1(pipe), m_n->link_n);
}

static bool transcoder_has_m2_n2(struct drm_i915_private *dev_priv,
				 enum transcoder transcoder)
{
	if (IS_HASWELL(dev_priv))
		return transcoder == TRANSCODER_EDP;

	/*
	 * Strictly speaking some registers are available before
	 * gen7, but we only support DRRS on gen7+
	 */
	return DISPLAY_VER(dev_priv) == 7 || IS_CHERRYVIEW(dev_priv);
}

static void intel_cpu_transcoder_set_m_n(const struct intel_crtc_state *crtc_state,
					 const struct intel_link_m_n *m_n,
					 const struct intel_link_m_n *m2_n2)
{
	struct intel_crtc *crtc = to_intel_crtc(crtc_state->uapi.crtc);
	struct drm_i915_private *dev_priv = to_i915(crtc->base.dev);
	enum pipe pipe = crtc->pipe;
	enum transcoder transcoder = crtc_state->cpu_transcoder;

	if (DISPLAY_VER(dev_priv) >= 5) {
		intel_de_write(dev_priv, PIPE_DATA_M1(transcoder),
			       TU_SIZE(m_n->tu) | m_n->gmch_m);
		intel_de_write(dev_priv, PIPE_DATA_N1(transcoder),
			       m_n->gmch_n);
		intel_de_write(dev_priv, PIPE_LINK_M1(transcoder),
			       m_n->link_m);
		intel_de_write(dev_priv, PIPE_LINK_N1(transcoder),
			       m_n->link_n);
		/*
		 *  M2_N2 registers are set only if DRRS is supported
		 * (to make sure the registers are not unnecessarily accessed).
		 */
		if (m2_n2 && crtc_state->has_drrs &&
		    transcoder_has_m2_n2(dev_priv, transcoder)) {
			intel_de_write(dev_priv, PIPE_DATA_M2(transcoder),
				       TU_SIZE(m2_n2->tu) | m2_n2->gmch_m);
			intel_de_write(dev_priv, PIPE_DATA_N2(transcoder),
				       m2_n2->gmch_n);
			intel_de_write(dev_priv, PIPE_LINK_M2(transcoder),
				       m2_n2->link_m);
			intel_de_write(dev_priv, PIPE_LINK_N2(transcoder),
				       m2_n2->link_n);
		}
	} else {
		intel_de_write(dev_priv, PIPE_DATA_M_G4X(pipe),
			       TU_SIZE(m_n->tu) | m_n->gmch_m);
		intel_de_write(dev_priv, PIPE_DATA_N_G4X(pipe), m_n->gmch_n);
		intel_de_write(dev_priv, PIPE_LINK_M_G4X(pipe), m_n->link_m);
		intel_de_write(dev_priv, PIPE_LINK_N_G4X(pipe), m_n->link_n);
	}
}

void intel_dp_set_m_n(const struct intel_crtc_state *crtc_state, enum link_m_n_set m_n)
{
	const struct intel_link_m_n *dp_m_n, *dp_m2_n2 = NULL;
	struct drm_i915_private *i915 = to_i915(crtc_state->uapi.crtc->dev);

	if (m_n == M1_N1) {
		dp_m_n = &crtc_state->dp_m_n;
		dp_m2_n2 = &crtc_state->dp_m2_n2;
	} else if (m_n == M2_N2) {

		/*
		 * M2_N2 registers are not supported. Hence m2_n2 divider value
		 * needs to be programmed into M1_N1.
		 */
		dp_m_n = &crtc_state->dp_m2_n2;
	} else {
		drm_err(&i915->drm, "Unsupported divider value\n");
		return;
	}

	if (crtc_state->has_pch_encoder)
		intel_pch_transcoder_set_m_n(crtc_state, &crtc_state->dp_m_n);
	else
		intel_cpu_transcoder_set_m_n(crtc_state, dp_m_n, dp_m2_n2);
}

static void intel_set_transcoder_timings(const struct intel_crtc_state *crtc_state)
{
	struct intel_crtc *crtc = to_intel_crtc(crtc_state->uapi.crtc);
	struct drm_i915_private *dev_priv = to_i915(crtc->base.dev);
	enum pipe pipe = crtc->pipe;
	enum transcoder cpu_transcoder = crtc_state->cpu_transcoder;
	const struct drm_display_mode *adjusted_mode = &crtc_state->hw.adjusted_mode;
	u32 crtc_vtotal, crtc_vblank_end;
	int vsyncshift = 0;

	/* We need to be careful not to changed the adjusted mode, for otherwise
	 * the hw state checker will get angry at the mismatch. */
	crtc_vtotal = adjusted_mode->crtc_vtotal;
	crtc_vblank_end = adjusted_mode->crtc_vblank_end;

	if (adjusted_mode->flags & DRM_MODE_FLAG_INTERLACE) {
		/* the chip adds 2 halflines automatically */
		crtc_vtotal -= 1;
		crtc_vblank_end -= 1;

		if (intel_crtc_has_type(crtc_state, INTEL_OUTPUT_SDVO))
			vsyncshift = (adjusted_mode->crtc_htotal - 1) / 2;
		else
			vsyncshift = adjusted_mode->crtc_hsync_start -
				adjusted_mode->crtc_htotal / 2;
		if (vsyncshift < 0)
			vsyncshift += adjusted_mode->crtc_htotal;
	}

	if (DISPLAY_VER(dev_priv) > 3)
		intel_de_write(dev_priv, VSYNCSHIFT(cpu_transcoder),
		               vsyncshift);

	intel_de_write(dev_priv, HTOTAL(cpu_transcoder),
		       (adjusted_mode->crtc_hdisplay - 1) | ((adjusted_mode->crtc_htotal - 1) << 16));
	intel_de_write(dev_priv, HBLANK(cpu_transcoder),
		       (adjusted_mode->crtc_hblank_start - 1) | ((adjusted_mode->crtc_hblank_end - 1) << 16));
	intel_de_write(dev_priv, HSYNC(cpu_transcoder),
		       (adjusted_mode->crtc_hsync_start - 1) | ((adjusted_mode->crtc_hsync_end - 1) << 16));

	intel_de_write(dev_priv, VTOTAL(cpu_transcoder),
		       (adjusted_mode->crtc_vdisplay - 1) | ((crtc_vtotal - 1) << 16));
	intel_de_write(dev_priv, VBLANK(cpu_transcoder),
		       (adjusted_mode->crtc_vblank_start - 1) | ((crtc_vblank_end - 1) << 16));
	intel_de_write(dev_priv, VSYNC(cpu_transcoder),
		       (adjusted_mode->crtc_vsync_start - 1) | ((adjusted_mode->crtc_vsync_end - 1) << 16));

	/* Workaround: when the EDP input selection is B, the VTOTAL_B must be
	 * programmed with the VTOTAL_EDP value. Same for VTOTAL_C. This is
	 * documented on the DDI_FUNC_CTL register description, EDP Input Select
	 * bits. */
	if (IS_HASWELL(dev_priv) && cpu_transcoder == TRANSCODER_EDP &&
	    (pipe == PIPE_B || pipe == PIPE_C))
		intel_de_write(dev_priv, VTOTAL(pipe),
		               intel_de_read(dev_priv, VTOTAL(cpu_transcoder)));

}

static void intel_set_pipe_src_size(const struct intel_crtc_state *crtc_state)
{
	struct intel_crtc *crtc = to_intel_crtc(crtc_state->uapi.crtc);
	struct drm_i915_private *dev_priv = to_i915(crtc->base.dev);
	enum pipe pipe = crtc->pipe;

	/* pipesrc controls the size that is scaled from, which should
	 * always be the user's requested size.
	 */
	intel_de_write(dev_priv, PIPESRC(pipe),
		       ((crtc_state->pipe_src_w - 1) << 16) | (crtc_state->pipe_src_h - 1));
}

static bool intel_pipe_is_interlaced(const struct intel_crtc_state *crtc_state)
{
	struct drm_i915_private *dev_priv = to_i915(crtc_state->uapi.crtc->dev);
	enum transcoder cpu_transcoder = crtc_state->cpu_transcoder;

	if (DISPLAY_VER(dev_priv) == 2)
		return false;

	if (DISPLAY_VER(dev_priv) >= 9 ||
	    IS_BROADWELL(dev_priv) || IS_HASWELL(dev_priv))
		return intel_de_read(dev_priv, PIPECONF(cpu_transcoder)) & PIPECONF_INTERLACE_MASK_HSW;
	else
		return intel_de_read(dev_priv, PIPECONF(cpu_transcoder)) & PIPECONF_INTERLACE_MASK;
}

static void intel_get_transcoder_timings(struct intel_crtc *crtc,
					 struct intel_crtc_state *pipe_config)
{
	struct drm_device *dev = crtc->base.dev;
	struct drm_i915_private *dev_priv = to_i915(dev);
	enum transcoder cpu_transcoder = pipe_config->cpu_transcoder;
	u32 tmp;

	tmp = intel_de_read(dev_priv, HTOTAL(cpu_transcoder));
	pipe_config->hw.adjusted_mode.crtc_hdisplay = (tmp & 0xffff) + 1;
	pipe_config->hw.adjusted_mode.crtc_htotal = ((tmp >> 16) & 0xffff) + 1;

	if (!transcoder_is_dsi(cpu_transcoder)) {
		tmp = intel_de_read(dev_priv, HBLANK(cpu_transcoder));
		pipe_config->hw.adjusted_mode.crtc_hblank_start =
							(tmp & 0xffff) + 1;
		pipe_config->hw.adjusted_mode.crtc_hblank_end =
						((tmp >> 16) & 0xffff) + 1;
	}
	tmp = intel_de_read(dev_priv, HSYNC(cpu_transcoder));
	pipe_config->hw.adjusted_mode.crtc_hsync_start = (tmp & 0xffff) + 1;
	pipe_config->hw.adjusted_mode.crtc_hsync_end = ((tmp >> 16) & 0xffff) + 1;

	tmp = intel_de_read(dev_priv, VTOTAL(cpu_transcoder));
	pipe_config->hw.adjusted_mode.crtc_vdisplay = (tmp & 0xffff) + 1;
	pipe_config->hw.adjusted_mode.crtc_vtotal = ((tmp >> 16) & 0xffff) + 1;

	if (!transcoder_is_dsi(cpu_transcoder)) {
		tmp = intel_de_read(dev_priv, VBLANK(cpu_transcoder));
		pipe_config->hw.adjusted_mode.crtc_vblank_start =
							(tmp & 0xffff) + 1;
		pipe_config->hw.adjusted_mode.crtc_vblank_end =
						((tmp >> 16) & 0xffff) + 1;
	}
	tmp = intel_de_read(dev_priv, VSYNC(cpu_transcoder));
	pipe_config->hw.adjusted_mode.crtc_vsync_start = (tmp & 0xffff) + 1;
	pipe_config->hw.adjusted_mode.crtc_vsync_end = ((tmp >> 16) & 0xffff) + 1;

	if (intel_pipe_is_interlaced(pipe_config)) {
		pipe_config->hw.adjusted_mode.flags |= DRM_MODE_FLAG_INTERLACE;
		pipe_config->hw.adjusted_mode.crtc_vtotal += 1;
		pipe_config->hw.adjusted_mode.crtc_vblank_end += 1;
	}
}

static void intel_get_pipe_src_size(struct intel_crtc *crtc,
				    struct intel_crtc_state *pipe_config)
{
	struct drm_device *dev = crtc->base.dev;
	struct drm_i915_private *dev_priv = to_i915(dev);
	u32 tmp;

	tmp = intel_de_read(dev_priv, PIPESRC(crtc->pipe));
	pipe_config->pipe_src_h = (tmp & 0xffff) + 1;
	pipe_config->pipe_src_w = ((tmp >> 16) & 0xffff) + 1;
}

static void i9xx_set_pipeconf(const struct intel_crtc_state *crtc_state)
{
	struct intel_crtc *crtc = to_intel_crtc(crtc_state->uapi.crtc);
	struct drm_i915_private *dev_priv = to_i915(crtc->base.dev);
	u32 pipeconf;

	pipeconf = 0;

	/* we keep both pipes enabled on 830 */
	if (IS_I830(dev_priv))
		pipeconf |= intel_de_read(dev_priv, PIPECONF(crtc->pipe)) & PIPECONF_ENABLE;

	if (crtc_state->double_wide)
		pipeconf |= PIPECONF_DOUBLE_WIDE;

	/* only g4x and later have fancy bpc/dither controls */
	if (IS_G4X(dev_priv) || IS_VALLEYVIEW(dev_priv) ||
	    IS_CHERRYVIEW(dev_priv)) {
		/* Bspec claims that we can't use dithering for 30bpp pipes. */
		if (crtc_state->dither && crtc_state->pipe_bpp != 30)
			pipeconf |= PIPECONF_DITHER_EN |
				    PIPECONF_DITHER_TYPE_SP;

		switch (crtc_state->pipe_bpp) {
		case 18:
			pipeconf |= PIPECONF_6BPC;
			break;
		case 24:
			pipeconf |= PIPECONF_8BPC;
			break;
		case 30:
			pipeconf |= PIPECONF_10BPC;
			break;
		default:
			/* Case prevented by intel_choose_pipe_bpp_dither. */
			BUG();
		}
	}

	if (crtc_state->hw.adjusted_mode.flags & DRM_MODE_FLAG_INTERLACE) {
		if (DISPLAY_VER(dev_priv) < 4 ||
		    intel_crtc_has_type(crtc_state, INTEL_OUTPUT_SDVO))
			pipeconf |= PIPECONF_INTERLACE_W_FIELD_INDICATION;
		else
			pipeconf |= PIPECONF_INTERLACE_W_SYNC_SHIFT;
	} else {
		pipeconf |= PIPECONF_PROGRESSIVE;
	}

	if ((IS_VALLEYVIEW(dev_priv) || IS_CHERRYVIEW(dev_priv)) &&
	     crtc_state->limited_color_range)
		pipeconf |= PIPECONF_COLOR_RANGE_SELECT;

	pipeconf |= PIPECONF_GAMMA_MODE(crtc_state->gamma_mode);

	pipeconf |= PIPECONF_FRAME_START_DELAY(dev_priv->framestart_delay - 1);

	intel_de_write(dev_priv, PIPECONF(crtc->pipe), pipeconf);
	intel_de_posting_read(dev_priv, PIPECONF(crtc->pipe));
}

static bool i9xx_has_pfit(struct drm_i915_private *dev_priv)
{
	if (IS_I830(dev_priv))
		return false;

	return DISPLAY_VER(dev_priv) >= 4 ||
		IS_PINEVIEW(dev_priv) || IS_MOBILE(dev_priv);
}

static void i9xx_get_pfit_config(struct intel_crtc_state *crtc_state)
{
	struct intel_crtc *crtc = to_intel_crtc(crtc_state->uapi.crtc);
	struct drm_i915_private *dev_priv = to_i915(crtc->base.dev);
	u32 tmp;

	if (!i9xx_has_pfit(dev_priv))
		return;

	tmp = intel_de_read(dev_priv, PFIT_CONTROL);
	if (!(tmp & PFIT_ENABLE))
		return;

	/* Check whether the pfit is attached to our pipe. */
	if (DISPLAY_VER(dev_priv) < 4) {
		if (crtc->pipe != PIPE_B)
			return;
	} else {
		if ((tmp & PFIT_PIPE_MASK) != (crtc->pipe << PFIT_PIPE_SHIFT))
			return;
	}

	crtc_state->gmch_pfit.control = tmp;
	crtc_state->gmch_pfit.pgm_ratios =
		intel_de_read(dev_priv, PFIT_PGM_RATIOS);
}

static void vlv_crtc_clock_get(struct intel_crtc *crtc,
			       struct intel_crtc_state *pipe_config)
{
	struct drm_device *dev = crtc->base.dev;
	struct drm_i915_private *dev_priv = to_i915(dev);
	enum pipe pipe = crtc->pipe;
	struct dpll clock;
	u32 mdiv;
	int refclk = 100000;

	/* In case of DSI, DPLL will not be used */
	if ((pipe_config->dpll_hw_state.dpll & DPLL_VCO_ENABLE) == 0)
		return;

	vlv_dpio_get(dev_priv);
	mdiv = vlv_dpio_read(dev_priv, pipe, VLV_PLL_DW3(pipe));
	vlv_dpio_put(dev_priv);

	clock.m1 = (mdiv >> DPIO_M1DIV_SHIFT) & 7;
	clock.m2 = mdiv & DPIO_M2DIV_MASK;
	clock.n = (mdiv >> DPIO_N_SHIFT) & 0xf;
	clock.p1 = (mdiv >> DPIO_P1_SHIFT) & 7;
	clock.p2 = (mdiv >> DPIO_P2_SHIFT) & 0x1f;

	pipe_config->port_clock = vlv_calc_dpll_params(refclk, &clock);
}

static void chv_crtc_clock_get(struct intel_crtc *crtc,
			       struct intel_crtc_state *pipe_config)
{
	struct drm_device *dev = crtc->base.dev;
	struct drm_i915_private *dev_priv = to_i915(dev);
	enum pipe pipe = crtc->pipe;
	enum dpio_channel port = vlv_pipe_to_channel(pipe);
	struct dpll clock;
	u32 cmn_dw13, pll_dw0, pll_dw1, pll_dw2, pll_dw3;
	int refclk = 100000;

	/* In case of DSI, DPLL will not be used */
	if ((pipe_config->dpll_hw_state.dpll & DPLL_VCO_ENABLE) == 0)
		return;

	vlv_dpio_get(dev_priv);
	cmn_dw13 = vlv_dpio_read(dev_priv, pipe, CHV_CMN_DW13(port));
	pll_dw0 = vlv_dpio_read(dev_priv, pipe, CHV_PLL_DW0(port));
	pll_dw1 = vlv_dpio_read(dev_priv, pipe, CHV_PLL_DW1(port));
	pll_dw2 = vlv_dpio_read(dev_priv, pipe, CHV_PLL_DW2(port));
	pll_dw3 = vlv_dpio_read(dev_priv, pipe, CHV_PLL_DW3(port));
	vlv_dpio_put(dev_priv);

	clock.m1 = (pll_dw1 & 0x7) == DPIO_CHV_M1_DIV_BY_2 ? 2 : 0;
	clock.m2 = (pll_dw0 & 0xff) << 22;
	if (pll_dw3 & DPIO_CHV_FRAC_DIV_EN)
		clock.m2 |= pll_dw2 & 0x3fffff;
	clock.n = (pll_dw1 >> DPIO_CHV_N_DIV_SHIFT) & 0xf;
	clock.p1 = (cmn_dw13 >> DPIO_CHV_P1_DIV_SHIFT) & 0x7;
	clock.p2 = (cmn_dw13 >> DPIO_CHV_P2_DIV_SHIFT) & 0x1f;

	pipe_config->port_clock = chv_calc_dpll_params(refclk, &clock);
}

static enum intel_output_format
bdw_get_pipemisc_output_format(struct intel_crtc *crtc)
{
	struct drm_i915_private *dev_priv = to_i915(crtc->base.dev);
	u32 tmp;

	tmp = intel_de_read(dev_priv, PIPEMISC(crtc->pipe));

	if (tmp & PIPEMISC_YUV420_ENABLE) {
		/* We support 4:2:0 in full blend mode only */
		drm_WARN_ON(&dev_priv->drm,
			    (tmp & PIPEMISC_YUV420_MODE_FULL_BLEND) == 0);

		return INTEL_OUTPUT_FORMAT_YCBCR420;
	} else if (tmp & PIPEMISC_OUTPUT_COLORSPACE_YUV) {
		return INTEL_OUTPUT_FORMAT_YCBCR444;
	} else {
		return INTEL_OUTPUT_FORMAT_RGB;
	}
}

static void i9xx_get_pipe_color_config(struct intel_crtc_state *crtc_state)
{
	struct intel_crtc *crtc = to_intel_crtc(crtc_state->uapi.crtc);
	struct intel_plane *plane = to_intel_plane(crtc->base.primary);
	struct drm_i915_private *dev_priv = to_i915(crtc->base.dev);
	enum i9xx_plane_id i9xx_plane = plane->i9xx_plane;
	u32 tmp;

	tmp = intel_de_read(dev_priv, DSPCNTR(i9xx_plane));

	if (tmp & DISPPLANE_GAMMA_ENABLE)
		crtc_state->gamma_enable = true;

	if (!HAS_GMCH(dev_priv) &&
	    tmp & DISPPLANE_PIPE_CSC_ENABLE)
		crtc_state->csc_enable = true;
}

static bool i9xx_get_pipe_config(struct intel_crtc *crtc,
				 struct intel_crtc_state *pipe_config)
{
	struct drm_i915_private *dev_priv = to_i915(crtc->base.dev);
	enum intel_display_power_domain power_domain;
	intel_wakeref_t wakeref;
	u32 tmp;
	bool ret;

	power_domain = POWER_DOMAIN_PIPE(crtc->pipe);
	wakeref = intel_display_power_get_if_enabled(dev_priv, power_domain);
	if (!wakeref)
		return false;

	pipe_config->output_format = INTEL_OUTPUT_FORMAT_RGB;
	pipe_config->cpu_transcoder = (enum transcoder) crtc->pipe;
	pipe_config->shared_dpll = NULL;

	ret = false;

	tmp = intel_de_read(dev_priv, PIPECONF(crtc->pipe));
	if (!(tmp & PIPECONF_ENABLE))
		goto out;

	if (IS_G4X(dev_priv) || IS_VALLEYVIEW(dev_priv) ||
	    IS_CHERRYVIEW(dev_priv)) {
		switch (tmp & PIPECONF_BPC_MASK) {
		case PIPECONF_6BPC:
			pipe_config->pipe_bpp = 18;
			break;
		case PIPECONF_8BPC:
			pipe_config->pipe_bpp = 24;
			break;
		case PIPECONF_10BPC:
			pipe_config->pipe_bpp = 30;
			break;
		default:
			break;
		}
	}

	if ((IS_VALLEYVIEW(dev_priv) || IS_CHERRYVIEW(dev_priv)) &&
	    (tmp & PIPECONF_COLOR_RANGE_SELECT))
		pipe_config->limited_color_range = true;

	pipe_config->gamma_mode = (tmp & PIPECONF_GAMMA_MODE_MASK_I9XX) >>
		PIPECONF_GAMMA_MODE_SHIFT;

	if (IS_CHERRYVIEW(dev_priv))
		pipe_config->cgm_mode = intel_de_read(dev_priv,
						      CGM_PIPE_MODE(crtc->pipe));

	i9xx_get_pipe_color_config(pipe_config);
	intel_color_get_config(pipe_config);

	if (DISPLAY_VER(dev_priv) < 4)
		pipe_config->double_wide = tmp & PIPECONF_DOUBLE_WIDE;

	intel_get_transcoder_timings(crtc, pipe_config);
	intel_get_pipe_src_size(crtc, pipe_config);

	i9xx_get_pfit_config(pipe_config);

	if (DISPLAY_VER(dev_priv) >= 4) {
		/* No way to read it out on pipes B and C */
		if (IS_CHERRYVIEW(dev_priv) && crtc->pipe != PIPE_A)
			tmp = dev_priv->chv_dpll_md[crtc->pipe];
		else
			tmp = intel_de_read(dev_priv, DPLL_MD(crtc->pipe));
		pipe_config->pixel_multiplier =
			((tmp & DPLL_MD_UDI_MULTIPLIER_MASK)
			 >> DPLL_MD_UDI_MULTIPLIER_SHIFT) + 1;
		pipe_config->dpll_hw_state.dpll_md = tmp;
	} else if (IS_I945G(dev_priv) || IS_I945GM(dev_priv) ||
		   IS_G33(dev_priv) || IS_PINEVIEW(dev_priv)) {
		tmp = intel_de_read(dev_priv, DPLL(crtc->pipe));
		pipe_config->pixel_multiplier =
			((tmp & SDVO_MULTIPLIER_MASK)
			 >> SDVO_MULTIPLIER_SHIFT_HIRES) + 1;
	} else {
		/* Note that on i915G/GM the pixel multiplier is in the sdvo
		 * port and will be fixed up in the encoder->get_config
		 * function. */
		pipe_config->pixel_multiplier = 1;
	}
	pipe_config->dpll_hw_state.dpll = intel_de_read(dev_priv,
							DPLL(crtc->pipe));
	if (!IS_VALLEYVIEW(dev_priv) && !IS_CHERRYVIEW(dev_priv)) {
		pipe_config->dpll_hw_state.fp0 = intel_de_read(dev_priv,
							       FP0(crtc->pipe));
		pipe_config->dpll_hw_state.fp1 = intel_de_read(dev_priv,
							       FP1(crtc->pipe));
	} else {
		/* Mask out read-only status bits. */
		pipe_config->dpll_hw_state.dpll &= ~(DPLL_LOCK_VLV |
						     DPLL_PORTC_READY_MASK |
						     DPLL_PORTB_READY_MASK);
	}

	if (IS_CHERRYVIEW(dev_priv))
		chv_crtc_clock_get(crtc, pipe_config);
	else if (IS_VALLEYVIEW(dev_priv))
		vlv_crtc_clock_get(crtc, pipe_config);
	else
		i9xx_crtc_clock_get(crtc, pipe_config);

	/*
	 * Normally the dotclock is filled in by the encoder .get_config()
	 * but in case the pipe is enabled w/o any ports we need a sane
	 * default.
	 */
	pipe_config->hw.adjusted_mode.crtc_clock =
		pipe_config->port_clock / pipe_config->pixel_multiplier;

	ret = true;

out:
	intel_display_power_put(dev_priv, power_domain, wakeref);

	return ret;
}

static void ilk_init_pch_refclk(struct drm_i915_private *dev_priv)
{
	struct intel_encoder *encoder;
	int i;
	u32 val, final;
	bool has_lvds = false;
	bool has_cpu_edp = false;
	bool has_panel = false;
	bool has_ck505 = false;
	bool can_ssc = false;
	bool using_ssc_source = false;

	/* We need to take the global config into account */
	for_each_intel_encoder(&dev_priv->drm, encoder) {
		switch (encoder->type) {
		case INTEL_OUTPUT_LVDS:
			has_panel = true;
			has_lvds = true;
			break;
		case INTEL_OUTPUT_EDP:
			has_panel = true;
			if (encoder->port == PORT_A)
				has_cpu_edp = true;
			break;
		default:
			break;
		}
	}

	if (HAS_PCH_IBX(dev_priv)) {
		has_ck505 = dev_priv->vbt.display_clock_mode;
		can_ssc = has_ck505;
	} else {
		has_ck505 = false;
		can_ssc = true;
	}

	/* Check if any DPLLs are using the SSC source */
	for (i = 0; i < dev_priv->dpll.num_shared_dpll; i++) {
		u32 temp = intel_de_read(dev_priv, PCH_DPLL(i));

		if (!(temp & DPLL_VCO_ENABLE))
			continue;

		if ((temp & PLL_REF_INPUT_MASK) ==
		    PLLB_REF_INPUT_SPREADSPECTRUMIN) {
			using_ssc_source = true;
			break;
		}
	}

	drm_dbg_kms(&dev_priv->drm,
		    "has_panel %d has_lvds %d has_ck505 %d using_ssc_source %d\n",
		    has_panel, has_lvds, has_ck505, using_ssc_source);

	/* Ironlake: try to setup display ref clock before DPLL
	 * enabling. This is only under driver's control after
	 * PCH B stepping, previous chipset stepping should be
	 * ignoring this setting.
	 */
	val = intel_de_read(dev_priv, PCH_DREF_CONTROL);

	/* As we must carefully and slowly disable/enable each source in turn,
	 * compute the final state we want first and check if we need to
	 * make any changes at all.
	 */
	final = val;
	final &= ~DREF_NONSPREAD_SOURCE_MASK;
	if (has_ck505)
		final |= DREF_NONSPREAD_CK505_ENABLE;
	else
		final |= DREF_NONSPREAD_SOURCE_ENABLE;

	final &= ~DREF_SSC_SOURCE_MASK;
	final &= ~DREF_CPU_SOURCE_OUTPUT_MASK;
	final &= ~DREF_SSC1_ENABLE;

	if (has_panel) {
		final |= DREF_SSC_SOURCE_ENABLE;

		if (intel_panel_use_ssc(dev_priv) && can_ssc)
			final |= DREF_SSC1_ENABLE;

		if (has_cpu_edp) {
			if (intel_panel_use_ssc(dev_priv) && can_ssc)
				final |= DREF_CPU_SOURCE_OUTPUT_DOWNSPREAD;
			else
				final |= DREF_CPU_SOURCE_OUTPUT_NONSPREAD;
		} else
			final |= DREF_CPU_SOURCE_OUTPUT_DISABLE;
	} else if (using_ssc_source) {
		final |= DREF_SSC_SOURCE_ENABLE;
		final |= DREF_SSC1_ENABLE;
	}

	if (final == val)
		return;

	/* Always enable nonspread source */
	val &= ~DREF_NONSPREAD_SOURCE_MASK;

	if (has_ck505)
		val |= DREF_NONSPREAD_CK505_ENABLE;
	else
		val |= DREF_NONSPREAD_SOURCE_ENABLE;

	if (has_panel) {
		val &= ~DREF_SSC_SOURCE_MASK;
		val |= DREF_SSC_SOURCE_ENABLE;

		/* SSC must be turned on before enabling the CPU output  */
		if (intel_panel_use_ssc(dev_priv) && can_ssc) {
			drm_dbg_kms(&dev_priv->drm, "Using SSC on panel\n");
			val |= DREF_SSC1_ENABLE;
		} else
			val &= ~DREF_SSC1_ENABLE;

		/* Get SSC going before enabling the outputs */
		intel_de_write(dev_priv, PCH_DREF_CONTROL, val);
		intel_de_posting_read(dev_priv, PCH_DREF_CONTROL);
		udelay(200);

		val &= ~DREF_CPU_SOURCE_OUTPUT_MASK;

		/* Enable CPU source on CPU attached eDP */
		if (has_cpu_edp) {
			if (intel_panel_use_ssc(dev_priv) && can_ssc) {
				drm_dbg_kms(&dev_priv->drm,
					    "Using SSC on eDP\n");
				val |= DREF_CPU_SOURCE_OUTPUT_DOWNSPREAD;
			} else
				val |= DREF_CPU_SOURCE_OUTPUT_NONSPREAD;
		} else
			val |= DREF_CPU_SOURCE_OUTPUT_DISABLE;

		intel_de_write(dev_priv, PCH_DREF_CONTROL, val);
		intel_de_posting_read(dev_priv, PCH_DREF_CONTROL);
		udelay(200);
	} else {
		drm_dbg_kms(&dev_priv->drm, "Disabling CPU source output\n");

		val &= ~DREF_CPU_SOURCE_OUTPUT_MASK;

		/* Turn off CPU output */
		val |= DREF_CPU_SOURCE_OUTPUT_DISABLE;

		intel_de_write(dev_priv, PCH_DREF_CONTROL, val);
		intel_de_posting_read(dev_priv, PCH_DREF_CONTROL);
		udelay(200);

		if (!using_ssc_source) {
			drm_dbg_kms(&dev_priv->drm, "Disabling SSC source\n");

			/* Turn off the SSC source */
			val &= ~DREF_SSC_SOURCE_MASK;
			val |= DREF_SSC_SOURCE_DISABLE;

			/* Turn off SSC1 */
			val &= ~DREF_SSC1_ENABLE;

			intel_de_write(dev_priv, PCH_DREF_CONTROL, val);
			intel_de_posting_read(dev_priv, PCH_DREF_CONTROL);
			udelay(200);
		}
	}

	BUG_ON(val != final);
}

static void lpt_reset_fdi_mphy(struct drm_i915_private *dev_priv)
{
	u32 tmp;

	tmp = intel_de_read(dev_priv, SOUTH_CHICKEN2);
	tmp |= FDI_MPHY_IOSFSB_RESET_CTL;
	intel_de_write(dev_priv, SOUTH_CHICKEN2, tmp);

	if (wait_for_us(intel_de_read(dev_priv, SOUTH_CHICKEN2) &
			FDI_MPHY_IOSFSB_RESET_STATUS, 100))
		drm_err(&dev_priv->drm, "FDI mPHY reset assert timeout\n");

	tmp = intel_de_read(dev_priv, SOUTH_CHICKEN2);
	tmp &= ~FDI_MPHY_IOSFSB_RESET_CTL;
	intel_de_write(dev_priv, SOUTH_CHICKEN2, tmp);

	if (wait_for_us((intel_de_read(dev_priv, SOUTH_CHICKEN2) &
			 FDI_MPHY_IOSFSB_RESET_STATUS) == 0, 100))
		drm_err(&dev_priv->drm, "FDI mPHY reset de-assert timeout\n");
}

/* WaMPhyProgramming:hsw */
static void lpt_program_fdi_mphy(struct drm_i915_private *dev_priv)
{
	u32 tmp;

	tmp = intel_sbi_read(dev_priv, 0x8008, SBI_MPHY);
	tmp &= ~(0xFF << 24);
	tmp |= (0x12 << 24);
	intel_sbi_write(dev_priv, 0x8008, tmp, SBI_MPHY);

	tmp = intel_sbi_read(dev_priv, 0x2008, SBI_MPHY);
	tmp |= (1 << 11);
	intel_sbi_write(dev_priv, 0x2008, tmp, SBI_MPHY);

	tmp = intel_sbi_read(dev_priv, 0x2108, SBI_MPHY);
	tmp |= (1 << 11);
	intel_sbi_write(dev_priv, 0x2108, tmp, SBI_MPHY);

	tmp = intel_sbi_read(dev_priv, 0x206C, SBI_MPHY);
	tmp |= (1 << 24) | (1 << 21) | (1 << 18);
	intel_sbi_write(dev_priv, 0x206C, tmp, SBI_MPHY);

	tmp = intel_sbi_read(dev_priv, 0x216C, SBI_MPHY);
	tmp |= (1 << 24) | (1 << 21) | (1 << 18);
	intel_sbi_write(dev_priv, 0x216C, tmp, SBI_MPHY);

	tmp = intel_sbi_read(dev_priv, 0x2080, SBI_MPHY);
	tmp &= ~(7 << 13);
	tmp |= (5 << 13);
	intel_sbi_write(dev_priv, 0x2080, tmp, SBI_MPHY);

	tmp = intel_sbi_read(dev_priv, 0x2180, SBI_MPHY);
	tmp &= ~(7 << 13);
	tmp |= (5 << 13);
	intel_sbi_write(dev_priv, 0x2180, tmp, SBI_MPHY);

	tmp = intel_sbi_read(dev_priv, 0x208C, SBI_MPHY);
	tmp &= ~0xFF;
	tmp |= 0x1C;
	intel_sbi_write(dev_priv, 0x208C, tmp, SBI_MPHY);

	tmp = intel_sbi_read(dev_priv, 0x218C, SBI_MPHY);
	tmp &= ~0xFF;
	tmp |= 0x1C;
	intel_sbi_write(dev_priv, 0x218C, tmp, SBI_MPHY);

	tmp = intel_sbi_read(dev_priv, 0x2098, SBI_MPHY);
	tmp &= ~(0xFF << 16);
	tmp |= (0x1C << 16);
	intel_sbi_write(dev_priv, 0x2098, tmp, SBI_MPHY);

	tmp = intel_sbi_read(dev_priv, 0x2198, SBI_MPHY);
	tmp &= ~(0xFF << 16);
	tmp |= (0x1C << 16);
	intel_sbi_write(dev_priv, 0x2198, tmp, SBI_MPHY);

	tmp = intel_sbi_read(dev_priv, 0x20C4, SBI_MPHY);
	tmp |= (1 << 27);
	intel_sbi_write(dev_priv, 0x20C4, tmp, SBI_MPHY);

	tmp = intel_sbi_read(dev_priv, 0x21C4, SBI_MPHY);
	tmp |= (1 << 27);
	intel_sbi_write(dev_priv, 0x21C4, tmp, SBI_MPHY);

	tmp = intel_sbi_read(dev_priv, 0x20EC, SBI_MPHY);
	tmp &= ~(0xF << 28);
	tmp |= (4 << 28);
	intel_sbi_write(dev_priv, 0x20EC, tmp, SBI_MPHY);

	tmp = intel_sbi_read(dev_priv, 0x21EC, SBI_MPHY);
	tmp &= ~(0xF << 28);
	tmp |= (4 << 28);
	intel_sbi_write(dev_priv, 0x21EC, tmp, SBI_MPHY);
}

/* Implements 3 different sequences from BSpec chapter "Display iCLK
 * Programming" based on the parameters passed:
 * - Sequence to enable CLKOUT_DP
 * - Sequence to enable CLKOUT_DP without spread
 * - Sequence to enable CLKOUT_DP for FDI usage and configure PCH FDI I/O
 */
static void lpt_enable_clkout_dp(struct drm_i915_private *dev_priv,
				 bool with_spread, bool with_fdi)
{
	u32 reg, tmp;

	if (drm_WARN(&dev_priv->drm, with_fdi && !with_spread,
		     "FDI requires downspread\n"))
		with_spread = true;
	if (drm_WARN(&dev_priv->drm, HAS_PCH_LPT_LP(dev_priv) &&
		     with_fdi, "LP PCH doesn't have FDI\n"))
		with_fdi = false;

	mutex_lock(&dev_priv->sb_lock);

	tmp = intel_sbi_read(dev_priv, SBI_SSCCTL, SBI_ICLK);
	tmp &= ~SBI_SSCCTL_DISABLE;
	tmp |= SBI_SSCCTL_PATHALT;
	intel_sbi_write(dev_priv, SBI_SSCCTL, tmp, SBI_ICLK);

	udelay(24);

	if (with_spread) {
		tmp = intel_sbi_read(dev_priv, SBI_SSCCTL, SBI_ICLK);
		tmp &= ~SBI_SSCCTL_PATHALT;
		intel_sbi_write(dev_priv, SBI_SSCCTL, tmp, SBI_ICLK);

		if (with_fdi) {
			lpt_reset_fdi_mphy(dev_priv);
			lpt_program_fdi_mphy(dev_priv);
		}
	}

	reg = HAS_PCH_LPT_LP(dev_priv) ? SBI_GEN0 : SBI_DBUFF0;
	tmp = intel_sbi_read(dev_priv, reg, SBI_ICLK);
	tmp |= SBI_GEN0_CFG_BUFFENABLE_DISABLE;
	intel_sbi_write(dev_priv, reg, tmp, SBI_ICLK);

	mutex_unlock(&dev_priv->sb_lock);
}

/* Sequence to disable CLKOUT_DP */
void lpt_disable_clkout_dp(struct drm_i915_private *dev_priv)
{
	u32 reg, tmp;

	mutex_lock(&dev_priv->sb_lock);

	reg = HAS_PCH_LPT_LP(dev_priv) ? SBI_GEN0 : SBI_DBUFF0;
	tmp = intel_sbi_read(dev_priv, reg, SBI_ICLK);
	tmp &= ~SBI_GEN0_CFG_BUFFENABLE_DISABLE;
	intel_sbi_write(dev_priv, reg, tmp, SBI_ICLK);

	tmp = intel_sbi_read(dev_priv, SBI_SSCCTL, SBI_ICLK);
	if (!(tmp & SBI_SSCCTL_DISABLE)) {
		if (!(tmp & SBI_SSCCTL_PATHALT)) {
			tmp |= SBI_SSCCTL_PATHALT;
			intel_sbi_write(dev_priv, SBI_SSCCTL, tmp, SBI_ICLK);
			udelay(32);
		}
		tmp |= SBI_SSCCTL_DISABLE;
		intel_sbi_write(dev_priv, SBI_SSCCTL, tmp, SBI_ICLK);
	}

	mutex_unlock(&dev_priv->sb_lock);
}

#define BEND_IDX(steps) ((50 + (steps)) / 5)

static const u16 sscdivintphase[] = {
	[BEND_IDX( 50)] = 0x3B23,
	[BEND_IDX( 45)] = 0x3B23,
	[BEND_IDX( 40)] = 0x3C23,
	[BEND_IDX( 35)] = 0x3C23,
	[BEND_IDX( 30)] = 0x3D23,
	[BEND_IDX( 25)] = 0x3D23,
	[BEND_IDX( 20)] = 0x3E23,
	[BEND_IDX( 15)] = 0x3E23,
	[BEND_IDX( 10)] = 0x3F23,
	[BEND_IDX(  5)] = 0x3F23,
	[BEND_IDX(  0)] = 0x0025,
	[BEND_IDX( -5)] = 0x0025,
	[BEND_IDX(-10)] = 0x0125,
	[BEND_IDX(-15)] = 0x0125,
	[BEND_IDX(-20)] = 0x0225,
	[BEND_IDX(-25)] = 0x0225,
	[BEND_IDX(-30)] = 0x0325,
	[BEND_IDX(-35)] = 0x0325,
	[BEND_IDX(-40)] = 0x0425,
	[BEND_IDX(-45)] = 0x0425,
	[BEND_IDX(-50)] = 0x0525,
};

/*
 * Bend CLKOUT_DP
 * steps -50 to 50 inclusive, in steps of 5
 * < 0 slow down the clock, > 0 speed up the clock, 0 == no bend (135MHz)
 * change in clock period = -(steps / 10) * 5.787 ps
 */
static void lpt_bend_clkout_dp(struct drm_i915_private *dev_priv, int steps)
{
	u32 tmp;
	int idx = BEND_IDX(steps);

	if (drm_WARN_ON(&dev_priv->drm, steps % 5 != 0))
		return;

	if (drm_WARN_ON(&dev_priv->drm, idx >= ARRAY_SIZE(sscdivintphase)))
		return;

	mutex_lock(&dev_priv->sb_lock);

	if (steps % 10 != 0)
		tmp = 0xAAAAAAAB;
	else
		tmp = 0x00000000;
	intel_sbi_write(dev_priv, SBI_SSCDITHPHASE, tmp, SBI_ICLK);

	tmp = intel_sbi_read(dev_priv, SBI_SSCDIVINTPHASE, SBI_ICLK);
	tmp &= 0xffff0000;
	tmp |= sscdivintphase[idx];
	intel_sbi_write(dev_priv, SBI_SSCDIVINTPHASE, tmp, SBI_ICLK);

	mutex_unlock(&dev_priv->sb_lock);
}

#undef BEND_IDX

static bool spll_uses_pch_ssc(struct drm_i915_private *dev_priv)
{
	u32 fuse_strap = intel_de_read(dev_priv, FUSE_STRAP);
	u32 ctl = intel_de_read(dev_priv, SPLL_CTL);

	if ((ctl & SPLL_PLL_ENABLE) == 0)
		return false;

	if ((ctl & SPLL_REF_MASK) == SPLL_REF_MUXED_SSC &&
	    (fuse_strap & HSW_CPU_SSC_ENABLE) == 0)
		return true;

	if (IS_BROADWELL(dev_priv) &&
	    (ctl & SPLL_REF_MASK) == SPLL_REF_PCH_SSC_BDW)
		return true;

	return false;
}

static bool wrpll_uses_pch_ssc(struct drm_i915_private *dev_priv,
			       enum intel_dpll_id id)
{
	u32 fuse_strap = intel_de_read(dev_priv, FUSE_STRAP);
	u32 ctl = intel_de_read(dev_priv, WRPLL_CTL(id));

	if ((ctl & WRPLL_PLL_ENABLE) == 0)
		return false;

	if ((ctl & WRPLL_REF_MASK) == WRPLL_REF_PCH_SSC)
		return true;

	if ((IS_BROADWELL(dev_priv) || IS_HSW_ULT(dev_priv)) &&
	    (ctl & WRPLL_REF_MASK) == WRPLL_REF_MUXED_SSC_BDW &&
	    (fuse_strap & HSW_CPU_SSC_ENABLE) == 0)
		return true;

	return false;
}

static void lpt_init_pch_refclk(struct drm_i915_private *dev_priv)
{
	struct intel_encoder *encoder;
	bool has_fdi = false;

	for_each_intel_encoder(&dev_priv->drm, encoder) {
		switch (encoder->type) {
		case INTEL_OUTPUT_ANALOG:
			has_fdi = true;
			break;
		default:
			break;
		}
	}

	/*
	 * The BIOS may have decided to use the PCH SSC
	 * reference so we must not disable it until the
	 * relevant PLLs have stopped relying on it. We'll
	 * just leave the PCH SSC reference enabled in case
	 * any active PLL is using it. It will get disabled
	 * after runtime suspend if we don't have FDI.
	 *
	 * TODO: Move the whole reference clock handling
	 * to the modeset sequence proper so that we can
	 * actually enable/disable/reconfigure these things
	 * safely. To do that we need to introduce a real
	 * clock hierarchy. That would also allow us to do
	 * clock bending finally.
	 */
	dev_priv->pch_ssc_use = 0;

	if (spll_uses_pch_ssc(dev_priv)) {
		drm_dbg_kms(&dev_priv->drm, "SPLL using PCH SSC\n");
		dev_priv->pch_ssc_use |= BIT(DPLL_ID_SPLL);
	}

	if (wrpll_uses_pch_ssc(dev_priv, DPLL_ID_WRPLL1)) {
		drm_dbg_kms(&dev_priv->drm, "WRPLL1 using PCH SSC\n");
		dev_priv->pch_ssc_use |= BIT(DPLL_ID_WRPLL1);
	}

	if (wrpll_uses_pch_ssc(dev_priv, DPLL_ID_WRPLL2)) {
		drm_dbg_kms(&dev_priv->drm, "WRPLL2 using PCH SSC\n");
		dev_priv->pch_ssc_use |= BIT(DPLL_ID_WRPLL2);
	}

	if (dev_priv->pch_ssc_use)
		return;

	if (has_fdi) {
		lpt_bend_clkout_dp(dev_priv, 0);
		lpt_enable_clkout_dp(dev_priv, true, true);
	} else {
		lpt_disable_clkout_dp(dev_priv);
	}
}

/*
 * Initialize reference clocks when the driver loads
 */
void intel_init_pch_refclk(struct drm_i915_private *dev_priv)
{
	if (HAS_PCH_IBX(dev_priv) || HAS_PCH_CPT(dev_priv))
		ilk_init_pch_refclk(dev_priv);
	else if (HAS_PCH_LPT(dev_priv))
		lpt_init_pch_refclk(dev_priv);
}

static void ilk_set_pipeconf(const struct intel_crtc_state *crtc_state)
{
	struct intel_crtc *crtc = to_intel_crtc(crtc_state->uapi.crtc);
	struct drm_i915_private *dev_priv = to_i915(crtc->base.dev);
	enum pipe pipe = crtc->pipe;
	u32 val;

	val = 0;

	switch (crtc_state->pipe_bpp) {
	case 18:
		val |= PIPECONF_6BPC;
		break;
	case 24:
		val |= PIPECONF_8BPC;
		break;
	case 30:
		val |= PIPECONF_10BPC;
		break;
	case 36:
		val |= PIPECONF_12BPC;
		break;
	default:
		/* Case prevented by intel_choose_pipe_bpp_dither. */
		BUG();
	}

	if (crtc_state->dither)
		val |= (PIPECONF_DITHER_EN | PIPECONF_DITHER_TYPE_SP);

	if (crtc_state->hw.adjusted_mode.flags & DRM_MODE_FLAG_INTERLACE)
		val |= PIPECONF_INTERLACED_ILK;
	else
		val |= PIPECONF_PROGRESSIVE;

	/*
	 * This would end up with an odd purple hue over
	 * the entire display. Make sure we don't do it.
	 */
	drm_WARN_ON(&dev_priv->drm, crtc_state->limited_color_range &&
		    crtc_state->output_format != INTEL_OUTPUT_FORMAT_RGB);

	if (crtc_state->limited_color_range &&
	    !intel_crtc_has_type(crtc_state, INTEL_OUTPUT_SDVO))
		val |= PIPECONF_COLOR_RANGE_SELECT;

	if (crtc_state->output_format != INTEL_OUTPUT_FORMAT_RGB)
		val |= PIPECONF_OUTPUT_COLORSPACE_YUV709;

	val |= PIPECONF_GAMMA_MODE(crtc_state->gamma_mode);

	val |= PIPECONF_FRAME_START_DELAY(dev_priv->framestart_delay - 1);

	intel_de_write(dev_priv, PIPECONF(pipe), val);
	intel_de_posting_read(dev_priv, PIPECONF(pipe));
}

static void hsw_set_pipeconf(const struct intel_crtc_state *crtc_state)
{
	struct intel_crtc *crtc = to_intel_crtc(crtc_state->uapi.crtc);
	struct drm_i915_private *dev_priv = to_i915(crtc->base.dev);
	enum transcoder cpu_transcoder = crtc_state->cpu_transcoder;
	u32 val = 0;

	if (IS_HASWELL(dev_priv) && crtc_state->dither)
		val |= (PIPECONF_DITHER_EN | PIPECONF_DITHER_TYPE_SP);

	if (crtc_state->hw.adjusted_mode.flags & DRM_MODE_FLAG_INTERLACE)
		val |= PIPECONF_INTERLACED_ILK;
	else
		val |= PIPECONF_PROGRESSIVE;

	if (IS_HASWELL(dev_priv) &&
	    crtc_state->output_format != INTEL_OUTPUT_FORMAT_RGB)
		val |= PIPECONF_OUTPUT_COLORSPACE_YUV_HSW;

	intel_de_write(dev_priv, PIPECONF(cpu_transcoder), val);
	intel_de_posting_read(dev_priv, PIPECONF(cpu_transcoder));
}

static void bdw_set_pipemisc(const struct intel_crtc_state *crtc_state)
{
	struct intel_crtc *crtc = to_intel_crtc(crtc_state->uapi.crtc);
	const struct intel_crtc_scaler_state *scaler_state =
		&crtc_state->scaler_state;

	struct drm_i915_private *dev_priv = to_i915(crtc->base.dev);
	u32 val = 0;
	int i;

	switch (crtc_state->pipe_bpp) {
	case 18:
		val |= PIPEMISC_DITHER_6_BPC;
		break;
	case 24:
		val |= PIPEMISC_DITHER_8_BPC;
		break;
	case 30:
		val |= PIPEMISC_DITHER_10_BPC;
		break;
	case 36:
		val |= PIPEMISC_DITHER_12_BPC;
		break;
	default:
		MISSING_CASE(crtc_state->pipe_bpp);
		break;
	}

	if (crtc_state->dither)
		val |= PIPEMISC_DITHER_ENABLE | PIPEMISC_DITHER_TYPE_SP;

	if (crtc_state->output_format == INTEL_OUTPUT_FORMAT_YCBCR420 ||
	    crtc_state->output_format == INTEL_OUTPUT_FORMAT_YCBCR444)
		val |= PIPEMISC_OUTPUT_COLORSPACE_YUV;

	if (crtc_state->output_format == INTEL_OUTPUT_FORMAT_YCBCR420)
		val |= PIPEMISC_YUV420_ENABLE |
			PIPEMISC_YUV420_MODE_FULL_BLEND;

	if (DISPLAY_VER(dev_priv) >= 11 &&
	    (crtc_state->active_planes & ~(icl_hdr_plane_mask() |
					   BIT(PLANE_CURSOR))) == 0)
		val |= PIPEMISC_HDR_MODE_PRECISION;

	if (DISPLAY_VER(dev_priv) >= 12)
		val |= PIPEMISC_PIXEL_ROUNDING_TRUNC;

	if (IS_ALDERLAKE_P(dev_priv)) {
		bool scaler_in_use = false;

		for (i = 0; i < crtc->num_scalers; i++) {
			if (!scaler_state->scalers[i].in_use)
				continue;

			scaler_in_use = true;
			break;
		}

		intel_de_rmw(dev_priv, PIPE_MISC2(crtc->pipe),
			     PIPE_MISC2_UNDERRUN_BUBBLE_COUNTER_MASK,
			     scaler_in_use ? PIPE_MISC2_BUBBLE_COUNTER_SCALER_EN :
			     PIPE_MISC2_BUBBLE_COUNTER_SCALER_DIS);
	}

	intel_de_write(dev_priv, PIPEMISC(crtc->pipe), val);
}

int bdw_get_pipemisc_bpp(struct intel_crtc *crtc)
{
	struct drm_i915_private *dev_priv = to_i915(crtc->base.dev);
	u32 tmp;

	tmp = intel_de_read(dev_priv, PIPEMISC(crtc->pipe));

	switch (tmp & PIPEMISC_DITHER_BPC_MASK) {
	case PIPEMISC_DITHER_6_BPC:
		return 18;
	case PIPEMISC_DITHER_8_BPC:
		return 24;
	case PIPEMISC_DITHER_10_BPC:
		return 30;
	case PIPEMISC_DITHER_12_BPC:
		return 36;
	default:
		MISSING_CASE(tmp);
		return 0;
	}
}

int ilk_get_lanes_required(int target_clock, int link_bw, int bpp)
{
	/*
	 * Account for spread spectrum to avoid
	 * oversubscribing the link. Max center spread
	 * is 2.5%; use 5% for safety's sake.
	 */
	u32 bps = target_clock * bpp * 21 / 20;
	return DIV_ROUND_UP(bps, link_bw * 8);
}

static void intel_pch_transcoder_get_m_n(struct intel_crtc *crtc,
					 struct intel_link_m_n *m_n)
{
	struct drm_device *dev = crtc->base.dev;
	struct drm_i915_private *dev_priv = to_i915(dev);
	enum pipe pipe = crtc->pipe;

	m_n->link_m = intel_de_read(dev_priv, PCH_TRANS_LINK_M1(pipe));
	m_n->link_n = intel_de_read(dev_priv, PCH_TRANS_LINK_N1(pipe));
	m_n->gmch_m = intel_de_read(dev_priv, PCH_TRANS_DATA_M1(pipe))
		& ~TU_SIZE_MASK;
	m_n->gmch_n = intel_de_read(dev_priv, PCH_TRANS_DATA_N1(pipe));
	m_n->tu = ((intel_de_read(dev_priv, PCH_TRANS_DATA_M1(pipe))
		    & TU_SIZE_MASK) >> TU_SIZE_SHIFT) + 1;
}

static void intel_cpu_transcoder_get_m_n(struct intel_crtc *crtc,
					 enum transcoder transcoder,
					 struct intel_link_m_n *m_n,
					 struct intel_link_m_n *m2_n2)
{
	struct drm_i915_private *dev_priv = to_i915(crtc->base.dev);
	enum pipe pipe = crtc->pipe;

	if (DISPLAY_VER(dev_priv) >= 5) {
		m_n->link_m = intel_de_read(dev_priv,
					    PIPE_LINK_M1(transcoder));
		m_n->link_n = intel_de_read(dev_priv,
					    PIPE_LINK_N1(transcoder));
		m_n->gmch_m = intel_de_read(dev_priv,
					    PIPE_DATA_M1(transcoder))
			& ~TU_SIZE_MASK;
		m_n->gmch_n = intel_de_read(dev_priv,
					    PIPE_DATA_N1(transcoder));
		m_n->tu = ((intel_de_read(dev_priv, PIPE_DATA_M1(transcoder))
			    & TU_SIZE_MASK) >> TU_SIZE_SHIFT) + 1;

		if (m2_n2 && transcoder_has_m2_n2(dev_priv, transcoder)) {
			m2_n2->link_m = intel_de_read(dev_priv,
						      PIPE_LINK_M2(transcoder));
			m2_n2->link_n =	intel_de_read(dev_priv,
							     PIPE_LINK_N2(transcoder));
			m2_n2->gmch_m =	intel_de_read(dev_priv,
							     PIPE_DATA_M2(transcoder))
					& ~TU_SIZE_MASK;
			m2_n2->gmch_n =	intel_de_read(dev_priv,
							     PIPE_DATA_N2(transcoder));
			m2_n2->tu = ((intel_de_read(dev_priv, PIPE_DATA_M2(transcoder))
					& TU_SIZE_MASK) >> TU_SIZE_SHIFT) + 1;
		}
	} else {
		m_n->link_m = intel_de_read(dev_priv, PIPE_LINK_M_G4X(pipe));
		m_n->link_n = intel_de_read(dev_priv, PIPE_LINK_N_G4X(pipe));
		m_n->gmch_m = intel_de_read(dev_priv, PIPE_DATA_M_G4X(pipe))
			& ~TU_SIZE_MASK;
		m_n->gmch_n = intel_de_read(dev_priv, PIPE_DATA_N_G4X(pipe));
		m_n->tu = ((intel_de_read(dev_priv, PIPE_DATA_M_G4X(pipe))
			    & TU_SIZE_MASK) >> TU_SIZE_SHIFT) + 1;
	}
}

void intel_dp_get_m_n(struct intel_crtc *crtc,
		      struct intel_crtc_state *pipe_config)
{
	if (pipe_config->has_pch_encoder)
		intel_pch_transcoder_get_m_n(crtc, &pipe_config->dp_m_n);
	else
		intel_cpu_transcoder_get_m_n(crtc, pipe_config->cpu_transcoder,
					     &pipe_config->dp_m_n,
					     &pipe_config->dp_m2_n2);
}

static void ilk_get_fdi_m_n_config(struct intel_crtc *crtc,
				   struct intel_crtc_state *pipe_config)
{
	intel_cpu_transcoder_get_m_n(crtc, pipe_config->cpu_transcoder,
				     &pipe_config->fdi_m_n, NULL);
}

static void ilk_get_pfit_pos_size(struct intel_crtc_state *crtc_state,
				  u32 pos, u32 size)
{
	drm_rect_init(&crtc_state->pch_pfit.dst,
		      pos >> 16, pos & 0xffff,
		      size >> 16, size & 0xffff);
}

static void skl_get_pfit_config(struct intel_crtc_state *crtc_state)
{
	struct intel_crtc *crtc = to_intel_crtc(crtc_state->uapi.crtc);
	struct drm_i915_private *dev_priv = to_i915(crtc->base.dev);
	struct intel_crtc_scaler_state *scaler_state = &crtc_state->scaler_state;
	int id = -1;
	int i;

	/* find scaler attached to this pipe */
	for (i = 0; i < crtc->num_scalers; i++) {
		u32 ctl, pos, size;

		ctl = intel_de_read(dev_priv, SKL_PS_CTRL(crtc->pipe, i));
		if ((ctl & (PS_SCALER_EN | PS_PLANE_SEL_MASK)) != PS_SCALER_EN)
			continue;

		id = i;
		crtc_state->pch_pfit.enabled = true;

		pos = intel_de_read(dev_priv, SKL_PS_WIN_POS(crtc->pipe, i));
		size = intel_de_read(dev_priv, SKL_PS_WIN_SZ(crtc->pipe, i));

		ilk_get_pfit_pos_size(crtc_state, pos, size);

		scaler_state->scalers[i].in_use = true;
		break;
	}

	scaler_state->scaler_id = id;
	if (id >= 0)
		scaler_state->scaler_users |= (1 << SKL_CRTC_INDEX);
	else
		scaler_state->scaler_users &= ~(1 << SKL_CRTC_INDEX);
}

static void ilk_get_pfit_config(struct intel_crtc_state *crtc_state)
{
	struct intel_crtc *crtc = to_intel_crtc(crtc_state->uapi.crtc);
	struct drm_i915_private *dev_priv = to_i915(crtc->base.dev);
	u32 ctl, pos, size;

	ctl = intel_de_read(dev_priv, PF_CTL(crtc->pipe));
	if ((ctl & PF_ENABLE) == 0)
		return;

	crtc_state->pch_pfit.enabled = true;

	pos = intel_de_read(dev_priv, PF_WIN_POS(crtc->pipe));
	size = intel_de_read(dev_priv, PF_WIN_SZ(crtc->pipe));

	ilk_get_pfit_pos_size(crtc_state, pos, size);

	/*
	 * We currently do not free assignements of panel fitters on
	 * ivb/hsw (since we don't use the higher upscaling modes which
	 * differentiates them) so just WARN about this case for now.
	 */
	drm_WARN_ON(&dev_priv->drm, DISPLAY_VER(dev_priv) == 7 &&
		    (ctl & PF_PIPE_SEL_MASK_IVB) != PF_PIPE_SEL_IVB(crtc->pipe));
}

static bool ilk_get_pipe_config(struct intel_crtc *crtc,
				struct intel_crtc_state *pipe_config)
{
	struct drm_device *dev = crtc->base.dev;
	struct drm_i915_private *dev_priv = to_i915(dev);
	enum intel_display_power_domain power_domain;
	intel_wakeref_t wakeref;
	u32 tmp;
	bool ret;

	power_domain = POWER_DOMAIN_PIPE(crtc->pipe);
	wakeref = intel_display_power_get_if_enabled(dev_priv, power_domain);
	if (!wakeref)
		return false;

	pipe_config->cpu_transcoder = (enum transcoder) crtc->pipe;
	pipe_config->shared_dpll = NULL;

	ret = false;
	tmp = intel_de_read(dev_priv, PIPECONF(crtc->pipe));
	if (!(tmp & PIPECONF_ENABLE))
		goto out;

	switch (tmp & PIPECONF_BPC_MASK) {
	case PIPECONF_6BPC:
		pipe_config->pipe_bpp = 18;
		break;
	case PIPECONF_8BPC:
		pipe_config->pipe_bpp = 24;
		break;
	case PIPECONF_10BPC:
		pipe_config->pipe_bpp = 30;
		break;
	case PIPECONF_12BPC:
		pipe_config->pipe_bpp = 36;
		break;
	default:
		break;
	}

	if (tmp & PIPECONF_COLOR_RANGE_SELECT)
		pipe_config->limited_color_range = true;

	switch (tmp & PIPECONF_OUTPUT_COLORSPACE_MASK) {
	case PIPECONF_OUTPUT_COLORSPACE_YUV601:
	case PIPECONF_OUTPUT_COLORSPACE_YUV709:
		pipe_config->output_format = INTEL_OUTPUT_FORMAT_YCBCR444;
		break;
	default:
		pipe_config->output_format = INTEL_OUTPUT_FORMAT_RGB;
		break;
	}

	pipe_config->gamma_mode = (tmp & PIPECONF_GAMMA_MODE_MASK_ILK) >>
		PIPECONF_GAMMA_MODE_SHIFT;

	pipe_config->csc_mode = intel_de_read(dev_priv,
					      PIPE_CSC_MODE(crtc->pipe));

	i9xx_get_pipe_color_config(pipe_config);
	intel_color_get_config(pipe_config);

	if (intel_de_read(dev_priv, PCH_TRANSCONF(crtc->pipe)) & TRANS_ENABLE) {
		struct intel_shared_dpll *pll;
		enum intel_dpll_id pll_id;
		bool pll_active;

		pipe_config->has_pch_encoder = true;

		tmp = intel_de_read(dev_priv, FDI_RX_CTL(crtc->pipe));
		pipe_config->fdi_lanes = ((FDI_DP_PORT_WIDTH_MASK & tmp) >>
					  FDI_DP_PORT_WIDTH_SHIFT) + 1;

		ilk_get_fdi_m_n_config(crtc, pipe_config);

		if (HAS_PCH_IBX(dev_priv)) {
			/*
			 * The pipe->pch transcoder and pch transcoder->pll
			 * mapping is fixed.
			 */
			pll_id = (enum intel_dpll_id) crtc->pipe;
		} else {
			tmp = intel_de_read(dev_priv, PCH_DPLL_SEL);
			if (tmp & TRANS_DPLLB_SEL(crtc->pipe))
				pll_id = DPLL_ID_PCH_PLL_B;
			else
				pll_id= DPLL_ID_PCH_PLL_A;
		}

		pipe_config->shared_dpll =
			intel_get_shared_dpll_by_id(dev_priv, pll_id);
		pll = pipe_config->shared_dpll;

		pll_active = intel_dpll_get_hw_state(dev_priv, pll,
						     &pipe_config->dpll_hw_state);
		drm_WARN_ON(dev, !pll_active);

		tmp = pipe_config->dpll_hw_state.dpll;
		pipe_config->pixel_multiplier =
			((tmp & PLL_REF_SDVO_HDMI_MULTIPLIER_MASK)
			 >> PLL_REF_SDVO_HDMI_MULTIPLIER_SHIFT) + 1;

		ilk_pch_clock_get(crtc, pipe_config);
	} else {
		pipe_config->pixel_multiplier = 1;
	}

	intel_get_transcoder_timings(crtc, pipe_config);
	intel_get_pipe_src_size(crtc, pipe_config);

	ilk_get_pfit_config(pipe_config);

	ret = true;

out:
	intel_display_power_put(dev_priv, power_domain, wakeref);

	return ret;
}

static bool hsw_get_transcoder_state(struct intel_crtc *crtc,
				     struct intel_crtc_state *pipe_config,
				     struct intel_display_power_domain_set *power_domain_set)
{
	struct drm_device *dev = crtc->base.dev;
	struct drm_i915_private *dev_priv = to_i915(dev);
	unsigned long panel_transcoder_mask = BIT(TRANSCODER_EDP);
	unsigned long enabled_panel_transcoders = 0;
	enum transcoder panel_transcoder;
	u32 tmp;

	if (DISPLAY_VER(dev_priv) >= 11)
		panel_transcoder_mask |=
			BIT(TRANSCODER_DSI_0) | BIT(TRANSCODER_DSI_1);

	/*
	 * The pipe->transcoder mapping is fixed with the exception of the eDP
	 * and DSI transcoders handled below.
	 */
	pipe_config->cpu_transcoder = (enum transcoder) crtc->pipe;

	/*
	 * XXX: Do intel_display_power_get_if_enabled before reading this (for
	 * consistency and less surprising code; it's in always on power).
	 */
	for_each_cpu_transcoder_masked(dev_priv, panel_transcoder,
				       panel_transcoder_mask) {
		bool force_thru = false;
		enum pipe trans_pipe;

		tmp = intel_de_read(dev_priv,
				    TRANS_DDI_FUNC_CTL(panel_transcoder));
		if (!(tmp & TRANS_DDI_FUNC_ENABLE))
			continue;

		/*
		 * Log all enabled ones, only use the first one.
		 *
		 * FIXME: This won't work for two separate DSI displays.
		 */
		enabled_panel_transcoders |= BIT(panel_transcoder);
		if (enabled_panel_transcoders != BIT(panel_transcoder))
			continue;

		switch (tmp & TRANS_DDI_EDP_INPUT_MASK) {
		default:
			drm_WARN(dev, 1,
				 "unknown pipe linked to transcoder %s\n",
				 transcoder_name(panel_transcoder));
			fallthrough;
		case TRANS_DDI_EDP_INPUT_A_ONOFF:
			force_thru = true;
			fallthrough;
		case TRANS_DDI_EDP_INPUT_A_ON:
			trans_pipe = PIPE_A;
			break;
		case TRANS_DDI_EDP_INPUT_B_ONOFF:
			trans_pipe = PIPE_B;
			break;
		case TRANS_DDI_EDP_INPUT_C_ONOFF:
			trans_pipe = PIPE_C;
			break;
		case TRANS_DDI_EDP_INPUT_D_ONOFF:
			trans_pipe = PIPE_D;
			break;
		}

		if (trans_pipe == crtc->pipe) {
			pipe_config->cpu_transcoder = panel_transcoder;
			pipe_config->pch_pfit.force_thru = force_thru;
		}
	}

	/*
	 * Valid combos: none, eDP, DSI0, DSI1, DSI0+DSI1
	 */
	drm_WARN_ON(dev, (enabled_panel_transcoders & BIT(TRANSCODER_EDP)) &&
		    enabled_panel_transcoders != BIT(TRANSCODER_EDP));

	if (!intel_display_power_get_in_set_if_enabled(dev_priv, power_domain_set,
						       POWER_DOMAIN_TRANSCODER(pipe_config->cpu_transcoder)))
		return false;

	tmp = intel_de_read(dev_priv, PIPECONF(pipe_config->cpu_transcoder));

	return tmp & PIPECONF_ENABLE;
}

static bool bxt_get_dsi_transcoder_state(struct intel_crtc *crtc,
					 struct intel_crtc_state *pipe_config,
					 struct intel_display_power_domain_set *power_domain_set)
{
	struct drm_device *dev = crtc->base.dev;
	struct drm_i915_private *dev_priv = to_i915(dev);
	enum transcoder cpu_transcoder;
	enum port port;
	u32 tmp;

	for_each_port_masked(port, BIT(PORT_A) | BIT(PORT_C)) {
		if (port == PORT_A)
			cpu_transcoder = TRANSCODER_DSI_A;
		else
			cpu_transcoder = TRANSCODER_DSI_C;

		if (!intel_display_power_get_in_set_if_enabled(dev_priv, power_domain_set,
							       POWER_DOMAIN_TRANSCODER(cpu_transcoder)))
			continue;

		/*
		 * The PLL needs to be enabled with a valid divider
		 * configuration, otherwise accessing DSI registers will hang
		 * the machine. See BSpec North Display Engine
		 * registers/MIPI[BXT]. We can break out here early, since we
		 * need the same DSI PLL to be enabled for both DSI ports.
		 */
		if (!bxt_dsi_pll_is_enabled(dev_priv))
			break;

		/* XXX: this works for video mode only */
		tmp = intel_de_read(dev_priv, BXT_MIPI_PORT_CTRL(port));
		if (!(tmp & DPI_ENABLE))
			continue;

		tmp = intel_de_read(dev_priv, MIPI_CTRL(port));
		if ((tmp & BXT_PIPE_SELECT_MASK) != BXT_PIPE_SELECT(crtc->pipe))
			continue;

		pipe_config->cpu_transcoder = cpu_transcoder;
		break;
	}

	return transcoder_is_dsi(pipe_config->cpu_transcoder);
}

static void hsw_get_ddi_port_state(struct intel_crtc *crtc,
				   struct intel_crtc_state *pipe_config)
{
	struct drm_i915_private *dev_priv = to_i915(crtc->base.dev);
	enum transcoder cpu_transcoder = pipe_config->cpu_transcoder;
	enum port port;
	u32 tmp;

	if (transcoder_is_dsi(cpu_transcoder)) {
		port = (cpu_transcoder == TRANSCODER_DSI_A) ?
						PORT_A : PORT_B;
	} else {
		tmp = intel_de_read(dev_priv,
				    TRANS_DDI_FUNC_CTL(cpu_transcoder));
		if (!(tmp & TRANS_DDI_FUNC_ENABLE))
			return;
		if (DISPLAY_VER(dev_priv) >= 12)
			port = TGL_TRANS_DDI_FUNC_CTL_VAL_TO_PORT(tmp);
		else
			port = TRANS_DDI_FUNC_CTL_VAL_TO_PORT(tmp);
	}

	/*
	 * Haswell has only FDI/PCH transcoder A. It is which is connected to
	 * DDI E. So just check whether this pipe is wired to DDI E and whether
	 * the PCH transcoder is on.
	 */
	if (DISPLAY_VER(dev_priv) < 9 &&
	    (port == PORT_E) && intel_de_read(dev_priv, LPT_TRANSCONF) & TRANS_ENABLE) {
		pipe_config->has_pch_encoder = true;

		tmp = intel_de_read(dev_priv, FDI_RX_CTL(PIPE_A));
		pipe_config->fdi_lanes = ((FDI_DP_PORT_WIDTH_MASK & tmp) >>
					  FDI_DP_PORT_WIDTH_SHIFT) + 1;

		ilk_get_fdi_m_n_config(crtc, pipe_config);
	}
}

static bool hsw_get_pipe_config(struct intel_crtc *crtc,
				struct intel_crtc_state *pipe_config)
{
	struct drm_i915_private *dev_priv = to_i915(crtc->base.dev);
	struct intel_display_power_domain_set power_domain_set = { };
	bool active;
	u32 tmp;

	if (!intel_display_power_get_in_set_if_enabled(dev_priv, &power_domain_set,
						       POWER_DOMAIN_PIPE(crtc->pipe)))
		return false;

	pipe_config->shared_dpll = NULL;

	active = hsw_get_transcoder_state(crtc, pipe_config, &power_domain_set);

	if ((IS_GEMINILAKE(dev_priv) || IS_BROXTON(dev_priv)) &&
	    bxt_get_dsi_transcoder_state(crtc, pipe_config, &power_domain_set)) {
		drm_WARN_ON(&dev_priv->drm, active);
		active = true;
	}

	intel_dsc_get_config(pipe_config);
	if (DISPLAY_VER(dev_priv) >= 13 && !pipe_config->dsc.compression_enable)
		intel_uncompressed_joiner_get_config(pipe_config);

	if (!active) {
		/* bigjoiner slave doesn't enable transcoder */
		if (!pipe_config->bigjoiner_slave)
			goto out;

		active = true;
		pipe_config->pixel_multiplier = 1;

		/* we cannot read out most state, so don't bother.. */
		pipe_config->quirks |= PIPE_CONFIG_QUIRK_BIGJOINER_SLAVE;
	} else if (!transcoder_is_dsi(pipe_config->cpu_transcoder) ||
	    DISPLAY_VER(dev_priv) >= 11) {
		hsw_get_ddi_port_state(crtc, pipe_config);
		intel_get_transcoder_timings(crtc, pipe_config);
	}

	if (HAS_VRR(dev_priv) && !transcoder_is_dsi(pipe_config->cpu_transcoder))
		intel_vrr_get_config(crtc, pipe_config);

	intel_get_pipe_src_size(crtc, pipe_config);

	if (IS_HASWELL(dev_priv)) {
		u32 tmp = intel_de_read(dev_priv,
					PIPECONF(pipe_config->cpu_transcoder));

		if (tmp & PIPECONF_OUTPUT_COLORSPACE_YUV_HSW)
			pipe_config->output_format = INTEL_OUTPUT_FORMAT_YCBCR444;
		else
			pipe_config->output_format = INTEL_OUTPUT_FORMAT_RGB;
	} else {
		pipe_config->output_format =
			bdw_get_pipemisc_output_format(crtc);
	}

	pipe_config->gamma_mode = intel_de_read(dev_priv,
						GAMMA_MODE(crtc->pipe));

	pipe_config->csc_mode = intel_de_read(dev_priv,
					      PIPE_CSC_MODE(crtc->pipe));

	if (DISPLAY_VER(dev_priv) >= 9) {
		tmp = intel_de_read(dev_priv, SKL_BOTTOM_COLOR(crtc->pipe));

		if (tmp & SKL_BOTTOM_COLOR_GAMMA_ENABLE)
			pipe_config->gamma_enable = true;

		if (tmp & SKL_BOTTOM_COLOR_CSC_ENABLE)
			pipe_config->csc_enable = true;
	} else {
		i9xx_get_pipe_color_config(pipe_config);
	}

	intel_color_get_config(pipe_config);

	tmp = intel_de_read(dev_priv, WM_LINETIME(crtc->pipe));
	pipe_config->linetime = REG_FIELD_GET(HSW_LINETIME_MASK, tmp);
	if (IS_BROADWELL(dev_priv) || IS_HASWELL(dev_priv))
		pipe_config->ips_linetime =
			REG_FIELD_GET(HSW_IPS_LINETIME_MASK, tmp);

	if (intel_display_power_get_in_set_if_enabled(dev_priv, &power_domain_set,
						      POWER_DOMAIN_PIPE_PANEL_FITTER(crtc->pipe))) {
		if (DISPLAY_VER(dev_priv) >= 9)
			skl_get_pfit_config(pipe_config);
		else
			ilk_get_pfit_config(pipe_config);
	}

	if (hsw_crtc_supports_ips(crtc)) {
		if (IS_HASWELL(dev_priv))
			pipe_config->ips_enabled = intel_de_read(dev_priv,
								 IPS_CTL) & IPS_ENABLE;
		else {
			/*
			 * We cannot readout IPS state on broadwell, set to
			 * true so we can set it to a defined state on first
			 * commit.
			 */
			pipe_config->ips_enabled = true;
		}
	}

	if (pipe_config->bigjoiner_slave) {
		/* Cannot be read out as a slave, set to 0. */
		pipe_config->pixel_multiplier = 0;
	} else if (pipe_config->cpu_transcoder != TRANSCODER_EDP &&
	    !transcoder_is_dsi(pipe_config->cpu_transcoder)) {
		pipe_config->pixel_multiplier =
			intel_de_read(dev_priv,
				      PIPE_MULT(pipe_config->cpu_transcoder)) + 1;
	} else {
		pipe_config->pixel_multiplier = 1;
	}

out:
	intel_display_power_put_all_in_set(dev_priv, &power_domain_set);

	return active;
}

static bool intel_crtc_get_pipe_config(struct intel_crtc_state *crtc_state)
{
	struct intel_crtc *crtc = to_intel_crtc(crtc_state->uapi.crtc);
	struct drm_i915_private *i915 = to_i915(crtc->base.dev);

	if (!i915->display.get_pipe_config(crtc, crtc_state))
		return false;

	crtc_state->hw.active = true;

	intel_crtc_readout_derived_state(crtc_state);

	return true;
}

/* VESA 640x480x72Hz mode to set on the pipe */
static const struct drm_display_mode load_detect_mode = {
	DRM_MODE("640x480", DRM_MODE_TYPE_DEFAULT, 31500, 640, 664,
		 704, 832, 0, 480, 489, 491, 520, 0, DRM_MODE_FLAG_NHSYNC | DRM_MODE_FLAG_NVSYNC),
};

struct drm_framebuffer *
intel_framebuffer_create(struct drm_i915_gem_object *obj,
			 struct drm_mode_fb_cmd2 *mode_cmd)
{
	struct intel_framebuffer *intel_fb;
	int ret;

	intel_fb = kzalloc(sizeof(*intel_fb), GFP_KERNEL);
	if (!intel_fb)
		return ERR_PTR(-ENOMEM);

	ret = intel_framebuffer_init(intel_fb, obj, mode_cmd);
	if (ret)
		goto err;

	return &intel_fb->base;

err:
	kfree(intel_fb);
	return ERR_PTR(ret);
}

static int intel_modeset_disable_planes(struct drm_atomic_state *state,
					struct drm_crtc *crtc)
{
	struct drm_plane *plane;
	struct drm_plane_state *plane_state;
	int ret, i;

	ret = drm_atomic_add_affected_planes(state, crtc);
	if (ret)
		return ret;

	for_each_new_plane_in_state(state, plane, plane_state, i) {
		if (plane_state->crtc != crtc)
			continue;

		ret = drm_atomic_set_crtc_for_plane(plane_state, NULL);
		if (ret)
			return ret;

		drm_atomic_set_fb_for_plane(plane_state, NULL);
	}

	return 0;
}

int intel_get_load_detect_pipe(struct drm_connector *connector,
			       struct intel_load_detect_pipe *old,
			       struct drm_modeset_acquire_ctx *ctx)
{
	struct intel_encoder *encoder =
		intel_attached_encoder(to_intel_connector(connector));
	struct intel_crtc *possible_crtc;
	struct intel_crtc *crtc = NULL;
	struct drm_device *dev = encoder->base.dev;
	struct drm_i915_private *dev_priv = to_i915(dev);
	struct drm_mode_config *config = &dev->mode_config;
	struct drm_atomic_state *state = NULL, *restore_state = NULL;
	struct drm_connector_state *connector_state;
	struct intel_crtc_state *crtc_state;
	int ret;

	drm_dbg_kms(&dev_priv->drm, "[CONNECTOR:%d:%s], [ENCODER:%d:%s]\n",
		    connector->base.id, connector->name,
		    encoder->base.base.id, encoder->base.name);

	old->restore_state = NULL;

	drm_WARN_ON(dev, !drm_modeset_is_locked(&config->connection_mutex));

	/*
	 * Algorithm gets a little messy:
	 *
	 *   - if the connector already has an assigned crtc, use it (but make
	 *     sure it's on first)
	 *
	 *   - try to find the first unused crtc that can drive this connector,
	 *     and use that if we find one
	 */

	/* See if we already have a CRTC for this connector */
	if (connector->state->crtc) {
		crtc = to_intel_crtc(connector->state->crtc);

		ret = drm_modeset_lock(&crtc->base.mutex, ctx);
		if (ret)
			goto fail;

		/* Make sure the crtc and connector are running */
		goto found;
	}

	/* Find an unused one (if possible) */
	for_each_intel_crtc(dev, possible_crtc) {
		if (!(encoder->base.possible_crtcs &
		      drm_crtc_mask(&possible_crtc->base)))
			continue;

		ret = drm_modeset_lock(&possible_crtc->base.mutex, ctx);
		if (ret)
			goto fail;

		if (possible_crtc->base.state->enable) {
			drm_modeset_unlock(&possible_crtc->base.mutex);
			continue;
		}

		crtc = possible_crtc;
		break;
	}

	/*
	 * If we didn't find an unused CRTC, don't use any.
	 */
	if (!crtc) {
		drm_dbg_kms(&dev_priv->drm,
			    "no pipe available for load-detect\n");
		ret = -ENODEV;
		goto fail;
	}

found:
	state = drm_atomic_state_alloc(dev);
	restore_state = drm_atomic_state_alloc(dev);
	if (!state || !restore_state) {
		ret = -ENOMEM;
		goto fail;
	}

	state->acquire_ctx = ctx;
	restore_state->acquire_ctx = ctx;

	connector_state = drm_atomic_get_connector_state(state, connector);
	if (IS_ERR(connector_state)) {
		ret = PTR_ERR(connector_state);
		goto fail;
	}

	ret = drm_atomic_set_crtc_for_connector(connector_state, &crtc->base);
	if (ret)
		goto fail;

	crtc_state = intel_atomic_get_crtc_state(state, crtc);
	if (IS_ERR(crtc_state)) {
		ret = PTR_ERR(crtc_state);
		goto fail;
	}

	crtc_state->uapi.active = true;

	ret = drm_atomic_set_mode_for_crtc(&crtc_state->uapi,
					   &load_detect_mode);
	if (ret)
		goto fail;

	ret = intel_modeset_disable_planes(state, &crtc->base);
	if (ret)
		goto fail;

	ret = PTR_ERR_OR_ZERO(drm_atomic_get_connector_state(restore_state, connector));
	if (!ret)
		ret = PTR_ERR_OR_ZERO(drm_atomic_get_crtc_state(restore_state, &crtc->base));
	if (!ret)
		ret = drm_atomic_add_affected_planes(restore_state, &crtc->base);
	if (ret) {
		drm_dbg_kms(&dev_priv->drm,
			    "Failed to create a copy of old state to restore: %i\n",
			    ret);
		goto fail;
	}

	ret = drm_atomic_commit(state);
	if (ret) {
		drm_dbg_kms(&dev_priv->drm,
			    "failed to set mode on load-detect pipe\n");
		goto fail;
	}

	old->restore_state = restore_state;
	drm_atomic_state_put(state);

	/* let the connector get through one full cycle before testing */
	intel_wait_for_vblank(dev_priv, crtc->pipe);
	return true;

fail:
	if (state) {
		drm_atomic_state_put(state);
		state = NULL;
	}
	if (restore_state) {
		drm_atomic_state_put(restore_state);
		restore_state = NULL;
	}

	if (ret == -EDEADLK)
		return ret;

	return false;
}

void intel_release_load_detect_pipe(struct drm_connector *connector,
				    struct intel_load_detect_pipe *old,
				    struct drm_modeset_acquire_ctx *ctx)
{
	struct intel_encoder *intel_encoder =
		intel_attached_encoder(to_intel_connector(connector));
	struct drm_i915_private *i915 = to_i915(intel_encoder->base.dev);
	struct drm_encoder *encoder = &intel_encoder->base;
	struct drm_atomic_state *state = old->restore_state;
	int ret;

	drm_dbg_kms(&i915->drm, "[CONNECTOR:%d:%s], [ENCODER:%d:%s]\n",
		    connector->base.id, connector->name,
		    encoder->base.id, encoder->name);

	if (!state)
		return;

	ret = drm_atomic_helper_commit_duplicated_state(state, ctx);
	if (ret)
		drm_dbg_kms(&i915->drm,
			    "Couldn't release load detect pipe: %i\n", ret);
	drm_atomic_state_put(state);
}

static int i9xx_pll_refclk(struct drm_device *dev,
			   const struct intel_crtc_state *pipe_config)
{
	struct drm_i915_private *dev_priv = to_i915(dev);
	u32 dpll = pipe_config->dpll_hw_state.dpll;

	if ((dpll & PLL_REF_INPUT_MASK) == PLLB_REF_INPUT_SPREADSPECTRUMIN)
		return dev_priv->vbt.lvds_ssc_freq;
	else if (HAS_PCH_SPLIT(dev_priv))
		return 120000;
	else if (DISPLAY_VER(dev_priv) != 2)
		return 96000;
	else
		return 48000;
}

/* Returns the clock of the currently programmed mode of the given pipe. */
static void i9xx_crtc_clock_get(struct intel_crtc *crtc,
				struct intel_crtc_state *pipe_config)
{
	struct drm_device *dev = crtc->base.dev;
	struct drm_i915_private *dev_priv = to_i915(dev);
	enum pipe pipe = crtc->pipe;
	u32 dpll = pipe_config->dpll_hw_state.dpll;
	u32 fp;
	struct dpll clock;
	int port_clock;
	int refclk = i9xx_pll_refclk(dev, pipe_config);

	if ((dpll & DISPLAY_RATE_SELECT_FPA1) == 0)
		fp = pipe_config->dpll_hw_state.fp0;
	else
		fp = pipe_config->dpll_hw_state.fp1;

	clock.m1 = (fp & FP_M1_DIV_MASK) >> FP_M1_DIV_SHIFT;
	if (IS_PINEVIEW(dev_priv)) {
		clock.n = ffs((fp & FP_N_PINEVIEW_DIV_MASK) >> FP_N_DIV_SHIFT) - 1;
		clock.m2 = (fp & FP_M2_PINEVIEW_DIV_MASK) >> FP_M2_DIV_SHIFT;
	} else {
		clock.n = (fp & FP_N_DIV_MASK) >> FP_N_DIV_SHIFT;
		clock.m2 = (fp & FP_M2_DIV_MASK) >> FP_M2_DIV_SHIFT;
	}

	if (DISPLAY_VER(dev_priv) != 2) {
		if (IS_PINEVIEW(dev_priv))
			clock.p1 = ffs((dpll & DPLL_FPA01_P1_POST_DIV_MASK_PINEVIEW) >>
				DPLL_FPA01_P1_POST_DIV_SHIFT_PINEVIEW);
		else
			clock.p1 = ffs((dpll & DPLL_FPA01_P1_POST_DIV_MASK) >>
			       DPLL_FPA01_P1_POST_DIV_SHIFT);

		switch (dpll & DPLL_MODE_MASK) {
		case DPLLB_MODE_DAC_SERIAL:
			clock.p2 = dpll & DPLL_DAC_SERIAL_P2_CLOCK_DIV_5 ?
				5 : 10;
			break;
		case DPLLB_MODE_LVDS:
			clock.p2 = dpll & DPLLB_LVDS_P2_CLOCK_DIV_7 ?
				7 : 14;
			break;
		default:
			drm_dbg_kms(&dev_priv->drm,
				    "Unknown DPLL mode %08x in programmed "
				    "mode\n", (int)(dpll & DPLL_MODE_MASK));
			return;
		}

		if (IS_PINEVIEW(dev_priv))
			port_clock = pnv_calc_dpll_params(refclk, &clock);
		else
			port_clock = i9xx_calc_dpll_params(refclk, &clock);
	} else {
		u32 lvds = IS_I830(dev_priv) ? 0 : intel_de_read(dev_priv,
								 LVDS);
		bool is_lvds = (pipe == 1) && (lvds & LVDS_PORT_EN);

		if (is_lvds) {
			clock.p1 = ffs((dpll & DPLL_FPA01_P1_POST_DIV_MASK_I830_LVDS) >>
				       DPLL_FPA01_P1_POST_DIV_SHIFT);

			if (lvds & LVDS_CLKB_POWER_UP)
				clock.p2 = 7;
			else
				clock.p2 = 14;
		} else {
			if (dpll & PLL_P1_DIVIDE_BY_TWO)
				clock.p1 = 2;
			else {
				clock.p1 = ((dpll & DPLL_FPA01_P1_POST_DIV_MASK_I830) >>
					    DPLL_FPA01_P1_POST_DIV_SHIFT) + 2;
			}
			if (dpll & PLL_P2_DIVIDE_BY_4)
				clock.p2 = 4;
			else
				clock.p2 = 2;
		}

		port_clock = i9xx_calc_dpll_params(refclk, &clock);
	}

	/*
	 * This value includes pixel_multiplier. We will use
	 * port_clock to compute adjusted_mode.crtc_clock in the
	 * encoder's get_config() function.
	 */
	pipe_config->port_clock = port_clock;
}

int intel_dotclock_calculate(int link_freq,
			     const struct intel_link_m_n *m_n)
{
	/*
	 * The calculation for the data clock is:
	 * pixel_clock = ((m/n)*(link_clock * nr_lanes))/bpp
	 * But we want to avoid losing precison if possible, so:
	 * pixel_clock = ((m * link_clock * nr_lanes)/(n*bpp))
	 *
	 * and the link clock is simpler:
	 * link_clock = (m * link_clock) / n
	 */

	if (!m_n->link_n)
		return 0;

	return div_u64(mul_u32_u32(m_n->link_m, link_freq), m_n->link_n);
}

static void ilk_pch_clock_get(struct intel_crtc *crtc,
			      struct intel_crtc_state *pipe_config)
{
	struct drm_i915_private *dev_priv = to_i915(crtc->base.dev);

	/* read out port_clock from the DPLL */
	i9xx_crtc_clock_get(crtc, pipe_config);

	/*
	 * In case there is an active pipe without active ports,
	 * we may need some idea for the dotclock anyway.
	 * Calculate one based on the FDI configuration.
	 */
	pipe_config->hw.adjusted_mode.crtc_clock =
		intel_dotclock_calculate(intel_fdi_link_freq(dev_priv, pipe_config),
					 &pipe_config->fdi_m_n);
}

/* Returns the currently programmed mode of the given encoder. */
struct drm_display_mode *
intel_encoder_current_mode(struct intel_encoder *encoder)
{
	struct drm_i915_private *dev_priv = to_i915(encoder->base.dev);
	struct intel_crtc_state *crtc_state;
	struct drm_display_mode *mode;
	struct intel_crtc *crtc;
	enum pipe pipe;

	if (!encoder->get_hw_state(encoder, &pipe))
		return NULL;

	crtc = intel_get_crtc_for_pipe(dev_priv, pipe);

	mode = kzalloc(sizeof(*mode), GFP_KERNEL);
	if (!mode)
		return NULL;

	crtc_state = intel_crtc_state_alloc(crtc);
	if (!crtc_state) {
		kfree(mode);
		return NULL;
	}

	if (!intel_crtc_get_pipe_config(crtc_state)) {
		kfree(crtc_state);
		kfree(mode);
		return NULL;
	}

	intel_encoder_get_config(encoder, crtc_state);

	intel_mode_from_crtc_timings(mode, &crtc_state->hw.adjusted_mode);

	kfree(crtc_state);

	return mode;
}

/**
 * intel_wm_need_update - Check whether watermarks need updating
 * @cur: current plane state
 * @new: new plane state
 *
 * Check current plane state versus the new one to determine whether
 * watermarks need to be recalculated.
 *
 * Returns true or false.
 */
static bool intel_wm_need_update(const struct intel_plane_state *cur,
				 struct intel_plane_state *new)
{
	/* Update watermarks on tiling or size changes. */
	if (new->uapi.visible != cur->uapi.visible)
		return true;

	if (!cur->hw.fb || !new->hw.fb)
		return false;

	if (cur->hw.fb->modifier != new->hw.fb->modifier ||
	    cur->hw.rotation != new->hw.rotation ||
	    drm_rect_width(&new->uapi.src) != drm_rect_width(&cur->uapi.src) ||
	    drm_rect_height(&new->uapi.src) != drm_rect_height(&cur->uapi.src) ||
	    drm_rect_width(&new->uapi.dst) != drm_rect_width(&cur->uapi.dst) ||
	    drm_rect_height(&new->uapi.dst) != drm_rect_height(&cur->uapi.dst))
		return true;

	return false;
}

static bool needs_scaling(const struct intel_plane_state *state)
{
	int src_w = drm_rect_width(&state->uapi.src) >> 16;
	int src_h = drm_rect_height(&state->uapi.src) >> 16;
	int dst_w = drm_rect_width(&state->uapi.dst);
	int dst_h = drm_rect_height(&state->uapi.dst);

	return (src_w != dst_w || src_h != dst_h);
}

int intel_plane_atomic_calc_changes(const struct intel_crtc_state *old_crtc_state,
				    struct intel_crtc_state *crtc_state,
				    const struct intel_plane_state *old_plane_state,
				    struct intel_plane_state *plane_state)
{
	struct intel_crtc *crtc = to_intel_crtc(crtc_state->uapi.crtc);
	struct intel_plane *plane = to_intel_plane(plane_state->uapi.plane);
	struct drm_i915_private *dev_priv = to_i915(crtc->base.dev);
	bool mode_changed = intel_crtc_needs_modeset(crtc_state);
	bool was_crtc_enabled = old_crtc_state->hw.active;
	bool is_crtc_enabled = crtc_state->hw.active;
	bool turn_off, turn_on, visible, was_visible;
	int ret;

	if (DISPLAY_VER(dev_priv) >= 9 && plane->id != PLANE_CURSOR) {
		ret = skl_update_scaler_plane(crtc_state, plane_state);
		if (ret)
			return ret;
	}

	was_visible = old_plane_state->uapi.visible;
	visible = plane_state->uapi.visible;

	if (!was_crtc_enabled && drm_WARN_ON(&dev_priv->drm, was_visible))
		was_visible = false;

	/*
	 * Visibility is calculated as if the crtc was on, but
	 * after scaler setup everything depends on it being off
	 * when the crtc isn't active.
	 *
	 * FIXME this is wrong for watermarks. Watermarks should also
	 * be computed as if the pipe would be active. Perhaps move
	 * per-plane wm computation to the .check_plane() hook, and
	 * only combine the results from all planes in the current place?
	 */
	if (!is_crtc_enabled) {
		intel_plane_set_invisible(crtc_state, plane_state);
		visible = false;
	}

	if (!was_visible && !visible)
		return 0;

	turn_off = was_visible && (!visible || mode_changed);
	turn_on = visible && (!was_visible || mode_changed);

	drm_dbg_atomic(&dev_priv->drm,
		       "[CRTC:%d:%s] with [PLANE:%d:%s] visible %i -> %i, off %i, on %i, ms %i\n",
		       crtc->base.base.id, crtc->base.name,
		       plane->base.base.id, plane->base.name,
		       was_visible, visible,
		       turn_off, turn_on, mode_changed);

	if (turn_on) {
		if (DISPLAY_VER(dev_priv) < 5 && !IS_G4X(dev_priv))
			crtc_state->update_wm_pre = true;

		/* must disable cxsr around plane enable/disable */
		if (plane->id != PLANE_CURSOR)
			crtc_state->disable_cxsr = true;
	} else if (turn_off) {
		if (DISPLAY_VER(dev_priv) < 5 && !IS_G4X(dev_priv))
			crtc_state->update_wm_post = true;

		/* must disable cxsr around plane enable/disable */
		if (plane->id != PLANE_CURSOR)
			crtc_state->disable_cxsr = true;
	} else if (intel_wm_need_update(old_plane_state, plane_state)) {
		if (DISPLAY_VER(dev_priv) < 5 && !IS_G4X(dev_priv)) {
			/* FIXME bollocks */
			crtc_state->update_wm_pre = true;
			crtc_state->update_wm_post = true;
		}
	}

	if (visible || was_visible)
		crtc_state->fb_bits |= plane->frontbuffer_bit;

	/*
	 * ILK/SNB DVSACNTR/Sprite Enable
	 * IVB SPR_CTL/Sprite Enable
	 * "When in Self Refresh Big FIFO mode, a write to enable the
	 *  plane will be internally buffered and delayed while Big FIFO
	 *  mode is exiting."
	 *
	 * Which means that enabling the sprite can take an extra frame
	 * when we start in big FIFO mode (LP1+). Thus we need to drop
	 * down to LP0 and wait for vblank in order to make sure the
	 * sprite gets enabled on the next vblank after the register write.
	 * Doing otherwise would risk enabling the sprite one frame after
	 * we've already signalled flip completion. We can resume LP1+
	 * once the sprite has been enabled.
	 *
	 *
	 * WaCxSRDisabledForSpriteScaling:ivb
	 * IVB SPR_SCALE/Scaling Enable
	 * "Low Power watermarks must be disabled for at least one
	 *  frame before enabling sprite scaling, and kept disabled
	 *  until sprite scaling is disabled."
	 *
	 * ILK/SNB DVSASCALE/Scaling Enable
	 * "When in Self Refresh Big FIFO mode, scaling enable will be
	 *  masked off while Big FIFO mode is exiting."
	 *
	 * Despite the w/a only being listed for IVB we assume that
	 * the ILK/SNB note has similar ramifications, hence we apply
	 * the w/a on all three platforms.
	 *
	 * With experimental results seems this is needed also for primary
	 * plane, not only sprite plane.
	 */
	if (plane->id != PLANE_CURSOR &&
	    (IS_IRONLAKE(dev_priv) || IS_SANDYBRIDGE(dev_priv) ||
	     IS_IVYBRIDGE(dev_priv)) &&
	    (turn_on || (!needs_scaling(old_plane_state) &&
			 needs_scaling(plane_state))))
		crtc_state->disable_lp_wm = true;

	return 0;
}

static bool encoders_cloneable(const struct intel_encoder *a,
			       const struct intel_encoder *b)
{
	/* masks could be asymmetric, so check both ways */
	return a == b || (a->cloneable & (1 << b->type) &&
			  b->cloneable & (1 << a->type));
}

static bool check_single_encoder_cloning(struct intel_atomic_state *state,
					 struct intel_crtc *crtc,
					 struct intel_encoder *encoder)
{
	struct intel_encoder *source_encoder;
	struct drm_connector *connector;
	struct drm_connector_state *connector_state;
	int i;

	for_each_new_connector_in_state(&state->base, connector, connector_state, i) {
		if (connector_state->crtc != &crtc->base)
			continue;

		source_encoder =
			to_intel_encoder(connector_state->best_encoder);
		if (!encoders_cloneable(encoder, source_encoder))
			return false;
	}

	return true;
}

static int icl_add_linked_planes(struct intel_atomic_state *state)
{
	struct intel_plane *plane, *linked;
	struct intel_plane_state *plane_state, *linked_plane_state;
	int i;

	for_each_new_intel_plane_in_state(state, plane, plane_state, i) {
		linked = plane_state->planar_linked_plane;

		if (!linked)
			continue;

		linked_plane_state = intel_atomic_get_plane_state(state, linked);
		if (IS_ERR(linked_plane_state))
			return PTR_ERR(linked_plane_state);

		drm_WARN_ON(state->base.dev,
			    linked_plane_state->planar_linked_plane != plane);
		drm_WARN_ON(state->base.dev,
			    linked_plane_state->planar_slave == plane_state->planar_slave);
	}

	return 0;
}

static int icl_check_nv12_planes(struct intel_crtc_state *crtc_state)
{
	struct intel_crtc *crtc = to_intel_crtc(crtc_state->uapi.crtc);
	struct drm_i915_private *dev_priv = to_i915(crtc->base.dev);
	struct intel_atomic_state *state = to_intel_atomic_state(crtc_state->uapi.state);
	struct intel_plane *plane, *linked;
	struct intel_plane_state *plane_state;
	int i;

	if (DISPLAY_VER(dev_priv) < 11)
		return 0;

	/*
	 * Destroy all old plane links and make the slave plane invisible
	 * in the crtc_state->active_planes mask.
	 */
	for_each_new_intel_plane_in_state(state, plane, plane_state, i) {
		if (plane->pipe != crtc->pipe || !plane_state->planar_linked_plane)
			continue;

		plane_state->planar_linked_plane = NULL;
		if (plane_state->planar_slave && !plane_state->uapi.visible) {
			crtc_state->enabled_planes &= ~BIT(plane->id);
			crtc_state->active_planes &= ~BIT(plane->id);
			crtc_state->update_planes |= BIT(plane->id);
		}

		plane_state->planar_slave = false;
	}

	if (!crtc_state->nv12_planes)
		return 0;

	for_each_new_intel_plane_in_state(state, plane, plane_state, i) {
		struct intel_plane_state *linked_state = NULL;

		if (plane->pipe != crtc->pipe ||
		    !(crtc_state->nv12_planes & BIT(plane->id)))
			continue;

		for_each_intel_plane_on_crtc(&dev_priv->drm, crtc, linked) {
			if (!icl_is_nv12_y_plane(dev_priv, linked->id))
				continue;

			if (crtc_state->active_planes & BIT(linked->id))
				continue;

			linked_state = intel_atomic_get_plane_state(state, linked);
			if (IS_ERR(linked_state))
				return PTR_ERR(linked_state);

			break;
		}

		if (!linked_state) {
			drm_dbg_kms(&dev_priv->drm,
				    "Need %d free Y planes for planar YUV\n",
				    hweight8(crtc_state->nv12_planes));

			return -EINVAL;
		}

		plane_state->planar_linked_plane = linked;

		linked_state->planar_slave = true;
		linked_state->planar_linked_plane = plane;
		crtc_state->enabled_planes |= BIT(linked->id);
		crtc_state->active_planes |= BIT(linked->id);
		crtc_state->update_planes |= BIT(linked->id);
		drm_dbg_kms(&dev_priv->drm, "Using %s as Y plane for %s\n",
			    linked->base.name, plane->base.name);

		/* Copy parameters to slave plane */
		linked_state->ctl = plane_state->ctl | PLANE_CTL_YUV420_Y_PLANE;
		linked_state->color_ctl = plane_state->color_ctl;
		linked_state->view = plane_state->view;

		intel_plane_copy_hw_state(linked_state, plane_state);
		linked_state->uapi.src = plane_state->uapi.src;
		linked_state->uapi.dst = plane_state->uapi.dst;

		if (icl_is_hdr_plane(dev_priv, plane->id)) {
			if (linked->id == PLANE_SPRITE5)
				plane_state->cus_ctl |= PLANE_CUS_PLANE_7;
			else if (linked->id == PLANE_SPRITE4)
				plane_state->cus_ctl |= PLANE_CUS_PLANE_6;
			else if (linked->id == PLANE_SPRITE3)
				plane_state->cus_ctl |= PLANE_CUS_PLANE_5_RKL;
			else if (linked->id == PLANE_SPRITE2)
				plane_state->cus_ctl |= PLANE_CUS_PLANE_4_RKL;
			else
				MISSING_CASE(linked->id);
		}
	}

	return 0;
}

static bool c8_planes_changed(const struct intel_crtc_state *new_crtc_state)
{
	struct intel_crtc *crtc = to_intel_crtc(new_crtc_state->uapi.crtc);
	struct intel_atomic_state *state =
		to_intel_atomic_state(new_crtc_state->uapi.state);
	const struct intel_crtc_state *old_crtc_state =
		intel_atomic_get_old_crtc_state(state, crtc);

	return !old_crtc_state->c8_planes != !new_crtc_state->c8_planes;
}

static u16 hsw_linetime_wm(const struct intel_crtc_state *crtc_state)
{
	const struct drm_display_mode *pipe_mode =
		&crtc_state->hw.pipe_mode;
	int linetime_wm;

	if (!crtc_state->hw.enable)
		return 0;

	linetime_wm = DIV_ROUND_CLOSEST(pipe_mode->crtc_htotal * 1000 * 8,
					pipe_mode->crtc_clock);

	return min(linetime_wm, 0x1ff);
}

static u16 hsw_ips_linetime_wm(const struct intel_crtc_state *crtc_state,
			       const struct intel_cdclk_state *cdclk_state)
{
	const struct drm_display_mode *pipe_mode =
		&crtc_state->hw.pipe_mode;
	int linetime_wm;

	if (!crtc_state->hw.enable)
		return 0;

	linetime_wm = DIV_ROUND_CLOSEST(pipe_mode->crtc_htotal * 1000 * 8,
					cdclk_state->logical.cdclk);

	return min(linetime_wm, 0x1ff);
}

static u16 skl_linetime_wm(const struct intel_crtc_state *crtc_state)
{
	struct intel_crtc *crtc = to_intel_crtc(crtc_state->uapi.crtc);
	struct drm_i915_private *dev_priv = to_i915(crtc->base.dev);
	const struct drm_display_mode *pipe_mode =
		&crtc_state->hw.pipe_mode;
	int linetime_wm;

	if (!crtc_state->hw.enable)
		return 0;

	linetime_wm = DIV_ROUND_UP(pipe_mode->crtc_htotal * 1000 * 8,
				   crtc_state->pixel_rate);

	/* Display WA #1135: BXT:ALL GLK:ALL */
	if ((IS_GEMINILAKE(dev_priv) || IS_BROXTON(dev_priv)) &&
	    dev_priv->ipc_enabled)
		linetime_wm /= 2;

	return min(linetime_wm, 0x1ff);
}

static int hsw_compute_linetime_wm(struct intel_atomic_state *state,
				   struct intel_crtc *crtc)
{
	struct drm_i915_private *dev_priv = to_i915(crtc->base.dev);
	struct intel_crtc_state *crtc_state =
		intel_atomic_get_new_crtc_state(state, crtc);
	const struct intel_cdclk_state *cdclk_state;

	if (DISPLAY_VER(dev_priv) >= 9)
		crtc_state->linetime = skl_linetime_wm(crtc_state);
	else
		crtc_state->linetime = hsw_linetime_wm(crtc_state);

	if (!hsw_crtc_supports_ips(crtc))
		return 0;

	cdclk_state = intel_atomic_get_cdclk_state(state);
	if (IS_ERR(cdclk_state))
		return PTR_ERR(cdclk_state);

	crtc_state->ips_linetime = hsw_ips_linetime_wm(crtc_state,
						       cdclk_state);

	return 0;
}

static int intel_crtc_atomic_check(struct intel_atomic_state *state,
				   struct intel_crtc *crtc)
{
	struct drm_i915_private *dev_priv = to_i915(crtc->base.dev);
	struct intel_crtc_state *crtc_state =
		intel_atomic_get_new_crtc_state(state, crtc);
	bool mode_changed = intel_crtc_needs_modeset(crtc_state);
	int ret;

	if (DISPLAY_VER(dev_priv) < 5 && !IS_G4X(dev_priv) &&
	    mode_changed && !crtc_state->hw.active)
		crtc_state->update_wm_post = true;

	if (mode_changed && crtc_state->hw.enable &&
	    dev_priv->display.crtc_compute_clock &&
	    !crtc_state->bigjoiner_slave &&
	    !drm_WARN_ON(&dev_priv->drm, crtc_state->shared_dpll)) {
		ret = dev_priv->display.crtc_compute_clock(crtc, crtc_state);
		if (ret)
			return ret;
	}

	/*
	 * May need to update pipe gamma enable bits
	 * when C8 planes are getting enabled/disabled.
	 */
	if (c8_planes_changed(crtc_state))
		crtc_state->uapi.color_mgmt_changed = true;

	if (mode_changed || crtc_state->update_pipe ||
	    crtc_state->uapi.color_mgmt_changed) {
		ret = intel_color_check(crtc_state);
		if (ret)
			return ret;
	}

	if (dev_priv->display.compute_pipe_wm) {
		ret = dev_priv->display.compute_pipe_wm(state, crtc);
		if (ret) {
			drm_dbg_kms(&dev_priv->drm,
				    "Target pipe watermarks are invalid\n");
			return ret;
		}

	}

	if (dev_priv->display.compute_intermediate_wm) {
		if (drm_WARN_ON(&dev_priv->drm,
				!dev_priv->display.compute_pipe_wm))
			return 0;

		/*
		 * Calculate 'intermediate' watermarks that satisfy both the
		 * old state and the new state.  We can program these
		 * immediately.
		 */
		ret = dev_priv->display.compute_intermediate_wm(state, crtc);
		if (ret) {
			drm_dbg_kms(&dev_priv->drm,
				    "No valid intermediate pipe watermarks are possible\n");
			return ret;
		}
	}

	if (DISPLAY_VER(dev_priv) >= 9) {
		if (mode_changed || crtc_state->update_pipe) {
			ret = skl_update_scaler_crtc(crtc_state);
			if (ret)
				return ret;
		}

		ret = intel_atomic_setup_scalers(dev_priv, crtc, crtc_state);
		if (ret)
			return ret;
	}

	if (HAS_IPS(dev_priv)) {
		ret = hsw_compute_ips_config(crtc_state);
		if (ret)
			return ret;
	}

	if (DISPLAY_VER(dev_priv) >= 9 ||
	    IS_BROADWELL(dev_priv) || IS_HASWELL(dev_priv)) {
		ret = hsw_compute_linetime_wm(state, crtc);
		if (ret)
			return ret;

	}

	if (!mode_changed) {
		ret = intel_psr2_sel_fetch_update(state, crtc);
		if (ret)
			return ret;
	}

	return 0;
}

static void intel_modeset_update_connector_atomic_state(struct drm_device *dev)
{
	struct intel_connector *connector;
	struct drm_connector_list_iter conn_iter;

	drm_connector_list_iter_begin(dev, &conn_iter);
	for_each_intel_connector_iter(connector, &conn_iter) {
		struct drm_connector_state *conn_state = connector->base.state;
		struct intel_encoder *encoder =
			to_intel_encoder(connector->base.encoder);

		if (conn_state->crtc)
			drm_connector_put(&connector->base);

		if (encoder) {
			struct intel_crtc *crtc =
				to_intel_crtc(encoder->base.crtc);
			const struct intel_crtc_state *crtc_state =
				to_intel_crtc_state(crtc->base.state);

			conn_state->best_encoder = &encoder->base;
			conn_state->crtc = &crtc->base;
			conn_state->max_bpc = (crtc_state->pipe_bpp ?: 24) / 3;

			drm_connector_get(&connector->base);
		} else {
			conn_state->best_encoder = NULL;
			conn_state->crtc = NULL;
		}
	}
	drm_connector_list_iter_end(&conn_iter);
}

static int
compute_sink_pipe_bpp(const struct drm_connector_state *conn_state,
		      struct intel_crtc_state *pipe_config)
{
	struct drm_connector *connector = conn_state->connector;
	struct drm_i915_private *i915 = to_i915(pipe_config->uapi.crtc->dev);
	const struct drm_display_info *info = &connector->display_info;
	int bpp;

	switch (conn_state->max_bpc) {
	case 6 ... 7:
		bpp = 6 * 3;
		break;
	case 8 ... 9:
		bpp = 8 * 3;
		break;
	case 10 ... 11:
		bpp = 10 * 3;
		break;
	case 12 ... 16:
		bpp = 12 * 3;
		break;
	default:
		MISSING_CASE(conn_state->max_bpc);
		return -EINVAL;
	}

	if (bpp < pipe_config->pipe_bpp) {
		drm_dbg_kms(&i915->drm,
			    "[CONNECTOR:%d:%s] Limiting display bpp to %d instead of "
			    "EDID bpp %d, requested bpp %d, max platform bpp %d\n",
			    connector->base.id, connector->name,
			    bpp, 3 * info->bpc,
			    3 * conn_state->max_requested_bpc,
			    pipe_config->pipe_bpp);

		pipe_config->pipe_bpp = bpp;
	}

	return 0;
}

static int
compute_baseline_pipe_bpp(struct intel_crtc *crtc,
			  struct intel_crtc_state *pipe_config)
{
	struct drm_i915_private *dev_priv = to_i915(crtc->base.dev);
	struct drm_atomic_state *state = pipe_config->uapi.state;
	struct drm_connector *connector;
	struct drm_connector_state *connector_state;
	int bpp, i;

	if ((IS_G4X(dev_priv) || IS_VALLEYVIEW(dev_priv) ||
	    IS_CHERRYVIEW(dev_priv)))
		bpp = 10*3;
	else if (DISPLAY_VER(dev_priv) >= 5)
		bpp = 12*3;
	else
		bpp = 8*3;

	pipe_config->pipe_bpp = bpp;

	/* Clamp display bpp to connector max bpp */
	for_each_new_connector_in_state(state, connector, connector_state, i) {
		int ret;

		if (connector_state->crtc != &crtc->base)
			continue;

		ret = compute_sink_pipe_bpp(connector_state, pipe_config);
		if (ret)
			return ret;
	}

	return 0;
}

static void intel_dump_crtc_timings(struct drm_i915_private *i915,
				    const struct drm_display_mode *mode)
{
	drm_dbg_kms(&i915->drm, "crtc timings: %d %d %d %d %d %d %d %d %d, "
		    "type: 0x%x flags: 0x%x\n",
		    mode->crtc_clock,
		    mode->crtc_hdisplay, mode->crtc_hsync_start,
		    mode->crtc_hsync_end, mode->crtc_htotal,
		    mode->crtc_vdisplay, mode->crtc_vsync_start,
		    mode->crtc_vsync_end, mode->crtc_vtotal,
		    mode->type, mode->flags);
}

static void
intel_dump_m_n_config(const struct intel_crtc_state *pipe_config,
		      const char *id, unsigned int lane_count,
		      const struct intel_link_m_n *m_n)
{
	struct drm_i915_private *i915 = to_i915(pipe_config->uapi.crtc->dev);

	drm_dbg_kms(&i915->drm,
		    "%s: lanes: %i; gmch_m: %u, gmch_n: %u, link_m: %u, link_n: %u, tu: %u\n",
		    id, lane_count,
		    m_n->gmch_m, m_n->gmch_n,
		    m_n->link_m, m_n->link_n, m_n->tu);
}

static void
intel_dump_infoframe(struct drm_i915_private *dev_priv,
		     const union hdmi_infoframe *frame)
{
	if (!drm_debug_enabled(DRM_UT_KMS))
		return;

	hdmi_infoframe_log(KERN_DEBUG, dev_priv->drm.dev, frame);
}

static void
intel_dump_dp_vsc_sdp(struct drm_i915_private *dev_priv,
		      const struct drm_dp_vsc_sdp *vsc)
{
	if (!drm_debug_enabled(DRM_UT_KMS))
		return;

	drm_dp_vsc_sdp_log(KERN_DEBUG, dev_priv->drm.dev, vsc);
}

#define OUTPUT_TYPE(x) [INTEL_OUTPUT_ ## x] = #x

static const char * const output_type_str[] = {
	OUTPUT_TYPE(UNUSED),
	OUTPUT_TYPE(ANALOG),
	OUTPUT_TYPE(DVO),
	OUTPUT_TYPE(SDVO),
	OUTPUT_TYPE(LVDS),
	OUTPUT_TYPE(TVOUT),
	OUTPUT_TYPE(HDMI),
	OUTPUT_TYPE(DP),
	OUTPUT_TYPE(EDP),
	OUTPUT_TYPE(DSI),
	OUTPUT_TYPE(DDI),
	OUTPUT_TYPE(DP_MST),
};

#undef OUTPUT_TYPE

static void snprintf_output_types(char *buf, size_t len,
				  unsigned int output_types)
{
	char *str = buf;
	int i;

	str[0] = '\0';

	for (i = 0; i < ARRAY_SIZE(output_type_str); i++) {
		int r;

		if ((output_types & BIT(i)) == 0)
			continue;

		r = snprintf(str, len, "%s%s",
			     str != buf ? "," : "", output_type_str[i]);
		if (r >= len)
			break;
		str += r;
		len -= r;

		output_types &= ~BIT(i);
	}

	WARN_ON_ONCE(output_types != 0);
}

static const char * const output_format_str[] = {
	[INTEL_OUTPUT_FORMAT_RGB] = "RGB",
	[INTEL_OUTPUT_FORMAT_YCBCR420] = "YCBCR4:2:0",
	[INTEL_OUTPUT_FORMAT_YCBCR444] = "YCBCR4:4:4",
};

static const char *output_formats(enum intel_output_format format)
{
	if (format >= ARRAY_SIZE(output_format_str))
		return "invalid";
	return output_format_str[format];
}

static void intel_dump_plane_state(const struct intel_plane_state *plane_state)
{
	struct intel_plane *plane = to_intel_plane(plane_state->uapi.plane);
	struct drm_i915_private *i915 = to_i915(plane->base.dev);
	const struct drm_framebuffer *fb = plane_state->hw.fb;

	if (!fb) {
		drm_dbg_kms(&i915->drm,
			    "[PLANE:%d:%s] fb: [NOFB], visible: %s\n",
			    plane->base.base.id, plane->base.name,
			    yesno(plane_state->uapi.visible));
		return;
	}

	drm_dbg_kms(&i915->drm,
		    "[PLANE:%d:%s] fb: [FB:%d] %ux%u format = %p4cc modifier = 0x%llx, visible: %s\n",
		    plane->base.base.id, plane->base.name,
		    fb->base.id, fb->width, fb->height, &fb->format->format,
		    fb->modifier, yesno(plane_state->uapi.visible));
	drm_dbg_kms(&i915->drm, "\trotation: 0x%x, scaler: %d\n",
		    plane_state->hw.rotation, plane_state->scaler_id);
	if (plane_state->uapi.visible)
		drm_dbg_kms(&i915->drm,
			    "\tsrc: " DRM_RECT_FP_FMT " dst: " DRM_RECT_FMT "\n",
			    DRM_RECT_FP_ARG(&plane_state->uapi.src),
			    DRM_RECT_ARG(&plane_state->uapi.dst));
}

static void intel_dump_pipe_config(const struct intel_crtc_state *pipe_config,
				   struct intel_atomic_state *state,
				   const char *context)
{
	struct intel_crtc *crtc = to_intel_crtc(pipe_config->uapi.crtc);
	struct drm_i915_private *dev_priv = to_i915(crtc->base.dev);
	const struct intel_plane_state *plane_state;
	struct intel_plane *plane;
	char buf[64];
	int i;

	drm_dbg_kms(&dev_priv->drm, "[CRTC:%d:%s] enable: %s %s\n",
		    crtc->base.base.id, crtc->base.name,
		    yesno(pipe_config->hw.enable), context);

	if (!pipe_config->hw.enable)
		goto dump_planes;

	snprintf_output_types(buf, sizeof(buf), pipe_config->output_types);
	drm_dbg_kms(&dev_priv->drm,
		    "active: %s, output_types: %s (0x%x), output format: %s\n",
		    yesno(pipe_config->hw.active),
		    buf, pipe_config->output_types,
		    output_formats(pipe_config->output_format));

	drm_dbg_kms(&dev_priv->drm,
		    "cpu_transcoder: %s, pipe bpp: %i, dithering: %i\n",
		    transcoder_name(pipe_config->cpu_transcoder),
		    pipe_config->pipe_bpp, pipe_config->dither);

	drm_dbg_kms(&dev_priv->drm, "MST master transcoder: %s\n",
		    transcoder_name(pipe_config->mst_master_transcoder));

	drm_dbg_kms(&dev_priv->drm,
		    "port sync: master transcoder: %s, slave transcoder bitmask = 0x%x\n",
		    transcoder_name(pipe_config->master_transcoder),
		    pipe_config->sync_mode_slaves_mask);

	drm_dbg_kms(&dev_priv->drm, "bigjoiner: %s\n",
		    pipe_config->bigjoiner_slave ? "slave" :
		    pipe_config->bigjoiner ? "master" : "no");

	drm_dbg_kms(&dev_priv->drm, "splitter: %s, link count %d, overlap %d\n",
		    enableddisabled(pipe_config->splitter.enable),
		    pipe_config->splitter.link_count,
		    pipe_config->splitter.pixel_overlap);

	if (pipe_config->has_pch_encoder)
		intel_dump_m_n_config(pipe_config, "fdi",
				      pipe_config->fdi_lanes,
				      &pipe_config->fdi_m_n);

	if (intel_crtc_has_dp_encoder(pipe_config)) {
		intel_dump_m_n_config(pipe_config, "dp m_n",
				pipe_config->lane_count, &pipe_config->dp_m_n);
		if (pipe_config->has_drrs)
			intel_dump_m_n_config(pipe_config, "dp m2_n2",
					      pipe_config->lane_count,
					      &pipe_config->dp_m2_n2);
	}

	drm_dbg_kms(&dev_priv->drm,
		    "audio: %i, infoframes: %i, infoframes enabled: 0x%x\n",
		    pipe_config->has_audio, pipe_config->has_infoframe,
		    pipe_config->infoframes.enable);

	if (pipe_config->infoframes.enable &
	    intel_hdmi_infoframe_enable(HDMI_PACKET_TYPE_GENERAL_CONTROL))
		drm_dbg_kms(&dev_priv->drm, "GCP: 0x%x\n",
			    pipe_config->infoframes.gcp);
	if (pipe_config->infoframes.enable &
	    intel_hdmi_infoframe_enable(HDMI_INFOFRAME_TYPE_AVI))
		intel_dump_infoframe(dev_priv, &pipe_config->infoframes.avi);
	if (pipe_config->infoframes.enable &
	    intel_hdmi_infoframe_enable(HDMI_INFOFRAME_TYPE_SPD))
		intel_dump_infoframe(dev_priv, &pipe_config->infoframes.spd);
	if (pipe_config->infoframes.enable &
	    intel_hdmi_infoframe_enable(HDMI_INFOFRAME_TYPE_VENDOR))
		intel_dump_infoframe(dev_priv, &pipe_config->infoframes.hdmi);
	if (pipe_config->infoframes.enable &
	    intel_hdmi_infoframe_enable(HDMI_INFOFRAME_TYPE_DRM))
		intel_dump_infoframe(dev_priv, &pipe_config->infoframes.drm);
	if (pipe_config->infoframes.enable &
	    intel_hdmi_infoframe_enable(HDMI_PACKET_TYPE_GAMUT_METADATA))
		intel_dump_infoframe(dev_priv, &pipe_config->infoframes.drm);
	if (pipe_config->infoframes.enable &
	    intel_hdmi_infoframe_enable(DP_SDP_VSC))
		intel_dump_dp_vsc_sdp(dev_priv, &pipe_config->infoframes.vsc);

	drm_dbg_kms(&dev_priv->drm, "vrr: %s, vmin: %d, vmax: %d, pipeline full: %d, guardband: %d flipline: %d, vmin vblank: %d, vmax vblank: %d\n",
		    yesno(pipe_config->vrr.enable),
		    pipe_config->vrr.vmin, pipe_config->vrr.vmax,
		    pipe_config->vrr.pipeline_full, pipe_config->vrr.guardband,
		    pipe_config->vrr.flipline,
		    intel_vrr_vmin_vblank_start(pipe_config),
		    intel_vrr_vmax_vblank_start(pipe_config));

	drm_dbg_kms(&dev_priv->drm, "requested mode:\n");
	drm_mode_debug_printmodeline(&pipe_config->hw.mode);
	drm_dbg_kms(&dev_priv->drm, "adjusted mode:\n");
	drm_mode_debug_printmodeline(&pipe_config->hw.adjusted_mode);
	intel_dump_crtc_timings(dev_priv, &pipe_config->hw.adjusted_mode);
	drm_dbg_kms(&dev_priv->drm, "pipe mode:\n");
	drm_mode_debug_printmodeline(&pipe_config->hw.pipe_mode);
	intel_dump_crtc_timings(dev_priv, &pipe_config->hw.pipe_mode);
	drm_dbg_kms(&dev_priv->drm,
		    "port clock: %d, pipe src size: %dx%d, pixel rate %d\n",
		    pipe_config->port_clock,
		    pipe_config->pipe_src_w, pipe_config->pipe_src_h,
		    pipe_config->pixel_rate);

	drm_dbg_kms(&dev_priv->drm, "linetime: %d, ips linetime: %d\n",
		    pipe_config->linetime, pipe_config->ips_linetime);

	if (DISPLAY_VER(dev_priv) >= 9)
		drm_dbg_kms(&dev_priv->drm,
			    "num_scalers: %d, scaler_users: 0x%x, scaler_id: %d\n",
			    crtc->num_scalers,
			    pipe_config->scaler_state.scaler_users,
			    pipe_config->scaler_state.scaler_id);

	if (HAS_GMCH(dev_priv))
		drm_dbg_kms(&dev_priv->drm,
			    "gmch pfit: control: 0x%08x, ratios: 0x%08x, lvds border: 0x%08x\n",
			    pipe_config->gmch_pfit.control,
			    pipe_config->gmch_pfit.pgm_ratios,
			    pipe_config->gmch_pfit.lvds_border_bits);
	else
		drm_dbg_kms(&dev_priv->drm,
			    "pch pfit: " DRM_RECT_FMT ", %s, force thru: %s\n",
			    DRM_RECT_ARG(&pipe_config->pch_pfit.dst),
			    enableddisabled(pipe_config->pch_pfit.enabled),
			    yesno(pipe_config->pch_pfit.force_thru));

	drm_dbg_kms(&dev_priv->drm, "ips: %i, double wide: %i\n",
		    pipe_config->ips_enabled, pipe_config->double_wide);

	intel_dpll_dump_hw_state(dev_priv, &pipe_config->dpll_hw_state);

	if (IS_CHERRYVIEW(dev_priv))
		drm_dbg_kms(&dev_priv->drm,
			    "cgm_mode: 0x%x gamma_mode: 0x%x gamma_enable: %d csc_enable: %d\n",
			    pipe_config->cgm_mode, pipe_config->gamma_mode,
			    pipe_config->gamma_enable, pipe_config->csc_enable);
	else
		drm_dbg_kms(&dev_priv->drm,
			    "csc_mode: 0x%x gamma_mode: 0x%x gamma_enable: %d csc_enable: %d\n",
			    pipe_config->csc_mode, pipe_config->gamma_mode,
			    pipe_config->gamma_enable, pipe_config->csc_enable);

	drm_dbg_kms(&dev_priv->drm, "degamma lut: %d entries, gamma lut: %d entries\n",
		    pipe_config->hw.degamma_lut ?
		    drm_color_lut_size(pipe_config->hw.degamma_lut) : 0,
		    pipe_config->hw.gamma_lut ?
		    drm_color_lut_size(pipe_config->hw.gamma_lut) : 0);

dump_planes:
	if (!state)
		return;

	for_each_new_intel_plane_in_state(state, plane, plane_state, i) {
		if (plane->pipe == crtc->pipe)
			intel_dump_plane_state(plane_state);
	}
}

static bool check_digital_port_conflicts(struct intel_atomic_state *state)
{
	struct drm_device *dev = state->base.dev;
	struct drm_connector *connector;
	struct drm_connector_list_iter conn_iter;
	unsigned int used_ports = 0;
	unsigned int used_mst_ports = 0;
	bool ret = true;

	/*
	 * We're going to peek into connector->state,
	 * hence connection_mutex must be held.
	 */
	drm_modeset_lock_assert_held(&dev->mode_config.connection_mutex);

	/*
	 * Walk the connector list instead of the encoder
	 * list to detect the problem on ddi platforms
	 * where there's just one encoder per digital port.
	 */
	drm_connector_list_iter_begin(dev, &conn_iter);
	drm_for_each_connector_iter(connector, &conn_iter) {
		struct drm_connector_state *connector_state;
		struct intel_encoder *encoder;

		connector_state =
			drm_atomic_get_new_connector_state(&state->base,
							   connector);
		if (!connector_state)
			connector_state = connector->state;

		if (!connector_state->best_encoder)
			continue;

		encoder = to_intel_encoder(connector_state->best_encoder);

		drm_WARN_ON(dev, !connector_state->crtc);

		switch (encoder->type) {
		case INTEL_OUTPUT_DDI:
			if (drm_WARN_ON(dev, !HAS_DDI(to_i915(dev))))
				break;
			fallthrough;
		case INTEL_OUTPUT_DP:
		case INTEL_OUTPUT_HDMI:
		case INTEL_OUTPUT_EDP:
			/* the same port mustn't appear more than once */
			if (used_ports & BIT(encoder->port))
				ret = false;

			used_ports |= BIT(encoder->port);
			break;
		case INTEL_OUTPUT_DP_MST:
			used_mst_ports |=
				1 << encoder->port;
			break;
		default:
			break;
		}
	}
	drm_connector_list_iter_end(&conn_iter);

	/* can't mix MST and SST/HDMI on the same port */
	if (used_ports & used_mst_ports)
		return false;

	return ret;
}

static void
intel_crtc_copy_uapi_to_hw_state_nomodeset(struct intel_atomic_state *state,
					   struct intel_crtc_state *crtc_state)
{
	const struct intel_crtc_state *from_crtc_state = crtc_state;

	if (crtc_state->bigjoiner_slave) {
		from_crtc_state = intel_atomic_get_new_crtc_state(state,
								  crtc_state->bigjoiner_linked_crtc);

		/* No need to copy state if the master state is unchanged */
		if (!from_crtc_state)
			return;
	}

	intel_crtc_copy_color_blobs(crtc_state, from_crtc_state);
}

static void
intel_crtc_copy_uapi_to_hw_state(struct intel_atomic_state *state,
				 struct intel_crtc_state *crtc_state)
{
	crtc_state->hw.enable = crtc_state->uapi.enable;
	crtc_state->hw.active = crtc_state->uapi.active;
	crtc_state->hw.mode = crtc_state->uapi.mode;
	crtc_state->hw.adjusted_mode = crtc_state->uapi.adjusted_mode;
	crtc_state->hw.scaling_filter = crtc_state->uapi.scaling_filter;

	intel_crtc_copy_uapi_to_hw_state_nomodeset(state, crtc_state);
}

static void intel_crtc_copy_hw_to_uapi_state(struct intel_crtc_state *crtc_state)
{
	if (crtc_state->bigjoiner_slave)
		return;

	crtc_state->uapi.enable = crtc_state->hw.enable;
	crtc_state->uapi.active = crtc_state->hw.active;
	drm_WARN_ON(crtc_state->uapi.crtc->dev,
		    drm_atomic_set_mode_for_crtc(&crtc_state->uapi, &crtc_state->hw.mode) < 0);

	crtc_state->uapi.adjusted_mode = crtc_state->hw.adjusted_mode;
	crtc_state->uapi.scaling_filter = crtc_state->hw.scaling_filter;

	/* copy color blobs to uapi */
	drm_property_replace_blob(&crtc_state->uapi.degamma_lut,
				  crtc_state->hw.degamma_lut);
	drm_property_replace_blob(&crtc_state->uapi.gamma_lut,
				  crtc_state->hw.gamma_lut);
	drm_property_replace_blob(&crtc_state->uapi.ctm,
				  crtc_state->hw.ctm);
}

static int
copy_bigjoiner_crtc_state(struct intel_crtc_state *crtc_state,
			  const struct intel_crtc_state *from_crtc_state)
{
	struct intel_crtc_state *saved_state;
	struct intel_crtc *crtc = to_intel_crtc(crtc_state->uapi.crtc);

	saved_state = kmemdup(from_crtc_state, sizeof(*saved_state), GFP_KERNEL);
	if (!saved_state)
		return -ENOMEM;

	saved_state->uapi = crtc_state->uapi;
	saved_state->scaler_state = crtc_state->scaler_state;
	saved_state->shared_dpll = crtc_state->shared_dpll;
	saved_state->dpll_hw_state = crtc_state->dpll_hw_state;
	saved_state->crc_enabled = crtc_state->crc_enabled;

	intel_crtc_free_hw_state(crtc_state);
	memcpy(crtc_state, saved_state, sizeof(*crtc_state));
	kfree(saved_state);

	/* Re-init hw state */
	memset(&crtc_state->hw, 0, sizeof(saved_state->hw));
	crtc_state->hw.enable = from_crtc_state->hw.enable;
	crtc_state->hw.active = from_crtc_state->hw.active;
	crtc_state->hw.pipe_mode = from_crtc_state->hw.pipe_mode;
	crtc_state->hw.adjusted_mode = from_crtc_state->hw.adjusted_mode;

	/* Some fixups */
	crtc_state->uapi.mode_changed = from_crtc_state->uapi.mode_changed;
	crtc_state->uapi.connectors_changed = from_crtc_state->uapi.connectors_changed;
	crtc_state->uapi.active_changed = from_crtc_state->uapi.active_changed;
	crtc_state->nv12_planes = crtc_state->c8_planes = crtc_state->update_planes = 0;
	crtc_state->bigjoiner_linked_crtc = to_intel_crtc(from_crtc_state->uapi.crtc);
	crtc_state->bigjoiner_slave = true;
	crtc_state->cpu_transcoder = (enum transcoder)crtc->pipe;
	crtc_state->has_audio = false;

	return 0;
}

static int
intel_crtc_prepare_cleared_state(struct intel_atomic_state *state,
				 struct intel_crtc_state *crtc_state)
{
	struct intel_crtc *crtc = to_intel_crtc(crtc_state->uapi.crtc);
	struct drm_i915_private *dev_priv = to_i915(crtc->base.dev);
	struct intel_crtc_state *saved_state;

	saved_state = intel_crtc_state_alloc(crtc);
	if (!saved_state)
		return -ENOMEM;

	/* free the old crtc_state->hw members */
	intel_crtc_free_hw_state(crtc_state);

	/* FIXME: before the switch to atomic started, a new pipe_config was
	 * kzalloc'd. Code that depends on any field being zero should be
	 * fixed, so that the crtc_state can be safely duplicated. For now,
	 * only fields that are know to not cause problems are preserved. */

	saved_state->uapi = crtc_state->uapi;
	saved_state->scaler_state = crtc_state->scaler_state;
	saved_state->shared_dpll = crtc_state->shared_dpll;
	saved_state->dpll_hw_state = crtc_state->dpll_hw_state;
	memcpy(saved_state->icl_port_dplls, crtc_state->icl_port_dplls,
	       sizeof(saved_state->icl_port_dplls));
	saved_state->crc_enabled = crtc_state->crc_enabled;
	if (IS_G4X(dev_priv) ||
	    IS_VALLEYVIEW(dev_priv) || IS_CHERRYVIEW(dev_priv))
		saved_state->wm = crtc_state->wm;

	memcpy(crtc_state, saved_state, sizeof(*crtc_state));
	kfree(saved_state);

	intel_crtc_copy_uapi_to_hw_state(state, crtc_state);

	return 0;
}

static int
intel_modeset_pipe_config(struct intel_atomic_state *state,
			  struct intel_crtc_state *pipe_config)
{
	struct drm_crtc *crtc = pipe_config->uapi.crtc;
	struct drm_i915_private *i915 = to_i915(pipe_config->uapi.crtc->dev);
	struct drm_connector *connector;
	struct drm_connector_state *connector_state;
	int base_bpp, ret, i;
	bool retry = true;

	pipe_config->cpu_transcoder =
		(enum transcoder) to_intel_crtc(crtc)->pipe;

	/*
	 * Sanitize sync polarity flags based on requested ones. If neither
	 * positive or negative polarity is requested, treat this as meaning
	 * negative polarity.
	 */
	if (!(pipe_config->hw.adjusted_mode.flags &
	      (DRM_MODE_FLAG_PHSYNC | DRM_MODE_FLAG_NHSYNC)))
		pipe_config->hw.adjusted_mode.flags |= DRM_MODE_FLAG_NHSYNC;

	if (!(pipe_config->hw.adjusted_mode.flags &
	      (DRM_MODE_FLAG_PVSYNC | DRM_MODE_FLAG_NVSYNC)))
		pipe_config->hw.adjusted_mode.flags |= DRM_MODE_FLAG_NVSYNC;

	ret = compute_baseline_pipe_bpp(to_intel_crtc(crtc),
					pipe_config);
	if (ret)
		return ret;

	base_bpp = pipe_config->pipe_bpp;

	/*
	 * Determine the real pipe dimensions. Note that stereo modes can
	 * increase the actual pipe size due to the frame doubling and
	 * insertion of additional space for blanks between the frame. This
	 * is stored in the crtc timings. We use the requested mode to do this
	 * computation to clearly distinguish it from the adjusted mode, which
	 * can be changed by the connectors in the below retry loop.
	 */
	drm_mode_get_hv_timing(&pipe_config->hw.mode,
			       &pipe_config->pipe_src_w,
			       &pipe_config->pipe_src_h);

	for_each_new_connector_in_state(&state->base, connector, connector_state, i) {
		struct intel_encoder *encoder =
			to_intel_encoder(connector_state->best_encoder);

		if (connector_state->crtc != crtc)
			continue;

		if (!check_single_encoder_cloning(state, to_intel_crtc(crtc), encoder)) {
			drm_dbg_kms(&i915->drm,
				    "rejecting invalid cloning configuration\n");
			return -EINVAL;
		}

		/*
		 * Determine output_types before calling the .compute_config()
		 * hooks so that the hooks can use this information safely.
		 */
		if (encoder->compute_output_type)
			pipe_config->output_types |=
				BIT(encoder->compute_output_type(encoder, pipe_config,
								 connector_state));
		else
			pipe_config->output_types |= BIT(encoder->type);
	}

encoder_retry:
	/* Ensure the port clock defaults are reset when retrying. */
	pipe_config->port_clock = 0;
	pipe_config->pixel_multiplier = 1;

	/* Fill in default crtc timings, allow encoders to overwrite them. */
	drm_mode_set_crtcinfo(&pipe_config->hw.adjusted_mode,
			      CRTC_STEREO_DOUBLE);

	/* Pass our mode to the connectors and the CRTC to give them a chance to
	 * adjust it according to limitations or connector properties, and also
	 * a chance to reject the mode entirely.
	 */
	for_each_new_connector_in_state(&state->base, connector, connector_state, i) {
		struct intel_encoder *encoder =
			to_intel_encoder(connector_state->best_encoder);

		if (connector_state->crtc != crtc)
			continue;

		ret = encoder->compute_config(encoder, pipe_config,
					      connector_state);
		if (ret < 0) {
			if (ret != -EDEADLK)
				drm_dbg_kms(&i915->drm,
					    "Encoder config failure: %d\n",
					    ret);
			return ret;
		}
	}

	/* Set default port clock if not overwritten by the encoder. Needs to be
	 * done afterwards in case the encoder adjusts the mode. */
	if (!pipe_config->port_clock)
		pipe_config->port_clock = pipe_config->hw.adjusted_mode.crtc_clock
			* pipe_config->pixel_multiplier;

	ret = intel_crtc_compute_config(to_intel_crtc(crtc), pipe_config);
	if (ret == -EDEADLK)
		return ret;
	if (ret < 0) {
		drm_dbg_kms(&i915->drm, "CRTC fixup failed\n");
		return ret;
	}

	if (ret == I915_DISPLAY_CONFIG_RETRY) {
		if (drm_WARN(&i915->drm, !retry,
			     "loop in pipe configuration computation\n"))
			return -EINVAL;

		drm_dbg_kms(&i915->drm, "CRTC bw constrained, retrying\n");
		retry = false;
		goto encoder_retry;
	}

	/* Dithering seems to not pass-through bits correctly when it should, so
	 * only enable it on 6bpc panels and when its not a compliance
	 * test requesting 6bpc video pattern.
	 */
	pipe_config->dither = (pipe_config->pipe_bpp == 6*3) &&
		!pipe_config->dither_force_disable;
	drm_dbg_kms(&i915->drm,
		    "hw max bpp: %i, pipe bpp: %i, dithering: %i\n",
		    base_bpp, pipe_config->pipe_bpp, pipe_config->dither);

	return 0;
}

static int
intel_modeset_pipe_config_late(struct intel_crtc_state *crtc_state)
{
	struct intel_atomic_state *state =
		to_intel_atomic_state(crtc_state->uapi.state);
	struct intel_crtc *crtc = to_intel_crtc(crtc_state->uapi.crtc);
	struct drm_connector_state *conn_state;
	struct drm_connector *connector;
	int i;

	for_each_new_connector_in_state(&state->base, connector,
					conn_state, i) {
		struct intel_encoder *encoder =
			to_intel_encoder(conn_state->best_encoder);
		int ret;

		if (conn_state->crtc != &crtc->base ||
		    !encoder->compute_config_late)
			continue;

		ret = encoder->compute_config_late(encoder, crtc_state,
						   conn_state);
		if (ret)
			return ret;
	}

	return 0;
}

bool intel_fuzzy_clock_check(int clock1, int clock2)
{
	int diff;

	if (clock1 == clock2)
		return true;

	if (!clock1 || !clock2)
		return false;

	diff = abs(clock1 - clock2);

	if (((((diff + clock1 + clock2) * 100)) / (clock1 + clock2)) < 105)
		return true;

	return false;
}

static bool
intel_compare_m_n(unsigned int m, unsigned int n,
		  unsigned int m2, unsigned int n2,
		  bool exact)
{
	if (m == m2 && n == n2)
		return true;

	if (exact || !m || !n || !m2 || !n2)
		return false;

	BUILD_BUG_ON(DATA_LINK_M_N_MASK > INT_MAX);

	if (n > n2) {
		while (n > n2) {
			m2 <<= 1;
			n2 <<= 1;
		}
	} else if (n < n2) {
		while (n < n2) {
			m <<= 1;
			n <<= 1;
		}
	}

	if (n != n2)
		return false;

	return intel_fuzzy_clock_check(m, m2);
}

static bool
intel_compare_link_m_n(const struct intel_link_m_n *m_n,
		       const struct intel_link_m_n *m2_n2,
		       bool exact)
{
	return m_n->tu == m2_n2->tu &&
		intel_compare_m_n(m_n->gmch_m, m_n->gmch_n,
				  m2_n2->gmch_m, m2_n2->gmch_n, exact) &&
		intel_compare_m_n(m_n->link_m, m_n->link_n,
				  m2_n2->link_m, m2_n2->link_n, exact);
}

static bool
intel_compare_infoframe(const union hdmi_infoframe *a,
			const union hdmi_infoframe *b)
{
	return memcmp(a, b, sizeof(*a)) == 0;
}

static bool
intel_compare_dp_vsc_sdp(const struct drm_dp_vsc_sdp *a,
			 const struct drm_dp_vsc_sdp *b)
{
	return memcmp(a, b, sizeof(*a)) == 0;
}

static void
pipe_config_infoframe_mismatch(struct drm_i915_private *dev_priv,
			       bool fastset, const char *name,
			       const union hdmi_infoframe *a,
			       const union hdmi_infoframe *b)
{
	if (fastset) {
		if (!drm_debug_enabled(DRM_UT_KMS))
			return;

		drm_dbg_kms(&dev_priv->drm,
			    "fastset mismatch in %s infoframe\n", name);
		drm_dbg_kms(&dev_priv->drm, "expected:\n");
		hdmi_infoframe_log(KERN_DEBUG, dev_priv->drm.dev, a);
		drm_dbg_kms(&dev_priv->drm, "found:\n");
		hdmi_infoframe_log(KERN_DEBUG, dev_priv->drm.dev, b);
	} else {
		drm_err(&dev_priv->drm, "mismatch in %s infoframe\n", name);
		drm_err(&dev_priv->drm, "expected:\n");
		hdmi_infoframe_log(KERN_ERR, dev_priv->drm.dev, a);
		drm_err(&dev_priv->drm, "found:\n");
		hdmi_infoframe_log(KERN_ERR, dev_priv->drm.dev, b);
	}
}

static void
pipe_config_dp_vsc_sdp_mismatch(struct drm_i915_private *dev_priv,
				bool fastset, const char *name,
				const struct drm_dp_vsc_sdp *a,
				const struct drm_dp_vsc_sdp *b)
{
	if (fastset) {
		if (!drm_debug_enabled(DRM_UT_KMS))
			return;

		drm_dbg_kms(&dev_priv->drm,
			    "fastset mismatch in %s dp sdp\n", name);
		drm_dbg_kms(&dev_priv->drm, "expected:\n");
		drm_dp_vsc_sdp_log(KERN_DEBUG, dev_priv->drm.dev, a);
		drm_dbg_kms(&dev_priv->drm, "found:\n");
		drm_dp_vsc_sdp_log(KERN_DEBUG, dev_priv->drm.dev, b);
	} else {
		drm_err(&dev_priv->drm, "mismatch in %s dp sdp\n", name);
		drm_err(&dev_priv->drm, "expected:\n");
		drm_dp_vsc_sdp_log(KERN_ERR, dev_priv->drm.dev, a);
		drm_err(&dev_priv->drm, "found:\n");
		drm_dp_vsc_sdp_log(KERN_ERR, dev_priv->drm.dev, b);
	}
}

static void __printf(4, 5)
pipe_config_mismatch(bool fastset, const struct intel_crtc *crtc,
		     const char *name, const char *format, ...)
{
	struct drm_i915_private *i915 = to_i915(crtc->base.dev);
	struct va_format vaf;
	va_list args;

	va_start(args, format);
	vaf.fmt = format;
	vaf.va = &args;

	if (fastset)
		drm_dbg_kms(&i915->drm,
			    "[CRTC:%d:%s] fastset mismatch in %s %pV\n",
			    crtc->base.base.id, crtc->base.name, name, &vaf);
	else
		drm_err(&i915->drm, "[CRTC:%d:%s] mismatch in %s %pV\n",
			crtc->base.base.id, crtc->base.name, name, &vaf);

	va_end(args);
}

static bool fastboot_enabled(struct drm_i915_private *dev_priv)
{
	if (dev_priv->params.fastboot != -1)
		return dev_priv->params.fastboot;

	/* Enable fastboot by default on Skylake and newer */
	if (DISPLAY_VER(dev_priv) >= 9)
		return true;

	/* Enable fastboot by default on VLV and CHV */
	if (IS_VALLEYVIEW(dev_priv) || IS_CHERRYVIEW(dev_priv))
		return true;

	/* Disabled by default on all others */
	return false;
}

static bool
intel_pipe_config_compare(const struct intel_crtc_state *current_config,
			  const struct intel_crtc_state *pipe_config,
			  bool fastset)
{
	struct drm_i915_private *dev_priv = to_i915(current_config->uapi.crtc->dev);
	struct intel_crtc *crtc = to_intel_crtc(pipe_config->uapi.crtc);
	bool ret = true;
	u32 bp_gamma = 0;
	bool fixup_inherited = fastset &&
		current_config->inherited && !pipe_config->inherited;

	if (fixup_inherited && !fastboot_enabled(dev_priv)) {
		drm_dbg_kms(&dev_priv->drm,
			    "initial modeset and fastboot not set\n");
		ret = false;
	}

#define PIPE_CONF_CHECK_X(name) do { \
	if (current_config->name != pipe_config->name) { \
		pipe_config_mismatch(fastset, crtc, __stringify(name), \
				     "(expected 0x%08x, found 0x%08x)", \
				     current_config->name, \
				     pipe_config->name); \
		ret = false; \
	} \
} while (0)

#define PIPE_CONF_CHECK_X_WITH_MASK(name, mask) do { \
	if ((current_config->name & (mask)) != (pipe_config->name & (mask))) { \
		pipe_config_mismatch(fastset, crtc, __stringify(name), \
				     "(expected 0x%08x, found 0x%08x)", \
				     current_config->name & (mask), \
				     pipe_config->name & (mask)); \
		ret = false; \
	} \
} while (0)

#define PIPE_CONF_CHECK_I(name) do { \
	if (current_config->name != pipe_config->name) { \
		pipe_config_mismatch(fastset, crtc, __stringify(name), \
				     "(expected %i, found %i)", \
				     current_config->name, \
				     pipe_config->name); \
		ret = false; \
	} \
} while (0)

#define PIPE_CONF_CHECK_BOOL(name) do { \
	if (current_config->name != pipe_config->name) { \
		pipe_config_mismatch(fastset, crtc,  __stringify(name), \
				     "(expected %s, found %s)", \
				     yesno(current_config->name), \
				     yesno(pipe_config->name)); \
		ret = false; \
	} \
} while (0)

/*
 * Checks state where we only read out the enabling, but not the entire
 * state itself (like full infoframes or ELD for audio). These states
 * require a full modeset on bootup to fix up.
 */
#define PIPE_CONF_CHECK_BOOL_INCOMPLETE(name) do { \
	if (!fixup_inherited || (!current_config->name && !pipe_config->name)) { \
		PIPE_CONF_CHECK_BOOL(name); \
	} else { \
		pipe_config_mismatch(fastset, crtc, __stringify(name), \
				     "unable to verify whether state matches exactly, forcing modeset (expected %s, found %s)", \
				     yesno(current_config->name), \
				     yesno(pipe_config->name)); \
		ret = false; \
	} \
} while (0)

#define PIPE_CONF_CHECK_P(name) do { \
	if (current_config->name != pipe_config->name) { \
		pipe_config_mismatch(fastset, crtc, __stringify(name), \
				     "(expected %p, found %p)", \
				     current_config->name, \
				     pipe_config->name); \
		ret = false; \
	} \
} while (0)

#define PIPE_CONF_CHECK_M_N(name) do { \
	if (!intel_compare_link_m_n(&current_config->name, \
				    &pipe_config->name,\
				    !fastset)) { \
		pipe_config_mismatch(fastset, crtc, __stringify(name), \
				     "(expected tu %i gmch %i/%i link %i/%i, " \
				     "found tu %i, gmch %i/%i link %i/%i)", \
				     current_config->name.tu, \
				     current_config->name.gmch_m, \
				     current_config->name.gmch_n, \
				     current_config->name.link_m, \
				     current_config->name.link_n, \
				     pipe_config->name.tu, \
				     pipe_config->name.gmch_m, \
				     pipe_config->name.gmch_n, \
				     pipe_config->name.link_m, \
				     pipe_config->name.link_n); \
		ret = false; \
	} \
} while (0)

/* This is required for BDW+ where there is only one set of registers for
 * switching between high and low RR.
 * This macro can be used whenever a comparison has to be made between one
 * hw state and multiple sw state variables.
 */
#define PIPE_CONF_CHECK_M_N_ALT(name, alt_name) do { \
	if (!intel_compare_link_m_n(&current_config->name, \
				    &pipe_config->name, !fastset) && \
	    !intel_compare_link_m_n(&current_config->alt_name, \
				    &pipe_config->name, !fastset)) { \
		pipe_config_mismatch(fastset, crtc, __stringify(name), \
				     "(expected tu %i gmch %i/%i link %i/%i, " \
				     "or tu %i gmch %i/%i link %i/%i, " \
				     "found tu %i, gmch %i/%i link %i/%i)", \
				     current_config->name.tu, \
				     current_config->name.gmch_m, \
				     current_config->name.gmch_n, \
				     current_config->name.link_m, \
				     current_config->name.link_n, \
				     current_config->alt_name.tu, \
				     current_config->alt_name.gmch_m, \
				     current_config->alt_name.gmch_n, \
				     current_config->alt_name.link_m, \
				     current_config->alt_name.link_n, \
				     pipe_config->name.tu, \
				     pipe_config->name.gmch_m, \
				     pipe_config->name.gmch_n, \
				     pipe_config->name.link_m, \
				     pipe_config->name.link_n); \
		ret = false; \
	} \
} while (0)

#define PIPE_CONF_CHECK_FLAGS(name, mask) do { \
	if ((current_config->name ^ pipe_config->name) & (mask)) { \
		pipe_config_mismatch(fastset, crtc, __stringify(name), \
				     "(%x) (expected %i, found %i)", \
				     (mask), \
				     current_config->name & (mask), \
				     pipe_config->name & (mask)); \
		ret = false; \
	} \
} while (0)

#define PIPE_CONF_CHECK_CLOCK_FUZZY(name) do { \
	if (!intel_fuzzy_clock_check(current_config->name, pipe_config->name)) { \
		pipe_config_mismatch(fastset, crtc, __stringify(name), \
				     "(expected %i, found %i)", \
				     current_config->name, \
				     pipe_config->name); \
		ret = false; \
	} \
} while (0)

#define PIPE_CONF_CHECK_INFOFRAME(name) do { \
	if (!intel_compare_infoframe(&current_config->infoframes.name, \
				     &pipe_config->infoframes.name)) { \
		pipe_config_infoframe_mismatch(dev_priv, fastset, __stringify(name), \
					       &current_config->infoframes.name, \
					       &pipe_config->infoframes.name); \
		ret = false; \
	} \
} while (0)

#define PIPE_CONF_CHECK_DP_VSC_SDP(name) do { \
	if (!current_config->has_psr && !pipe_config->has_psr && \
	    !intel_compare_dp_vsc_sdp(&current_config->infoframes.name, \
				      &pipe_config->infoframes.name)) { \
		pipe_config_dp_vsc_sdp_mismatch(dev_priv, fastset, __stringify(name), \
						&current_config->infoframes.name, \
						&pipe_config->infoframes.name); \
		ret = false; \
	} \
} while (0)

#define PIPE_CONF_CHECK_COLOR_LUT(name1, name2, bit_precision) do { \
	if (current_config->name1 != pipe_config->name1) { \
		pipe_config_mismatch(fastset, crtc, __stringify(name1), \
				"(expected %i, found %i, won't compare lut values)", \
				current_config->name1, \
				pipe_config->name1); \
		ret = false;\
	} else { \
		if (!intel_color_lut_equal(current_config->name2, \
					pipe_config->name2, pipe_config->name1, \
					bit_precision)) { \
			pipe_config_mismatch(fastset, crtc, __stringify(name2), \
					"hw_state doesn't match sw_state"); \
			ret = false; \
		} \
	} \
} while (0)

#define PIPE_CONF_QUIRK(quirk) \
	((current_config->quirks | pipe_config->quirks) & (quirk))

	PIPE_CONF_CHECK_I(cpu_transcoder);

	PIPE_CONF_CHECK_BOOL(has_pch_encoder);
	PIPE_CONF_CHECK_I(fdi_lanes);
	PIPE_CONF_CHECK_M_N(fdi_m_n);

	PIPE_CONF_CHECK_I(lane_count);
	PIPE_CONF_CHECK_X(lane_lat_optim_mask);

	if (DISPLAY_VER(dev_priv) < 8) {
		PIPE_CONF_CHECK_M_N(dp_m_n);

		if (current_config->has_drrs)
			PIPE_CONF_CHECK_M_N(dp_m2_n2);
	} else
		PIPE_CONF_CHECK_M_N_ALT(dp_m_n, dp_m2_n2);

	PIPE_CONF_CHECK_X(output_types);

	/* FIXME do the readout properly and get rid of this quirk */
	if (!PIPE_CONF_QUIRK(PIPE_CONFIG_QUIRK_BIGJOINER_SLAVE)) {
		PIPE_CONF_CHECK_I(hw.pipe_mode.crtc_hdisplay);
		PIPE_CONF_CHECK_I(hw.pipe_mode.crtc_htotal);
		PIPE_CONF_CHECK_I(hw.pipe_mode.crtc_hblank_start);
		PIPE_CONF_CHECK_I(hw.pipe_mode.crtc_hblank_end);
		PIPE_CONF_CHECK_I(hw.pipe_mode.crtc_hsync_start);
		PIPE_CONF_CHECK_I(hw.pipe_mode.crtc_hsync_end);

		PIPE_CONF_CHECK_I(hw.pipe_mode.crtc_vdisplay);
		PIPE_CONF_CHECK_I(hw.pipe_mode.crtc_vtotal);
		PIPE_CONF_CHECK_I(hw.pipe_mode.crtc_vblank_start);
		PIPE_CONF_CHECK_I(hw.pipe_mode.crtc_vblank_end);
		PIPE_CONF_CHECK_I(hw.pipe_mode.crtc_vsync_start);
		PIPE_CONF_CHECK_I(hw.pipe_mode.crtc_vsync_end);

		PIPE_CONF_CHECK_I(hw.adjusted_mode.crtc_hdisplay);
		PIPE_CONF_CHECK_I(hw.adjusted_mode.crtc_htotal);
		PIPE_CONF_CHECK_I(hw.adjusted_mode.crtc_hblank_start);
		PIPE_CONF_CHECK_I(hw.adjusted_mode.crtc_hblank_end);
		PIPE_CONF_CHECK_I(hw.adjusted_mode.crtc_hsync_start);
		PIPE_CONF_CHECK_I(hw.adjusted_mode.crtc_hsync_end);

		PIPE_CONF_CHECK_I(hw.adjusted_mode.crtc_vdisplay);
		PIPE_CONF_CHECK_I(hw.adjusted_mode.crtc_vtotal);
		PIPE_CONF_CHECK_I(hw.adjusted_mode.crtc_vblank_start);
		PIPE_CONF_CHECK_I(hw.adjusted_mode.crtc_vblank_end);
		PIPE_CONF_CHECK_I(hw.adjusted_mode.crtc_vsync_start);
		PIPE_CONF_CHECK_I(hw.adjusted_mode.crtc_vsync_end);

		PIPE_CONF_CHECK_I(pixel_multiplier);

		PIPE_CONF_CHECK_FLAGS(hw.adjusted_mode.flags,
				      DRM_MODE_FLAG_INTERLACE);

		if (!PIPE_CONF_QUIRK(PIPE_CONFIG_QUIRK_MODE_SYNC_FLAGS)) {
			PIPE_CONF_CHECK_FLAGS(hw.adjusted_mode.flags,
					      DRM_MODE_FLAG_PHSYNC);
			PIPE_CONF_CHECK_FLAGS(hw.adjusted_mode.flags,
					      DRM_MODE_FLAG_NHSYNC);
			PIPE_CONF_CHECK_FLAGS(hw.adjusted_mode.flags,
					      DRM_MODE_FLAG_PVSYNC);
			PIPE_CONF_CHECK_FLAGS(hw.adjusted_mode.flags,
					      DRM_MODE_FLAG_NVSYNC);
		}
	}

	PIPE_CONF_CHECK_I(output_format);
	PIPE_CONF_CHECK_BOOL(has_hdmi_sink);
	if ((DISPLAY_VER(dev_priv) < 8 && !IS_HASWELL(dev_priv)) ||
	    IS_VALLEYVIEW(dev_priv) || IS_CHERRYVIEW(dev_priv))
		PIPE_CONF_CHECK_BOOL(limited_color_range);

	PIPE_CONF_CHECK_BOOL(hdmi_scrambling);
	PIPE_CONF_CHECK_BOOL(hdmi_high_tmds_clock_ratio);
	PIPE_CONF_CHECK_BOOL(has_infoframe);
	/* FIXME do the readout properly and get rid of this quirk */
	if (!PIPE_CONF_QUIRK(PIPE_CONFIG_QUIRK_BIGJOINER_SLAVE))
		PIPE_CONF_CHECK_BOOL(fec_enable);

	PIPE_CONF_CHECK_BOOL_INCOMPLETE(has_audio);

	PIPE_CONF_CHECK_X(gmch_pfit.control);
	/* pfit ratios are autocomputed by the hw on gen4+ */
	if (DISPLAY_VER(dev_priv) < 4)
		PIPE_CONF_CHECK_X(gmch_pfit.pgm_ratios);
	PIPE_CONF_CHECK_X(gmch_pfit.lvds_border_bits);

	/*
	 * Changing the EDP transcoder input mux
	 * (A_ONOFF vs. A_ON) requires a full modeset.
	 */
	PIPE_CONF_CHECK_BOOL(pch_pfit.force_thru);

	if (!fastset) {
		PIPE_CONF_CHECK_I(pipe_src_w);
		PIPE_CONF_CHECK_I(pipe_src_h);

		PIPE_CONF_CHECK_BOOL(pch_pfit.enabled);
		if (current_config->pch_pfit.enabled) {
			PIPE_CONF_CHECK_I(pch_pfit.dst.x1);
			PIPE_CONF_CHECK_I(pch_pfit.dst.y1);
			PIPE_CONF_CHECK_I(pch_pfit.dst.x2);
			PIPE_CONF_CHECK_I(pch_pfit.dst.y2);
		}

		PIPE_CONF_CHECK_I(scaler_state.scaler_id);
		/* FIXME do the readout properly and get rid of this quirk */
		if (!PIPE_CONF_QUIRK(PIPE_CONFIG_QUIRK_BIGJOINER_SLAVE))
			PIPE_CONF_CHECK_CLOCK_FUZZY(pixel_rate);

		PIPE_CONF_CHECK_X(gamma_mode);
		if (IS_CHERRYVIEW(dev_priv))
			PIPE_CONF_CHECK_X(cgm_mode);
		else
			PIPE_CONF_CHECK_X(csc_mode);
		PIPE_CONF_CHECK_BOOL(gamma_enable);
		PIPE_CONF_CHECK_BOOL(csc_enable);

		PIPE_CONF_CHECK_I(linetime);
		PIPE_CONF_CHECK_I(ips_linetime);

		bp_gamma = intel_color_get_gamma_bit_precision(pipe_config);
		if (bp_gamma)
			PIPE_CONF_CHECK_COLOR_LUT(gamma_mode, hw.gamma_lut, bp_gamma);

		PIPE_CONF_CHECK_BOOL(has_psr);
		PIPE_CONF_CHECK_BOOL(has_psr2);
		PIPE_CONF_CHECK_BOOL(enable_psr2_sel_fetch);
		PIPE_CONF_CHECK_I(dc3co_exitline);
	}

	PIPE_CONF_CHECK_BOOL(double_wide);

	if (dev_priv->dpll.mgr)
		PIPE_CONF_CHECK_P(shared_dpll);

	/* FIXME do the readout properly and get rid of this quirk */
	if (dev_priv->dpll.mgr && !PIPE_CONF_QUIRK(PIPE_CONFIG_QUIRK_BIGJOINER_SLAVE)) {
		PIPE_CONF_CHECK_X(dpll_hw_state.dpll);
		PIPE_CONF_CHECK_X(dpll_hw_state.dpll_md);
		PIPE_CONF_CHECK_X(dpll_hw_state.fp0);
		PIPE_CONF_CHECK_X(dpll_hw_state.fp1);
		PIPE_CONF_CHECK_X(dpll_hw_state.wrpll);
		PIPE_CONF_CHECK_X(dpll_hw_state.spll);
		PIPE_CONF_CHECK_X(dpll_hw_state.ctrl1);
		PIPE_CONF_CHECK_X(dpll_hw_state.cfgcr1);
		PIPE_CONF_CHECK_X(dpll_hw_state.cfgcr2);
		PIPE_CONF_CHECK_X(dpll_hw_state.cfgcr0);
		PIPE_CONF_CHECK_X(dpll_hw_state.ebb0);
		PIPE_CONF_CHECK_X(dpll_hw_state.ebb4);
		PIPE_CONF_CHECK_X(dpll_hw_state.pll0);
		PIPE_CONF_CHECK_X(dpll_hw_state.pll1);
		PIPE_CONF_CHECK_X(dpll_hw_state.pll2);
		PIPE_CONF_CHECK_X(dpll_hw_state.pll3);
		PIPE_CONF_CHECK_X(dpll_hw_state.pll6);
		PIPE_CONF_CHECK_X(dpll_hw_state.pll8);
		PIPE_CONF_CHECK_X(dpll_hw_state.pll9);
		PIPE_CONF_CHECK_X(dpll_hw_state.pll10);
		PIPE_CONF_CHECK_X(dpll_hw_state.pcsdw12);
		PIPE_CONF_CHECK_X(dpll_hw_state.mg_refclkin_ctl);
		PIPE_CONF_CHECK_X(dpll_hw_state.mg_clktop2_coreclkctl1);
		PIPE_CONF_CHECK_X(dpll_hw_state.mg_clktop2_hsclkctl);
		PIPE_CONF_CHECK_X(dpll_hw_state.mg_pll_div0);
		PIPE_CONF_CHECK_X(dpll_hw_state.mg_pll_div1);
		PIPE_CONF_CHECK_X(dpll_hw_state.mg_pll_lf);
		PIPE_CONF_CHECK_X(dpll_hw_state.mg_pll_frac_lock);
		PIPE_CONF_CHECK_X(dpll_hw_state.mg_pll_ssc);
		PIPE_CONF_CHECK_X(dpll_hw_state.mg_pll_bias);
		PIPE_CONF_CHECK_X(dpll_hw_state.mg_pll_tdc_coldst_bias);
	}

	if (!PIPE_CONF_QUIRK(PIPE_CONFIG_QUIRK_BIGJOINER_SLAVE)) {
		PIPE_CONF_CHECK_X(dsi_pll.ctrl);
		PIPE_CONF_CHECK_X(dsi_pll.div);

		if (IS_G4X(dev_priv) || DISPLAY_VER(dev_priv) >= 5)
			PIPE_CONF_CHECK_I(pipe_bpp);

		PIPE_CONF_CHECK_CLOCK_FUZZY(hw.pipe_mode.crtc_clock);
		PIPE_CONF_CHECK_CLOCK_FUZZY(hw.adjusted_mode.crtc_clock);
		PIPE_CONF_CHECK_CLOCK_FUZZY(port_clock);

		PIPE_CONF_CHECK_I(min_voltage_level);
	}

	if (fastset && (current_config->has_psr || pipe_config->has_psr))
		PIPE_CONF_CHECK_X_WITH_MASK(infoframes.enable,
					    ~intel_hdmi_infoframe_enable(DP_SDP_VSC));
	else
		PIPE_CONF_CHECK_X(infoframes.enable);

	PIPE_CONF_CHECK_X(infoframes.gcp);
	PIPE_CONF_CHECK_INFOFRAME(avi);
	PIPE_CONF_CHECK_INFOFRAME(spd);
	PIPE_CONF_CHECK_INFOFRAME(hdmi);
	PIPE_CONF_CHECK_INFOFRAME(drm);
	PIPE_CONF_CHECK_DP_VSC_SDP(vsc);

	PIPE_CONF_CHECK_X(sync_mode_slaves_mask);
	PIPE_CONF_CHECK_I(master_transcoder);
	PIPE_CONF_CHECK_BOOL(bigjoiner);
	PIPE_CONF_CHECK_BOOL(bigjoiner_slave);
	PIPE_CONF_CHECK_P(bigjoiner_linked_crtc);

	PIPE_CONF_CHECK_I(dsc.compression_enable);
	PIPE_CONF_CHECK_I(dsc.dsc_split);
	PIPE_CONF_CHECK_I(dsc.compressed_bpp);

	PIPE_CONF_CHECK_BOOL(splitter.enable);
	PIPE_CONF_CHECK_I(splitter.link_count);
	PIPE_CONF_CHECK_I(splitter.pixel_overlap);

	PIPE_CONF_CHECK_I(mst_master_transcoder);

	PIPE_CONF_CHECK_BOOL(vrr.enable);
	PIPE_CONF_CHECK_I(vrr.vmin);
	PIPE_CONF_CHECK_I(vrr.vmax);
	PIPE_CONF_CHECK_I(vrr.flipline);
	PIPE_CONF_CHECK_I(vrr.pipeline_full);
	PIPE_CONF_CHECK_I(vrr.guardband);

#undef PIPE_CONF_CHECK_X
#undef PIPE_CONF_CHECK_I
#undef PIPE_CONF_CHECK_BOOL
#undef PIPE_CONF_CHECK_BOOL_INCOMPLETE
#undef PIPE_CONF_CHECK_P
#undef PIPE_CONF_CHECK_FLAGS
#undef PIPE_CONF_CHECK_CLOCK_FUZZY
#undef PIPE_CONF_CHECK_COLOR_LUT
#undef PIPE_CONF_QUIRK

	return ret;
}

static void intel_pipe_config_sanity_check(struct drm_i915_private *dev_priv,
					   const struct intel_crtc_state *pipe_config)
{
	if (pipe_config->has_pch_encoder) {
		int fdi_dotclock = intel_dotclock_calculate(intel_fdi_link_freq(dev_priv, pipe_config),
							    &pipe_config->fdi_m_n);
		int dotclock = pipe_config->hw.adjusted_mode.crtc_clock;

		/*
		 * FDI already provided one idea for the dotclock.
		 * Yell if the encoder disagrees.
		 */
		drm_WARN(&dev_priv->drm,
			 !intel_fuzzy_clock_check(fdi_dotclock, dotclock),
			 "FDI dotclock and encoder dotclock mismatch, fdi: %i, encoder: %i\n",
			 fdi_dotclock, dotclock);
	}
}

static void verify_wm_state(struct intel_crtc *crtc,
			    struct intel_crtc_state *new_crtc_state)
{
	struct drm_i915_private *dev_priv = to_i915(crtc->base.dev);
	struct skl_hw_state {
		struct skl_ddb_entry ddb_y[I915_MAX_PLANES];
		struct skl_ddb_entry ddb_uv[I915_MAX_PLANES];
		struct skl_pipe_wm wm;
	} *hw;
	const struct skl_pipe_wm *sw_wm = &new_crtc_state->wm.skl.optimal;
	int level, max_level = ilk_wm_max_level(dev_priv);
	struct intel_plane *plane;
	u8 hw_enabled_slices;

	if (DISPLAY_VER(dev_priv) < 9 || !new_crtc_state->hw.active)
		return;

	hw = kzalloc(sizeof(*hw), GFP_KERNEL);
	if (!hw)
		return;

	skl_pipe_wm_get_hw_state(crtc, &hw->wm);

	skl_pipe_ddb_get_hw_state(crtc, hw->ddb_y, hw->ddb_uv);

	hw_enabled_slices = intel_enabled_dbuf_slices_mask(dev_priv);

	if (DISPLAY_VER(dev_priv) >= 11 &&
	    hw_enabled_slices != dev_priv->dbuf.enabled_slices)
		drm_err(&dev_priv->drm,
			"mismatch in DBUF Slices (expected 0x%x, got 0x%x)\n",
			dev_priv->dbuf.enabled_slices,
			hw_enabled_slices);

	for_each_intel_plane_on_crtc(&dev_priv->drm, crtc, plane) {
		const struct skl_ddb_entry *hw_ddb_entry, *sw_ddb_entry;
		const struct skl_wm_level *hw_wm_level, *sw_wm_level;

		/* Watermarks */
		for (level = 0; level <= max_level; level++) {
			hw_wm_level = &hw->wm.planes[plane->id].wm[level];
			sw_wm_level = skl_plane_wm_level(sw_wm, plane->id, level);

			if (skl_wm_level_equals(hw_wm_level, sw_wm_level))
				continue;

			drm_err(&dev_priv->drm,
				"[PLANE:%d:%s] mismatch in WM%d (expected e=%d b=%u l=%u, got e=%d b=%u l=%u)\n",
				plane->base.base.id, plane->base.name, level,
				sw_wm_level->enable,
				sw_wm_level->blocks,
				sw_wm_level->lines,
				hw_wm_level->enable,
				hw_wm_level->blocks,
				hw_wm_level->lines);
		}

		hw_wm_level = &hw->wm.planes[plane->id].trans_wm;
		sw_wm_level = skl_plane_trans_wm(sw_wm, plane->id);

		if (!skl_wm_level_equals(hw_wm_level, sw_wm_level)) {
			drm_err(&dev_priv->drm,
				"[PLANE:%d:%s] mismatch in trans WM (expected e=%d b=%u l=%u, got e=%d b=%u l=%u)\n",
				plane->base.base.id, plane->base.name,
				sw_wm_level->enable,
				sw_wm_level->blocks,
				sw_wm_level->lines,
				hw_wm_level->enable,
				hw_wm_level->blocks,
				hw_wm_level->lines);
		}

		hw_wm_level = &hw->wm.planes[plane->id].sagv.wm0;
		sw_wm_level = &sw_wm->planes[plane->id].sagv.wm0;

		if (HAS_HW_SAGV_WM(dev_priv) &&
		    !skl_wm_level_equals(hw_wm_level, sw_wm_level)) {
			drm_err(&dev_priv->drm,
				"[PLANE:%d:%s] mismatch in SAGV WM (expected e=%d b=%u l=%u, got e=%d b=%u l=%u)\n",
				plane->base.base.id, plane->base.name,
				sw_wm_level->enable,
				sw_wm_level->blocks,
				sw_wm_level->lines,
				hw_wm_level->enable,
				hw_wm_level->blocks,
				hw_wm_level->lines);
		}

		hw_wm_level = &hw->wm.planes[plane->id].sagv.trans_wm;
		sw_wm_level = &sw_wm->planes[plane->id].sagv.trans_wm;

		if (HAS_HW_SAGV_WM(dev_priv) &&
		    !skl_wm_level_equals(hw_wm_level, sw_wm_level)) {
			drm_err(&dev_priv->drm,
				"[PLANE:%d:%s] mismatch in SAGV trans WM (expected e=%d b=%u l=%u, got e=%d b=%u l=%u)\n",
				plane->base.base.id, plane->base.name,
				sw_wm_level->enable,
				sw_wm_level->blocks,
				sw_wm_level->lines,
				hw_wm_level->enable,
				hw_wm_level->blocks,
				hw_wm_level->lines);
		}

		/* DDB */
		hw_ddb_entry = &hw->ddb_y[plane->id];
		sw_ddb_entry = &new_crtc_state->wm.skl.plane_ddb_y[plane->id];

		if (!skl_ddb_entry_equal(hw_ddb_entry, sw_ddb_entry)) {
			drm_err(&dev_priv->drm,
				"[PLANE:%d:%s] mismatch in DDB (expected (%u,%u), found (%u,%u))\n",
				plane->base.base.id, plane->base.name,
				sw_ddb_entry->start, sw_ddb_entry->end,
				hw_ddb_entry->start, hw_ddb_entry->end);
		}
	}

	kfree(hw);
}

static void
verify_connector_state(struct intel_atomic_state *state,
		       struct intel_crtc *crtc)
{
	struct drm_connector *connector;
	struct drm_connector_state *new_conn_state;
	int i;

	for_each_new_connector_in_state(&state->base, connector, new_conn_state, i) {
		struct drm_encoder *encoder = connector->encoder;
		struct intel_crtc_state *crtc_state = NULL;

		if (new_conn_state->crtc != &crtc->base)
			continue;

		if (crtc)
			crtc_state = intel_atomic_get_new_crtc_state(state, crtc);

		intel_connector_verify_state(crtc_state, new_conn_state);

		I915_STATE_WARN(new_conn_state->best_encoder != encoder,
		     "connector's atomic encoder doesn't match legacy encoder\n");
	}
}

static void
verify_encoder_state(struct drm_i915_private *dev_priv, struct intel_atomic_state *state)
{
	struct intel_encoder *encoder;
	struct drm_connector *connector;
	struct drm_connector_state *old_conn_state, *new_conn_state;
	int i;

	for_each_intel_encoder(&dev_priv->drm, encoder) {
		bool enabled = false, found = false;
		enum pipe pipe;

		drm_dbg_kms(&dev_priv->drm, "[ENCODER:%d:%s]\n",
			    encoder->base.base.id,
			    encoder->base.name);

		for_each_oldnew_connector_in_state(&state->base, connector, old_conn_state,
						   new_conn_state, i) {
			if (old_conn_state->best_encoder == &encoder->base)
				found = true;

			if (new_conn_state->best_encoder != &encoder->base)
				continue;
			found = enabled = true;

			I915_STATE_WARN(new_conn_state->crtc !=
					encoder->base.crtc,
			     "connector's crtc doesn't match encoder crtc\n");
		}

		if (!found)
			continue;

		I915_STATE_WARN(!!encoder->base.crtc != enabled,
		     "encoder's enabled state mismatch "
		     "(expected %i, found %i)\n",
		     !!encoder->base.crtc, enabled);

		if (!encoder->base.crtc) {
			bool active;

			active = encoder->get_hw_state(encoder, &pipe);
			I915_STATE_WARN(active,
			     "encoder detached but still enabled on pipe %c.\n",
			     pipe_name(pipe));
		}
	}
}

static void
verify_crtc_state(struct intel_crtc *crtc,
		  struct intel_crtc_state *old_crtc_state,
		  struct intel_crtc_state *new_crtc_state)
{
	struct drm_device *dev = crtc->base.dev;
	struct drm_i915_private *dev_priv = to_i915(dev);
	struct intel_encoder *encoder;
	struct intel_crtc_state *pipe_config = old_crtc_state;
	struct drm_atomic_state *state = old_crtc_state->uapi.state;
	struct intel_crtc *master = crtc;

	__drm_atomic_helper_crtc_destroy_state(&old_crtc_state->uapi);
	intel_crtc_free_hw_state(old_crtc_state);
	intel_crtc_state_reset(old_crtc_state, crtc);
	old_crtc_state->uapi.state = state;

	drm_dbg_kms(&dev_priv->drm, "[CRTC:%d:%s]\n", crtc->base.base.id,
		    crtc->base.name);

	pipe_config->hw.enable = new_crtc_state->hw.enable;

	intel_crtc_get_pipe_config(pipe_config);

	/* we keep both pipes enabled on 830 */
	if (IS_I830(dev_priv) && pipe_config->hw.active)
		pipe_config->hw.active = new_crtc_state->hw.active;

	I915_STATE_WARN(new_crtc_state->hw.active != pipe_config->hw.active,
			"crtc active state doesn't match with hw state "
			"(expected %i, found %i)\n",
			new_crtc_state->hw.active, pipe_config->hw.active);

	I915_STATE_WARN(crtc->active != new_crtc_state->hw.active,
			"transitional active state does not match atomic hw state "
			"(expected %i, found %i)\n",
			new_crtc_state->hw.active, crtc->active);

	if (new_crtc_state->bigjoiner_slave)
		master = new_crtc_state->bigjoiner_linked_crtc;

	for_each_encoder_on_crtc(dev, &master->base, encoder) {
		enum pipe pipe;
		bool active;

		active = encoder->get_hw_state(encoder, &pipe);
		I915_STATE_WARN(active != new_crtc_state->hw.active,
				"[ENCODER:%i] active %i with crtc active %i\n",
				encoder->base.base.id, active,
				new_crtc_state->hw.active);

		I915_STATE_WARN(active && master->pipe != pipe,
				"Encoder connected to wrong pipe %c\n",
				pipe_name(pipe));

		if (active)
			intel_encoder_get_config(encoder, pipe_config);
	}

	if (!new_crtc_state->hw.active)
		return;

	if (new_crtc_state->bigjoiner_slave)
		/* No PLLs set for slave */
		pipe_config->shared_dpll = NULL;

	intel_pipe_config_sanity_check(dev_priv, pipe_config);

	if (!intel_pipe_config_compare(new_crtc_state,
				       pipe_config, false)) {
		I915_STATE_WARN(1, "pipe state doesn't match!\n");
		intel_dump_pipe_config(pipe_config, NULL, "[hw state]");
		intel_dump_pipe_config(new_crtc_state, NULL, "[sw state]");
	}
}

static void
intel_verify_planes(struct intel_atomic_state *state)
{
	struct intel_plane *plane;
	const struct intel_plane_state *plane_state;
	int i;

	for_each_new_intel_plane_in_state(state, plane,
					  plane_state, i)
		assert_plane(plane, plane_state->planar_slave ||
			     plane_state->uapi.visible);
}

static void
verify_single_dpll_state(struct drm_i915_private *dev_priv,
			 struct intel_shared_dpll *pll,
			 struct intel_crtc *crtc,
			 struct intel_crtc_state *new_crtc_state)
{
	struct intel_dpll_hw_state dpll_hw_state;
	u8 pipe_mask;
	bool active;

	memset(&dpll_hw_state, 0, sizeof(dpll_hw_state));

	drm_dbg_kms(&dev_priv->drm, "%s\n", pll->info->name);

	active = intel_dpll_get_hw_state(dev_priv, pll, &dpll_hw_state);

	if (!(pll->info->flags & INTEL_DPLL_ALWAYS_ON)) {
		I915_STATE_WARN(!pll->on && pll->active_mask,
		     "pll in active use but not on in sw tracking\n");
		I915_STATE_WARN(pll->on && !pll->active_mask,
		     "pll is on but not used by any active pipe\n");
		I915_STATE_WARN(pll->on != active,
		     "pll on state mismatch (expected %i, found %i)\n",
		     pll->on, active);
	}

	if (!crtc) {
		I915_STATE_WARN(pll->active_mask & ~pll->state.pipe_mask,
				"more active pll users than references: 0x%x vs 0x%x\n",
				pll->active_mask, pll->state.pipe_mask);

		return;
	}

	pipe_mask = BIT(crtc->pipe);

	if (new_crtc_state->hw.active)
		I915_STATE_WARN(!(pll->active_mask & pipe_mask),
				"pll active mismatch (expected pipe %c in active mask 0x%x)\n",
				pipe_name(crtc->pipe), pll->active_mask);
	else
		I915_STATE_WARN(pll->active_mask & pipe_mask,
				"pll active mismatch (didn't expect pipe %c in active mask 0x%x)\n",
				pipe_name(crtc->pipe), pll->active_mask);

	I915_STATE_WARN(!(pll->state.pipe_mask & pipe_mask),
			"pll enabled crtcs mismatch (expected 0x%x in 0x%x)\n",
			pipe_mask, pll->state.pipe_mask);

	I915_STATE_WARN(pll->on && memcmp(&pll->state.hw_state,
					  &dpll_hw_state,
					  sizeof(dpll_hw_state)),
			"pll hw state mismatch\n");
}

static void
verify_shared_dpll_state(struct intel_crtc *crtc,
			 struct intel_crtc_state *old_crtc_state,
			 struct intel_crtc_state *new_crtc_state)
{
	struct drm_i915_private *dev_priv = to_i915(crtc->base.dev);

	if (new_crtc_state->shared_dpll)
		verify_single_dpll_state(dev_priv, new_crtc_state->shared_dpll, crtc, new_crtc_state);

	if (old_crtc_state->shared_dpll &&
	    old_crtc_state->shared_dpll != new_crtc_state->shared_dpll) {
		u8 pipe_mask = BIT(crtc->pipe);
		struct intel_shared_dpll *pll = old_crtc_state->shared_dpll;

		I915_STATE_WARN(pll->active_mask & pipe_mask,
				"pll active mismatch (didn't expect pipe %c in active mask (0x%x))\n",
				pipe_name(crtc->pipe), pll->active_mask);
		I915_STATE_WARN(pll->state.pipe_mask & pipe_mask,
				"pll enabled crtcs mismatch (found %x in enabled mask (0x%x))\n",
				pipe_name(crtc->pipe), pll->state.pipe_mask);
	}
}

static void
verify_mpllb_state(struct intel_atomic_state *state,
		   struct intel_crtc_state *new_crtc_state)
{
	struct drm_i915_private *i915 = to_i915(state->base.dev);
	struct intel_mpllb_state mpllb_hw_state = { 0 };
	struct intel_mpllb_state *mpllb_sw_state = &new_crtc_state->mpllb_state;
	struct intel_crtc *crtc = to_intel_crtc(new_crtc_state->uapi.crtc);
	struct intel_encoder *encoder;

	if (!IS_DG2(i915))
		return;

	if (!new_crtc_state->hw.active)
		return;

	if (new_crtc_state->bigjoiner_slave)
		return;

	encoder = intel_get_crtc_new_encoder(state, new_crtc_state);
	intel_mpllb_readout_hw_state(encoder, &mpllb_hw_state);

#define MPLLB_CHECK(name) do { \
	if (mpllb_sw_state->name != mpllb_hw_state.name) { \
		pipe_config_mismatch(false, crtc, "MPLLB:" __stringify(name), \
				     "(expected 0x%08x, found 0x%08x)", \
				     mpllb_sw_state->name, \
				     mpllb_hw_state.name); \
	} \
} while (0)

	MPLLB_CHECK(mpllb_cp);
	MPLLB_CHECK(mpllb_div);
	MPLLB_CHECK(mpllb_div2);
	MPLLB_CHECK(mpllb_fracn1);
	MPLLB_CHECK(mpllb_fracn2);
	MPLLB_CHECK(mpllb_sscen);
	MPLLB_CHECK(mpllb_sscstep);

	/*
	 * ref_control is handled by the hardware/firemware and never
	 * programmed by the software, but the proper values are supplied
	 * in the bspec for verification purposes.
	 */
	MPLLB_CHECK(ref_control);

#undef MPLLB_CHECK
}

static void
intel_modeset_verify_crtc(struct intel_crtc *crtc,
			  struct intel_atomic_state *state,
			  struct intel_crtc_state *old_crtc_state,
			  struct intel_crtc_state *new_crtc_state)
{
	if (!intel_crtc_needs_modeset(new_crtc_state) && !new_crtc_state->update_pipe)
		return;

	verify_wm_state(crtc, new_crtc_state);
	verify_connector_state(state, crtc);
	verify_crtc_state(crtc, old_crtc_state, new_crtc_state);
	verify_shared_dpll_state(crtc, old_crtc_state, new_crtc_state);
	verify_mpllb_state(state, new_crtc_state);
}

static void
verify_disabled_dpll_state(struct drm_i915_private *dev_priv)
{
	int i;

	for (i = 0; i < dev_priv->dpll.num_shared_dpll; i++)
		verify_single_dpll_state(dev_priv,
					 &dev_priv->dpll.shared_dplls[i],
					 NULL, NULL);
}

static void
intel_modeset_verify_disabled(struct drm_i915_private *dev_priv,
			      struct intel_atomic_state *state)
{
	verify_encoder_state(dev_priv, state);
	verify_connector_state(state, NULL);
	verify_disabled_dpll_state(dev_priv);
}

int intel_modeset_all_pipes(struct intel_atomic_state *state)
{
	struct drm_i915_private *dev_priv = to_i915(state->base.dev);
	struct intel_crtc *crtc;

	/*
	 * Add all pipes to the state, and force
	 * a modeset on all the active ones.
	 */
	for_each_intel_crtc(&dev_priv->drm, crtc) {
		struct intel_crtc_state *crtc_state;
		int ret;

		crtc_state = intel_atomic_get_crtc_state(&state->base, crtc);
		if (IS_ERR(crtc_state))
			return PTR_ERR(crtc_state);

		if (!crtc_state->hw.active ||
		    drm_atomic_crtc_needs_modeset(&crtc_state->uapi))
			continue;

		crtc_state->uapi.mode_changed = true;

		ret = drm_atomic_add_affected_connectors(&state->base,
							 &crtc->base);
		if (ret)
			return ret;

		ret = intel_atomic_add_affected_planes(state, crtc);
		if (ret)
			return ret;

		crtc_state->update_planes |= crtc_state->active_planes;
	}

	return 0;
}

static void
intel_crtc_update_active_timings(const struct intel_crtc_state *crtc_state)
{
	struct intel_crtc *crtc = to_intel_crtc(crtc_state->uapi.crtc);
	struct drm_i915_private *dev_priv = to_i915(crtc->base.dev);
	struct drm_display_mode adjusted_mode =
		crtc_state->hw.adjusted_mode;

	if (crtc_state->vrr.enable) {
		adjusted_mode.crtc_vtotal = crtc_state->vrr.vmax;
		adjusted_mode.crtc_vblank_end = crtc_state->vrr.vmax;
		adjusted_mode.crtc_vblank_start = intel_vrr_vmin_vblank_start(crtc_state);
		crtc->vmax_vblank_start = intel_vrr_vmax_vblank_start(crtc_state);
	}

	drm_calc_timestamping_constants(&crtc->base, &adjusted_mode);

	crtc->mode_flags = crtc_state->mode_flags;

	/*
	 * The scanline counter increments at the leading edge of hsync.
	 *
	 * On most platforms it starts counting from vtotal-1 on the
	 * first active line. That means the scanline counter value is
	 * always one less than what we would expect. Ie. just after
	 * start of vblank, which also occurs at start of hsync (on the
	 * last active line), the scanline counter will read vblank_start-1.
	 *
	 * On gen2 the scanline counter starts counting from 1 instead
	 * of vtotal-1, so we have to subtract one (or rather add vtotal-1
	 * to keep the value positive), instead of adding one.
	 *
	 * On HSW+ the behaviour of the scanline counter depends on the output
	 * type. For DP ports it behaves like most other platforms, but on HDMI
	 * there's an extra 1 line difference. So we need to add two instead of
	 * one to the value.
	 *
	 * On VLV/CHV DSI the scanline counter would appear to increment
	 * approx. 1/3 of a scanline before start of vblank. Unfortunately
	 * that means we can't tell whether we're in vblank or not while
	 * we're on that particular line. We must still set scanline_offset
	 * to 1 so that the vblank timestamps come out correct when we query
	 * the scanline counter from within the vblank interrupt handler.
	 * However if queried just before the start of vblank we'll get an
	 * answer that's slightly in the future.
	 */
	if (DISPLAY_VER(dev_priv) == 2) {
		int vtotal;

		vtotal = adjusted_mode.crtc_vtotal;
		if (adjusted_mode.flags & DRM_MODE_FLAG_INTERLACE)
			vtotal /= 2;

		crtc->scanline_offset = vtotal - 1;
	} else if (HAS_DDI(dev_priv) &&
		   intel_crtc_has_type(crtc_state, INTEL_OUTPUT_HDMI)) {
		crtc->scanline_offset = 2;
	} else {
		crtc->scanline_offset = 1;
	}
}

static void intel_modeset_clear_plls(struct intel_atomic_state *state)
{
	struct drm_i915_private *dev_priv = to_i915(state->base.dev);
	struct intel_crtc_state *new_crtc_state;
	struct intel_crtc *crtc;
	int i;

	if (!dev_priv->display.crtc_compute_clock)
		return;

	for_each_new_intel_crtc_in_state(state, crtc, new_crtc_state, i) {
		if (!intel_crtc_needs_modeset(new_crtc_state))
			continue;

		intel_release_shared_dplls(state, crtc);
	}
}

/*
 * This implements the workaround described in the "notes" section of the mode
 * set sequence documentation. When going from no pipes or single pipe to
 * multiple pipes, and planes are enabled after the pipe, we need to wait at
 * least 2 vblanks on the first pipe before enabling planes on the second pipe.
 */
static int hsw_mode_set_planes_workaround(struct intel_atomic_state *state)
{
	struct intel_crtc_state *crtc_state;
	struct intel_crtc *crtc;
	struct intel_crtc_state *first_crtc_state = NULL;
	struct intel_crtc_state *other_crtc_state = NULL;
	enum pipe first_pipe = INVALID_PIPE, enabled_pipe = INVALID_PIPE;
	int i;

	/* look at all crtc's that are going to be enabled in during modeset */
	for_each_new_intel_crtc_in_state(state, crtc, crtc_state, i) {
		if (!crtc_state->hw.active ||
		    !intel_crtc_needs_modeset(crtc_state))
			continue;

		if (first_crtc_state) {
			other_crtc_state = crtc_state;
			break;
		} else {
			first_crtc_state = crtc_state;
			first_pipe = crtc->pipe;
		}
	}

	/* No workaround needed? */
	if (!first_crtc_state)
		return 0;

	/* w/a possibly needed, check how many crtc's are already enabled. */
	for_each_intel_crtc(state->base.dev, crtc) {
		crtc_state = intel_atomic_get_crtc_state(&state->base, crtc);
		if (IS_ERR(crtc_state))
			return PTR_ERR(crtc_state);

		crtc_state->hsw_workaround_pipe = INVALID_PIPE;

		if (!crtc_state->hw.active ||
		    intel_crtc_needs_modeset(crtc_state))
			continue;

		/* 2 or more enabled crtcs means no need for w/a */
		if (enabled_pipe != INVALID_PIPE)
			return 0;

		enabled_pipe = crtc->pipe;
	}

	if (enabled_pipe != INVALID_PIPE)
		first_crtc_state->hsw_workaround_pipe = enabled_pipe;
	else if (other_crtc_state)
		other_crtc_state->hsw_workaround_pipe = first_pipe;

	return 0;
}

u8 intel_calc_active_pipes(struct intel_atomic_state *state,
			   u8 active_pipes)
{
	const struct intel_crtc_state *crtc_state;
	struct intel_crtc *crtc;
	int i;

	for_each_new_intel_crtc_in_state(state, crtc, crtc_state, i) {
		if (crtc_state->hw.active)
			active_pipes |= BIT(crtc->pipe);
		else
			active_pipes &= ~BIT(crtc->pipe);
	}

	return active_pipes;
}

static int intel_modeset_checks(struct intel_atomic_state *state)
{
	struct drm_i915_private *dev_priv = to_i915(state->base.dev);

	state->modeset = true;

	if (IS_HASWELL(dev_priv))
		return hsw_mode_set_planes_workaround(state);

	return 0;
}

/*
 * Handle calculation of various watermark data at the end of the atomic check
 * phase.  The code here should be run after the per-crtc and per-plane 'check'
 * handlers to ensure that all derived state has been updated.
 */
static int calc_watermark_data(struct intel_atomic_state *state)
{
	struct drm_device *dev = state->base.dev;
	struct drm_i915_private *dev_priv = to_i915(dev);

	/* Is there platform-specific watermark information to calculate? */
	if (dev_priv->display.compute_global_watermarks)
		return dev_priv->display.compute_global_watermarks(state);

	return 0;
}

static void intel_crtc_check_fastset(const struct intel_crtc_state *old_crtc_state,
				     struct intel_crtc_state *new_crtc_state)
{
	if (!intel_pipe_config_compare(old_crtc_state, new_crtc_state, true))
		return;

	new_crtc_state->uapi.mode_changed = false;
	new_crtc_state->update_pipe = true;
}

static void intel_crtc_copy_fastset(const struct intel_crtc_state *old_crtc_state,
				    struct intel_crtc_state *new_crtc_state)
{
	/*
	 * If we're not doing the full modeset we want to
	 * keep the current M/N values as they may be
	 * sufficiently different to the computed values
	 * to cause problems.
	 *
	 * FIXME: should really copy more fuzzy state here
	 */
	new_crtc_state->fdi_m_n = old_crtc_state->fdi_m_n;
	new_crtc_state->dp_m_n = old_crtc_state->dp_m_n;
	new_crtc_state->dp_m2_n2 = old_crtc_state->dp_m2_n2;
	new_crtc_state->has_drrs = old_crtc_state->has_drrs;
}

static int intel_crtc_add_planes_to_state(struct intel_atomic_state *state,
					  struct intel_crtc *crtc,
					  u8 plane_ids_mask)
{
	struct drm_i915_private *dev_priv = to_i915(state->base.dev);
	struct intel_plane *plane;

	for_each_intel_plane_on_crtc(&dev_priv->drm, crtc, plane) {
		struct intel_plane_state *plane_state;

		if ((plane_ids_mask & BIT(plane->id)) == 0)
			continue;

		plane_state = intel_atomic_get_plane_state(state, plane);
		if (IS_ERR(plane_state))
			return PTR_ERR(plane_state);
	}

	return 0;
}

int intel_atomic_add_affected_planes(struct intel_atomic_state *state,
				     struct intel_crtc *crtc)
{
	const struct intel_crtc_state *old_crtc_state =
		intel_atomic_get_old_crtc_state(state, crtc);
	const struct intel_crtc_state *new_crtc_state =
		intel_atomic_get_new_crtc_state(state, crtc);

	return intel_crtc_add_planes_to_state(state, crtc,
					      old_crtc_state->enabled_planes |
					      new_crtc_state->enabled_planes);
}

static bool active_planes_affects_min_cdclk(struct drm_i915_private *dev_priv)
{
	/* See {hsw,vlv,ivb}_plane_ratio() */
	return IS_BROADWELL(dev_priv) || IS_HASWELL(dev_priv) ||
		IS_CHERRYVIEW(dev_priv) || IS_VALLEYVIEW(dev_priv) ||
		IS_IVYBRIDGE(dev_priv);
}

static int intel_crtc_add_bigjoiner_planes(struct intel_atomic_state *state,
					   struct intel_crtc *crtc,
					   struct intel_crtc *other)
{
	const struct intel_plane_state *plane_state;
	struct intel_plane *plane;
	u8 plane_ids = 0;
	int i;

	for_each_new_intel_plane_in_state(state, plane, plane_state, i) {
		if (plane->pipe == crtc->pipe)
			plane_ids |= BIT(plane->id);
	}

	return intel_crtc_add_planes_to_state(state, other, plane_ids);
}

static int intel_bigjoiner_add_affected_planes(struct intel_atomic_state *state)
{
	const struct intel_crtc_state *crtc_state;
	struct intel_crtc *crtc;
	int i;

	for_each_new_intel_crtc_in_state(state, crtc, crtc_state, i) {
		int ret;

		if (!crtc_state->bigjoiner)
			continue;

		ret = intel_crtc_add_bigjoiner_planes(state, crtc,
						      crtc_state->bigjoiner_linked_crtc);
		if (ret)
			return ret;
	}

	return 0;
}

static int intel_atomic_check_planes(struct intel_atomic_state *state)
{
	struct drm_i915_private *dev_priv = to_i915(state->base.dev);
	struct intel_crtc_state *old_crtc_state, *new_crtc_state;
	struct intel_plane_state *plane_state;
	struct intel_plane *plane;
	struct intel_crtc *crtc;
	int i, ret;

	ret = icl_add_linked_planes(state);
	if (ret)
		return ret;

	ret = intel_bigjoiner_add_affected_planes(state);
	if (ret)
		return ret;

	for_each_new_intel_plane_in_state(state, plane, plane_state, i) {
		ret = intel_plane_atomic_check(state, plane);
		if (ret) {
			drm_dbg_atomic(&dev_priv->drm,
				       "[PLANE:%d:%s] atomic driver check failed\n",
				       plane->base.base.id, plane->base.name);
			return ret;
		}
	}

	for_each_oldnew_intel_crtc_in_state(state, crtc, old_crtc_state,
					    new_crtc_state, i) {
		u8 old_active_planes, new_active_planes;

		ret = icl_check_nv12_planes(new_crtc_state);
		if (ret)
			return ret;

		/*
		 * On some platforms the number of active planes affects
		 * the planes' minimum cdclk calculation. Add such planes
		 * to the state before we compute the minimum cdclk.
		 */
		if (!active_planes_affects_min_cdclk(dev_priv))
			continue;

		old_active_planes = old_crtc_state->active_planes & ~BIT(PLANE_CURSOR);
		new_active_planes = new_crtc_state->active_planes & ~BIT(PLANE_CURSOR);

		if (hweight8(old_active_planes) == hweight8(new_active_planes))
			continue;

		ret = intel_crtc_add_planes_to_state(state, crtc, new_active_planes);
		if (ret)
			return ret;
	}

	return 0;
}

static int intel_atomic_check_cdclk(struct intel_atomic_state *state,
				    bool *need_cdclk_calc)
{
	struct drm_i915_private *dev_priv = to_i915(state->base.dev);
	const struct intel_cdclk_state *old_cdclk_state;
	const struct intel_cdclk_state *new_cdclk_state;
	struct intel_plane_state *plane_state;
	struct intel_bw_state *new_bw_state;
	struct intel_plane *plane;
	int min_cdclk = 0;
	enum pipe pipe;
	int ret;
	int i;
	/*
	 * active_planes bitmask has been updated, and potentially
	 * affected planes are part of the state. We can now
	 * compute the minimum cdclk for each plane.
	 */
	for_each_new_intel_plane_in_state(state, plane, plane_state, i) {
		ret = intel_plane_calc_min_cdclk(state, plane, need_cdclk_calc);
		if (ret)
			return ret;
	}

	old_cdclk_state = intel_atomic_get_old_cdclk_state(state);
	new_cdclk_state = intel_atomic_get_new_cdclk_state(state);

	if (new_cdclk_state &&
	    old_cdclk_state->force_min_cdclk != new_cdclk_state->force_min_cdclk)
		*need_cdclk_calc = true;

	ret = dev_priv->display.bw_calc_min_cdclk(state);
	if (ret)
		return ret;

	new_bw_state = intel_atomic_get_new_bw_state(state);

	if (!new_cdclk_state || !new_bw_state)
		return 0;

	for_each_pipe(dev_priv, pipe) {
		min_cdclk = max(new_cdclk_state->min_cdclk[pipe], min_cdclk);

		/*
		 * Currently do this change only if we need to increase
		 */
		if (new_bw_state->min_cdclk > min_cdclk)
			*need_cdclk_calc = true;
	}

	return 0;
}

static int intel_atomic_check_crtcs(struct intel_atomic_state *state)
{
	struct intel_crtc_state *crtc_state;
	struct intel_crtc *crtc;
	int i;

	for_each_new_intel_crtc_in_state(state, crtc, crtc_state, i) {
		struct drm_i915_private *i915 = to_i915(crtc->base.dev);
		int ret;

		ret = intel_crtc_atomic_check(state, crtc);
		if (ret) {
			drm_dbg_atomic(&i915->drm,
				       "[CRTC:%d:%s] atomic driver check failed\n",
				       crtc->base.base.id, crtc->base.name);
			return ret;
		}
	}

	return 0;
}

static bool intel_cpu_transcoders_need_modeset(struct intel_atomic_state *state,
					       u8 transcoders)
{
	const struct intel_crtc_state *new_crtc_state;
	struct intel_crtc *crtc;
	int i;

	for_each_new_intel_crtc_in_state(state, crtc, new_crtc_state, i) {
		if (new_crtc_state->hw.enable &&
		    transcoders & BIT(new_crtc_state->cpu_transcoder) &&
		    intel_crtc_needs_modeset(new_crtc_state))
			return true;
	}

	return false;
}

static int intel_atomic_check_bigjoiner(struct intel_atomic_state *state,
					struct intel_crtc *crtc,
					struct intel_crtc_state *old_crtc_state,
					struct intel_crtc_state *new_crtc_state)
{
	struct intel_crtc_state *slave_crtc_state, *master_crtc_state;
	struct intel_crtc *slave, *master;

	/* slave being enabled, is master is still claiming this crtc? */
	if (old_crtc_state->bigjoiner_slave) {
		slave = crtc;
		master = old_crtc_state->bigjoiner_linked_crtc;
		master_crtc_state = intel_atomic_get_new_crtc_state(state, master);
		if (!master_crtc_state || !intel_crtc_needs_modeset(master_crtc_state))
			goto claimed;
	}

	if (!new_crtc_state->bigjoiner)
		return 0;

	slave = intel_dsc_get_bigjoiner_secondary(crtc);
	if (!slave) {
		DRM_DEBUG_KMS("[CRTC:%d:%s] Big joiner configuration requires "
			      "CRTC + 1 to be used, doesn't exist\n",
			      crtc->base.base.id, crtc->base.name);
		return -EINVAL;
	}

	new_crtc_state->bigjoiner_linked_crtc = slave;
	slave_crtc_state = intel_atomic_get_crtc_state(&state->base, slave);
	master = crtc;
	if (IS_ERR(slave_crtc_state))
		return PTR_ERR(slave_crtc_state);

	/* master being enabled, slave was already configured? */
	if (slave_crtc_state->uapi.enable)
		goto claimed;

	DRM_DEBUG_KMS("[CRTC:%d:%s] Used as slave for big joiner\n",
		      slave->base.base.id, slave->base.name);

	return copy_bigjoiner_crtc_state(slave_crtc_state, new_crtc_state);

claimed:
	DRM_DEBUG_KMS("[CRTC:%d:%s] Slave is enabled as normal CRTC, but "
		      "[CRTC:%d:%s] claiming this CRTC for bigjoiner.\n",
		      slave->base.base.id, slave->base.name,
		      master->base.base.id, master->base.name);
	return -EINVAL;
}

static void kill_bigjoiner_slave(struct intel_atomic_state *state,
				 struct intel_crtc_state *master_crtc_state)
{
	struct intel_crtc_state *slave_crtc_state =
		intel_atomic_get_new_crtc_state(state, master_crtc_state->bigjoiner_linked_crtc);

	slave_crtc_state->bigjoiner = master_crtc_state->bigjoiner = false;
	slave_crtc_state->bigjoiner_slave = master_crtc_state->bigjoiner_slave = false;
	slave_crtc_state->bigjoiner_linked_crtc = master_crtc_state->bigjoiner_linked_crtc = NULL;
	intel_crtc_copy_uapi_to_hw_state(state, slave_crtc_state);
}

/**
 * DOC: asynchronous flip implementation
 *
 * Asynchronous page flip is the implementation for the DRM_MODE_PAGE_FLIP_ASYNC
 * flag. Currently async flip is only supported via the drmModePageFlip IOCTL.
 * Correspondingly, support is currently added for primary plane only.
 *
 * Async flip can only change the plane surface address, so anything else
 * changing is rejected from the intel_atomic_check_async() function.
 * Once this check is cleared, flip done interrupt is enabled using
 * the intel_crtc_enable_flip_done() function.
 *
 * As soon as the surface address register is written, flip done interrupt is
 * generated and the requested events are sent to the usersapce in the interrupt
 * handler itself. The timestamp and sequence sent during the flip done event
 * correspond to the last vblank and have no relation to the actual time when
 * the flip done event was sent.
 */
static int intel_atomic_check_async(struct intel_atomic_state *state)
{
	struct drm_i915_private *i915 = to_i915(state->base.dev);
	const struct intel_crtc_state *old_crtc_state, *new_crtc_state;
	const struct intel_plane_state *new_plane_state, *old_plane_state;
	struct intel_crtc *crtc;
	struct intel_plane *plane;
	int i;

	for_each_oldnew_intel_crtc_in_state(state, crtc, old_crtc_state,
					    new_crtc_state, i) {
		if (intel_crtc_needs_modeset(new_crtc_state)) {
			drm_dbg_kms(&i915->drm, "Modeset Required. Async flip not supported\n");
			return -EINVAL;
		}

		if (!new_crtc_state->hw.active) {
			drm_dbg_kms(&i915->drm, "CRTC inactive\n");
			return -EINVAL;
		}
		if (old_crtc_state->active_planes != new_crtc_state->active_planes) {
			drm_dbg_kms(&i915->drm,
				    "Active planes cannot be changed during async flip\n");
			return -EINVAL;
		}
	}

	for_each_oldnew_intel_plane_in_state(state, plane, old_plane_state,
					     new_plane_state, i) {
		/*
		 * TODO: Async flip is only supported through the page flip IOCTL
		 * as of now. So support currently added for primary plane only.
		 * Support for other planes on platforms on which supports
		 * this(vlv/chv and icl+) should be added when async flip is
		 * enabled in the atomic IOCTL path.
		 */
		if (!plane->async_flip)
			return -EINVAL;

		/*
		 * FIXME: This check is kept generic for all platforms.
		 * Need to verify this for all gen9 platforms to enable
		 * this selectively if required.
		 */
		switch (new_plane_state->hw.fb->modifier) {
		case I915_FORMAT_MOD_X_TILED:
		case I915_FORMAT_MOD_Y_TILED:
		case I915_FORMAT_MOD_Yf_TILED:
			break;
		default:
			drm_dbg_kms(&i915->drm,
				    "Linear memory/CCS does not support async flips\n");
			return -EINVAL;
		}

		if (old_plane_state->view.color_plane[0].stride !=
		    new_plane_state->view.color_plane[0].stride) {
			drm_dbg_kms(&i915->drm, "Stride cannot be changed in async flip\n");
			return -EINVAL;
		}

		if (old_plane_state->hw.fb->modifier !=
		    new_plane_state->hw.fb->modifier) {
			drm_dbg_kms(&i915->drm,
				    "Framebuffer modifiers cannot be changed in async flip\n");
			return -EINVAL;
		}

		if (old_plane_state->hw.fb->format !=
		    new_plane_state->hw.fb->format) {
			drm_dbg_kms(&i915->drm,
				    "Framebuffer format cannot be changed in async flip\n");
			return -EINVAL;
		}

		if (old_plane_state->hw.rotation !=
		    new_plane_state->hw.rotation) {
			drm_dbg_kms(&i915->drm, "Rotation cannot be changed in async flip\n");
			return -EINVAL;
		}

		if (!drm_rect_equals(&old_plane_state->uapi.src, &new_plane_state->uapi.src) ||
		    !drm_rect_equals(&old_plane_state->uapi.dst, &new_plane_state->uapi.dst)) {
			drm_dbg_kms(&i915->drm,
				    "Plane size/co-ordinates cannot be changed in async flip\n");
			return -EINVAL;
		}

		if (old_plane_state->hw.alpha != new_plane_state->hw.alpha) {
			drm_dbg_kms(&i915->drm, "Alpha value cannot be changed in async flip\n");
			return -EINVAL;
		}

		if (old_plane_state->hw.pixel_blend_mode !=
		    new_plane_state->hw.pixel_blend_mode) {
			drm_dbg_kms(&i915->drm,
				    "Pixel blend mode cannot be changed in async flip\n");
			return -EINVAL;
		}

		if (old_plane_state->hw.color_encoding != new_plane_state->hw.color_encoding) {
			drm_dbg_kms(&i915->drm,
				    "Color encoding cannot be changed in async flip\n");
			return -EINVAL;
		}

		if (old_plane_state->hw.color_range != new_plane_state->hw.color_range) {
			drm_dbg_kms(&i915->drm, "Color range cannot be changed in async flip\n");
			return -EINVAL;
		}
	}

	return 0;
}

static int intel_bigjoiner_add_affected_crtcs(struct intel_atomic_state *state)
{
	struct intel_crtc_state *crtc_state;
	struct intel_crtc *crtc;
	int i;

	for_each_new_intel_crtc_in_state(state, crtc, crtc_state, i) {
		struct intel_crtc_state *linked_crtc_state;
		struct intel_crtc *linked_crtc;
		int ret;

		if (!crtc_state->bigjoiner)
			continue;

		linked_crtc = crtc_state->bigjoiner_linked_crtc;
		linked_crtc_state = intel_atomic_get_crtc_state(&state->base, linked_crtc);
		if (IS_ERR(linked_crtc_state))
			return PTR_ERR(linked_crtc_state);

		if (!intel_crtc_needs_modeset(crtc_state))
			continue;

		linked_crtc_state->uapi.mode_changed = true;

		ret = drm_atomic_add_affected_connectors(&state->base,
							 &linked_crtc->base);
		if (ret)
			return ret;

		ret = intel_atomic_add_affected_planes(state, linked_crtc);
		if (ret)
			return ret;
	}

	for_each_new_intel_crtc_in_state(state, crtc, crtc_state, i) {
		/* Kill old bigjoiner link, we may re-establish afterwards */
		if (intel_crtc_needs_modeset(crtc_state) &&
		    crtc_state->bigjoiner && !crtc_state->bigjoiner_slave)
			kill_bigjoiner_slave(state, crtc_state);
	}

	return 0;
}

/**
 * intel_atomic_check - validate state object
 * @dev: drm device
 * @_state: state to validate
 */
static int intel_atomic_check(struct drm_device *dev,
			      struct drm_atomic_state *_state)
{
	struct drm_i915_private *dev_priv = to_i915(dev);
	struct intel_atomic_state *state = to_intel_atomic_state(_state);
	struct intel_crtc_state *old_crtc_state, *new_crtc_state;
	struct intel_crtc *crtc;
	int ret, i;
	bool any_ms = false;

	for_each_oldnew_intel_crtc_in_state(state, crtc, old_crtc_state,
					    new_crtc_state, i) {
		if (new_crtc_state->inherited != old_crtc_state->inherited)
			new_crtc_state->uapi.mode_changed = true;
	}

	intel_vrr_check_modeset(state);

	ret = drm_atomic_helper_check_modeset(dev, &state->base);
	if (ret)
		goto fail;

	ret = intel_bigjoiner_add_affected_crtcs(state);
	if (ret)
		goto fail;

	for_each_oldnew_intel_crtc_in_state(state, crtc, old_crtc_state,
					    new_crtc_state, i) {
		if (!intel_crtc_needs_modeset(new_crtc_state)) {
			/* Light copy */
			intel_crtc_copy_uapi_to_hw_state_nomodeset(state, new_crtc_state);

			continue;
		}

		if (!new_crtc_state->uapi.enable) {
			if (!new_crtc_state->bigjoiner_slave) {
				intel_crtc_copy_uapi_to_hw_state(state, new_crtc_state);
				any_ms = true;
			}
			continue;
		}

		ret = intel_crtc_prepare_cleared_state(state, new_crtc_state);
		if (ret)
			goto fail;

		ret = intel_modeset_pipe_config(state, new_crtc_state);
		if (ret)
			goto fail;

		ret = intel_atomic_check_bigjoiner(state, crtc, old_crtc_state,
						   new_crtc_state);
		if (ret)
			goto fail;
	}

	for_each_oldnew_intel_crtc_in_state(state, crtc, old_crtc_state,
					    new_crtc_state, i) {
		if (!intel_crtc_needs_modeset(new_crtc_state))
			continue;

		ret = intel_modeset_pipe_config_late(new_crtc_state);
		if (ret)
			goto fail;

		intel_crtc_check_fastset(old_crtc_state, new_crtc_state);
	}

	/**
	 * Check if fastset is allowed by external dependencies like other
	 * pipes and transcoders.
	 *
	 * Right now it only forces a fullmodeset when the MST master
	 * transcoder did not changed but the pipe of the master transcoder
	 * needs a fullmodeset so all slaves also needs to do a fullmodeset or
	 * in case of port synced crtcs, if one of the synced crtcs
	 * needs a full modeset, all other synced crtcs should be
	 * forced a full modeset.
	 */
	for_each_new_intel_crtc_in_state(state, crtc, new_crtc_state, i) {
		if (!new_crtc_state->hw.enable || intel_crtc_needs_modeset(new_crtc_state))
			continue;

		if (intel_dp_mst_is_slave_trans(new_crtc_state)) {
			enum transcoder master = new_crtc_state->mst_master_transcoder;

			if (intel_cpu_transcoders_need_modeset(state, BIT(master))) {
				new_crtc_state->uapi.mode_changed = true;
				new_crtc_state->update_pipe = false;
			}
		}

		if (is_trans_port_sync_mode(new_crtc_state)) {
			u8 trans = new_crtc_state->sync_mode_slaves_mask;

			if (new_crtc_state->master_transcoder != INVALID_TRANSCODER)
				trans |= BIT(new_crtc_state->master_transcoder);

			if (intel_cpu_transcoders_need_modeset(state, trans)) {
				new_crtc_state->uapi.mode_changed = true;
				new_crtc_state->update_pipe = false;
			}
		}

		if (new_crtc_state->bigjoiner) {
			struct intel_crtc_state *linked_crtc_state =
				intel_atomic_get_new_crtc_state(state, new_crtc_state->bigjoiner_linked_crtc);

			if (intel_crtc_needs_modeset(linked_crtc_state)) {
				new_crtc_state->uapi.mode_changed = true;
				new_crtc_state->update_pipe = false;
			}
		}
	}

	for_each_oldnew_intel_crtc_in_state(state, crtc, old_crtc_state,
					    new_crtc_state, i) {
		if (intel_crtc_needs_modeset(new_crtc_state)) {
			any_ms = true;
			continue;
		}

		if (!new_crtc_state->update_pipe)
			continue;

		intel_crtc_copy_fastset(old_crtc_state, new_crtc_state);
	}

	if (any_ms && !check_digital_port_conflicts(state)) {
		drm_dbg_kms(&dev_priv->drm,
			    "rejecting conflicting digital port configuration\n");
		ret = -EINVAL;
		goto fail;
	}

	ret = drm_dp_mst_atomic_check(&state->base);
	if (ret)
		goto fail;

	ret = intel_atomic_check_planes(state);
	if (ret)
		goto fail;

	intel_fbc_choose_crtc(dev_priv, state);
	ret = calc_watermark_data(state);
	if (ret)
		goto fail;

	ret = intel_bw_atomic_check(state);
	if (ret)
		goto fail;

	ret = intel_atomic_check_cdclk(state, &any_ms);
	if (ret)
		goto fail;

	if (intel_any_crtc_needs_modeset(state))
		any_ms = true;

	if (any_ms) {
		ret = intel_modeset_checks(state);
		if (ret)
			goto fail;

		ret = intel_modeset_calc_cdclk(state);
		if (ret)
			return ret;

		intel_modeset_clear_plls(state);
	}

	ret = intel_atomic_check_crtcs(state);
	if (ret)
		goto fail;

	for_each_oldnew_intel_crtc_in_state(state, crtc, old_crtc_state,
					    new_crtc_state, i) {
		if (new_crtc_state->uapi.async_flip) {
			ret = intel_atomic_check_async(state);
			if (ret)
				goto fail;
		}

		if (!intel_crtc_needs_modeset(new_crtc_state) &&
		    !new_crtc_state->update_pipe)
			continue;

		intel_dump_pipe_config(new_crtc_state, state,
				       intel_crtc_needs_modeset(new_crtc_state) ?
				       "[modeset]" : "[fastset]");
	}

	return 0;

 fail:
	if (ret == -EDEADLK)
		return ret;

	/*
	 * FIXME would probably be nice to know which crtc specifically
	 * caused the failure, in cases where we can pinpoint it.
	 */
	for_each_oldnew_intel_crtc_in_state(state, crtc, old_crtc_state,
					    new_crtc_state, i)
		intel_dump_pipe_config(new_crtc_state, state, "[failed]");

	return ret;
}

static int intel_atomic_prepare_commit(struct intel_atomic_state *state)
{
	struct intel_crtc_state *crtc_state;
	struct intel_crtc *crtc;
	int i, ret;

	ret = drm_atomic_helper_prepare_planes(state->base.dev, &state->base);
	if (ret < 0)
		return ret;

	for_each_new_intel_crtc_in_state(state, crtc, crtc_state, i) {
		bool mode_changed = intel_crtc_needs_modeset(crtc_state);

		if (mode_changed || crtc_state->update_pipe ||
		    crtc_state->uapi.color_mgmt_changed) {
			intel_dsb_prepare(crtc_state);
		}
	}

	return 0;
}

void intel_crtc_arm_fifo_underrun(struct intel_crtc *crtc,
				  struct intel_crtc_state *crtc_state)
{
	struct drm_i915_private *dev_priv = to_i915(crtc->base.dev);

	if (DISPLAY_VER(dev_priv) != 2 || crtc_state->active_planes)
		intel_set_cpu_fifo_underrun_reporting(dev_priv, crtc->pipe, true);

	if (crtc_state->has_pch_encoder) {
		enum pipe pch_transcoder =
			intel_crtc_pch_transcoder(crtc);

		intel_set_pch_fifo_underrun_reporting(dev_priv, pch_transcoder, true);
	}
}

static void intel_pipe_fastset(const struct intel_crtc_state *old_crtc_state,
			       const struct intel_crtc_state *new_crtc_state)
{
	struct intel_crtc *crtc = to_intel_crtc(new_crtc_state->uapi.crtc);
	struct drm_i915_private *dev_priv = to_i915(crtc->base.dev);

	/*
	 * Update pipe size and adjust fitter if needed: the reason for this is
	 * that in compute_mode_changes we check the native mode (not the pfit
	 * mode) to see if we can flip rather than do a full mode set. In the
	 * fastboot case, we'll flip, but if we don't update the pipesrc and
	 * pfit state, we'll end up with a big fb scanned out into the wrong
	 * sized surface.
	 */
	intel_set_pipe_src_size(new_crtc_state);

	/* on skylake this is done by detaching scalers */
	if (DISPLAY_VER(dev_priv) >= 9) {
		if (new_crtc_state->pch_pfit.enabled)
			skl_pfit_enable(new_crtc_state);
	} else if (HAS_PCH_SPLIT(dev_priv)) {
		if (new_crtc_state->pch_pfit.enabled)
			ilk_pfit_enable(new_crtc_state);
		else if (old_crtc_state->pch_pfit.enabled)
			ilk_pfit_disable(old_crtc_state);
	}

	/*
	 * The register is supposedly single buffered so perhaps
	 * not 100% correct to do this here. But SKL+ calculate
	 * this based on the adjust pixel rate so pfit changes do
	 * affect it and so it must be updated for fastsets.
	 * HSW/BDW only really need this here for fastboot, after
	 * that the value should not change without a full modeset.
	 */
	if (DISPLAY_VER(dev_priv) >= 9 ||
	    IS_BROADWELL(dev_priv) || IS_HASWELL(dev_priv))
		hsw_set_linetime_wm(new_crtc_state);

	if (DISPLAY_VER(dev_priv) >= 11)
		icl_set_pipe_chicken(new_crtc_state);
}

static void commit_pipe_pre_planes(struct intel_atomic_state *state,
				   struct intel_crtc *crtc)
{
	struct drm_i915_private *dev_priv = to_i915(state->base.dev);
	const struct intel_crtc_state *old_crtc_state =
		intel_atomic_get_old_crtc_state(state, crtc);
	const struct intel_crtc_state *new_crtc_state =
		intel_atomic_get_new_crtc_state(state, crtc);
	bool modeset = intel_crtc_needs_modeset(new_crtc_state);

	/*
	 * During modesets pipe configuration was programmed as the
	 * CRTC was enabled.
	 */
	if (!modeset) {
		if (new_crtc_state->uapi.color_mgmt_changed ||
		    new_crtc_state->update_pipe)
			intel_color_commit(new_crtc_state);

		if (DISPLAY_VER(dev_priv) >= 9 || IS_BROADWELL(dev_priv))
			bdw_set_pipemisc(new_crtc_state);

		if (new_crtc_state->update_pipe)
			intel_pipe_fastset(old_crtc_state, new_crtc_state);

		intel_psr2_program_trans_man_trk_ctl(new_crtc_state);
	}

	if (dev_priv->display.atomic_update_watermarks)
		dev_priv->display.atomic_update_watermarks(state, crtc);
}

static void commit_pipe_post_planes(struct intel_atomic_state *state,
				    struct intel_crtc *crtc)
{
	struct drm_i915_private *dev_priv = to_i915(state->base.dev);
	const struct intel_crtc_state *new_crtc_state =
		intel_atomic_get_new_crtc_state(state, crtc);

	/*
	 * Disable the scaler(s) after the plane(s) so that we don't
	 * get a catastrophic underrun even if the two operations
	 * end up happening in two different frames.
	 */
	if (DISPLAY_VER(dev_priv) >= 9 &&
	    !intel_crtc_needs_modeset(new_crtc_state))
		skl_detach_scalers(new_crtc_state);
}

static void intel_enable_crtc(struct intel_atomic_state *state,
			      struct intel_crtc *crtc)
{
	struct drm_i915_private *dev_priv = to_i915(state->base.dev);
	const struct intel_crtc_state *new_crtc_state =
		intel_atomic_get_new_crtc_state(state, crtc);

	if (!intel_crtc_needs_modeset(new_crtc_state))
		return;

	intel_crtc_update_active_timings(new_crtc_state);

	dev_priv->display.crtc_enable(state, crtc);

	if (new_crtc_state->bigjoiner_slave)
		return;

	/* vblanks work again, re-enable pipe CRC. */
	intel_crtc_enable_pipe_crc(crtc);
}

static void intel_update_crtc(struct intel_atomic_state *state,
			      struct intel_crtc *crtc)
{
	struct drm_i915_private *dev_priv = to_i915(state->base.dev);
	const struct intel_crtc_state *old_crtc_state =
		intel_atomic_get_old_crtc_state(state, crtc);
	struct intel_crtc_state *new_crtc_state =
		intel_atomic_get_new_crtc_state(state, crtc);
	bool modeset = intel_crtc_needs_modeset(new_crtc_state);

	if (!modeset) {
		if (new_crtc_state->preload_luts &&
		    (new_crtc_state->uapi.color_mgmt_changed ||
		     new_crtc_state->update_pipe))
			intel_color_load_luts(new_crtc_state);

		intel_pre_plane_update(state, crtc);

		if (new_crtc_state->update_pipe)
			intel_encoders_update_pipe(state, crtc);
	}

	if (new_crtc_state->update_pipe && !new_crtc_state->enable_fbc)
		intel_fbc_disable(crtc);
	else
		intel_fbc_enable(state, crtc);

	/* Perform vblank evasion around commit operation */
	intel_pipe_update_start(new_crtc_state);

	commit_pipe_pre_planes(state, crtc);

	if (DISPLAY_VER(dev_priv) >= 9)
		skl_update_planes_on_crtc(state, crtc);
	else
		i9xx_update_planes_on_crtc(state, crtc);

	commit_pipe_post_planes(state, crtc);

	intel_pipe_update_end(new_crtc_state);

	/*
	 * We usually enable FIFO underrun interrupts as part of the
	 * CRTC enable sequence during modesets.  But when we inherit a
	 * valid pipe configuration from the BIOS we need to take care
	 * of enabling them on the CRTC's first fastset.
	 */
	if (new_crtc_state->update_pipe && !modeset &&
	    old_crtc_state->inherited)
		intel_crtc_arm_fifo_underrun(crtc, new_crtc_state);
}

static void intel_old_crtc_state_disables(struct intel_atomic_state *state,
					  struct intel_crtc_state *old_crtc_state,
					  struct intel_crtc_state *new_crtc_state,
					  struct intel_crtc *crtc)
{
	struct drm_i915_private *dev_priv = to_i915(state->base.dev);

	drm_WARN_ON(&dev_priv->drm, old_crtc_state->bigjoiner_slave);

	intel_encoders_pre_disable(state, crtc);

	intel_crtc_disable_planes(state, crtc);

	/*
	 * We still need special handling for disabling bigjoiner master
	 * and slaves since for slave we do not have encoder or plls
	 * so we dont need to disable those.
	 */
	if (old_crtc_state->bigjoiner) {
		intel_crtc_disable_planes(state,
					  old_crtc_state->bigjoiner_linked_crtc);
		old_crtc_state->bigjoiner_linked_crtc->active = false;
	}

	/*
	 * We need to disable pipe CRC before disabling the pipe,
	 * or we race against vblank off.
	 */
	intel_crtc_disable_pipe_crc(crtc);

	dev_priv->display.crtc_disable(state, crtc);
	crtc->active = false;
	intel_fbc_disable(crtc);
	intel_disable_shared_dpll(old_crtc_state);

	/* FIXME unify this for all platforms */
	if (!new_crtc_state->hw.active &&
	    !HAS_GMCH(dev_priv) &&
	    dev_priv->display.initial_watermarks)
		dev_priv->display.initial_watermarks(state, crtc);
}

static void intel_commit_modeset_disables(struct intel_atomic_state *state)
{
	struct intel_crtc_state *new_crtc_state, *old_crtc_state;
	struct intel_crtc *crtc;
	u32 handled = 0;
	int i;

	/* Only disable port sync and MST slaves */
	for_each_oldnew_intel_crtc_in_state(state, crtc, old_crtc_state,
					    new_crtc_state, i) {
		if (!intel_crtc_needs_modeset(new_crtc_state) || old_crtc_state->bigjoiner)
			continue;

		if (!old_crtc_state->hw.active)
			continue;

		/* In case of Transcoder port Sync master slave CRTCs can be
		 * assigned in any order and we need to make sure that
		 * slave CRTCs are disabled first and then master CRTC since
		 * Slave vblanks are masked till Master Vblanks.
		 */
		if (!is_trans_port_sync_slave(old_crtc_state) &&
		    !intel_dp_mst_is_slave_trans(old_crtc_state))
			continue;

		intel_pre_plane_update(state, crtc);
		intel_old_crtc_state_disables(state, old_crtc_state,
					      new_crtc_state, crtc);
		handled |= BIT(crtc->pipe);
	}

	/* Disable everything else left on */
	for_each_oldnew_intel_crtc_in_state(state, crtc, old_crtc_state,
					    new_crtc_state, i) {
		if (!intel_crtc_needs_modeset(new_crtc_state) ||
		    (handled & BIT(crtc->pipe)) ||
		    old_crtc_state->bigjoiner_slave)
			continue;

		intel_pre_plane_update(state, crtc);
		if (old_crtc_state->bigjoiner) {
			struct intel_crtc *slave =
				old_crtc_state->bigjoiner_linked_crtc;

			intel_pre_plane_update(state, slave);
		}

		if (old_crtc_state->hw.active)
			intel_old_crtc_state_disables(state, old_crtc_state,
						      new_crtc_state, crtc);
	}
}

static void intel_commit_modeset_enables(struct intel_atomic_state *state)
{
	struct intel_crtc_state *new_crtc_state;
	struct intel_crtc *crtc;
	int i;

	for_each_new_intel_crtc_in_state(state, crtc, new_crtc_state, i) {
		if (!new_crtc_state->hw.active)
			continue;

		intel_enable_crtc(state, crtc);
		intel_update_crtc(state, crtc);
	}
}

static void skl_commit_modeset_enables(struct intel_atomic_state *state)
{
	struct drm_i915_private *dev_priv = to_i915(state->base.dev);
	struct intel_crtc *crtc;
	struct intel_crtc_state *old_crtc_state, *new_crtc_state;
	struct skl_ddb_entry entries[I915_MAX_PIPES] = {};
	u8 update_pipes = 0, modeset_pipes = 0;
	int i;

	for_each_oldnew_intel_crtc_in_state(state, crtc, old_crtc_state, new_crtc_state, i) {
		enum pipe pipe = crtc->pipe;

		if (!new_crtc_state->hw.active)
			continue;

		/* ignore allocations for crtc's that have been turned off. */
		if (!intel_crtc_needs_modeset(new_crtc_state)) {
			entries[pipe] = old_crtc_state->wm.skl.ddb;
			update_pipes |= BIT(pipe);
		} else {
			modeset_pipes |= BIT(pipe);
		}
	}

	/*
	 * Whenever the number of active pipes changes, we need to make sure we
	 * update the pipes in the right order so that their ddb allocations
	 * never overlap with each other between CRTC updates. Otherwise we'll
	 * cause pipe underruns and other bad stuff.
	 *
	 * So first lets enable all pipes that do not need a fullmodeset as
	 * those don't have any external dependency.
	 */
	while (update_pipes) {
		for_each_oldnew_intel_crtc_in_state(state, crtc, old_crtc_state,
						    new_crtc_state, i) {
			enum pipe pipe = crtc->pipe;

			if ((update_pipes & BIT(pipe)) == 0)
				continue;

			if (skl_ddb_allocation_overlaps(&new_crtc_state->wm.skl.ddb,
							entries, I915_MAX_PIPES, pipe))
				continue;

			entries[pipe] = new_crtc_state->wm.skl.ddb;
			update_pipes &= ~BIT(pipe);

			intel_update_crtc(state, crtc);

			/*
			 * If this is an already active pipe, it's DDB changed,
			 * and this isn't the last pipe that needs updating
			 * then we need to wait for a vblank to pass for the
			 * new ddb allocation to take effect.
			 */
			if (!skl_ddb_entry_equal(&new_crtc_state->wm.skl.ddb,
						 &old_crtc_state->wm.skl.ddb) &&
			    (update_pipes | modeset_pipes))
				intel_wait_for_vblank(dev_priv, pipe);
		}
	}

	update_pipes = modeset_pipes;

	/*
	 * Enable all pipes that needs a modeset and do not depends on other
	 * pipes
	 */
	for_each_new_intel_crtc_in_state(state, crtc, new_crtc_state, i) {
		enum pipe pipe = crtc->pipe;

		if ((modeset_pipes & BIT(pipe)) == 0)
			continue;

		if (intel_dp_mst_is_slave_trans(new_crtc_state) ||
		    is_trans_port_sync_master(new_crtc_state) ||
		    (new_crtc_state->bigjoiner && !new_crtc_state->bigjoiner_slave))
			continue;

		modeset_pipes &= ~BIT(pipe);

		intel_enable_crtc(state, crtc);
	}

	/*
	 * Then we enable all remaining pipes that depend on other
	 * pipes: MST slaves and port sync masters, big joiner master
	 */
	for_each_new_intel_crtc_in_state(state, crtc, new_crtc_state, i) {
		enum pipe pipe = crtc->pipe;

		if ((modeset_pipes & BIT(pipe)) == 0)
			continue;

		modeset_pipes &= ~BIT(pipe);

		intel_enable_crtc(state, crtc);
	}

	/*
	 * Finally we do the plane updates/etc. for all pipes that got enabled.
	 */
	for_each_new_intel_crtc_in_state(state, crtc, new_crtc_state, i) {
		enum pipe pipe = crtc->pipe;

		if ((update_pipes & BIT(pipe)) == 0)
			continue;

		drm_WARN_ON(&dev_priv->drm, skl_ddb_allocation_overlaps(&new_crtc_state->wm.skl.ddb,
									entries, I915_MAX_PIPES, pipe));

		entries[pipe] = new_crtc_state->wm.skl.ddb;
		update_pipes &= ~BIT(pipe);

		intel_update_crtc(state, crtc);
	}

	drm_WARN_ON(&dev_priv->drm, modeset_pipes);
	drm_WARN_ON(&dev_priv->drm, update_pipes);
}

static void intel_atomic_helper_free_state(struct drm_i915_private *dev_priv)
{
	struct intel_atomic_state *state, *next;
	struct llist_node *freed;

	freed = llist_del_all(&dev_priv->atomic_helper.free_list);
	llist_for_each_entry_safe(state, next, freed, freed)
		drm_atomic_state_put(&state->base);
}

static void intel_atomic_helper_free_state_worker(struct work_struct *work)
{
	struct drm_i915_private *dev_priv =
		container_of(work, typeof(*dev_priv), atomic_helper.free_work);

	intel_atomic_helper_free_state(dev_priv);
}

static void intel_atomic_commit_fence_wait(struct intel_atomic_state *intel_state)
{
	struct wait_queue_entry wait_fence, wait_reset;
	struct drm_i915_private *dev_priv = to_i915(intel_state->base.dev);

	init_wait_entry(&wait_fence, 0);
	init_wait_entry(&wait_reset, 0);
	for (;;) {
		prepare_to_wait(&intel_state->commit_ready.wait,
				&wait_fence, TASK_UNINTERRUPTIBLE);
		prepare_to_wait(bit_waitqueue(&dev_priv->gt.reset.flags,
					      I915_RESET_MODESET),
				&wait_reset, TASK_UNINTERRUPTIBLE);


		if (i915_sw_fence_done(&intel_state->commit_ready) ||
		    test_bit(I915_RESET_MODESET, &dev_priv->gt.reset.flags))
			break;

		schedule();
	}
	finish_wait(&intel_state->commit_ready.wait, &wait_fence);
	finish_wait(bit_waitqueue(&dev_priv->gt.reset.flags,
				  I915_RESET_MODESET),
		    &wait_reset);
}

static void intel_cleanup_dsbs(struct intel_atomic_state *state)
{
	struct intel_crtc_state *old_crtc_state, *new_crtc_state;
	struct intel_crtc *crtc;
	int i;

	for_each_oldnew_intel_crtc_in_state(state, crtc, old_crtc_state,
					    new_crtc_state, i)
		intel_dsb_cleanup(old_crtc_state);
}

static void intel_atomic_cleanup_work(struct work_struct *work)
{
	struct intel_atomic_state *state =
		container_of(work, struct intel_atomic_state, base.commit_work);
	struct drm_i915_private *i915 = to_i915(state->base.dev);

	intel_cleanup_dsbs(state);
	drm_atomic_helper_cleanup_planes(&i915->drm, &state->base);
	drm_atomic_helper_commit_cleanup_done(&state->base);
	drm_atomic_state_put(&state->base);

	intel_atomic_helper_free_state(i915);
}

static void intel_atomic_prepare_plane_clear_colors(struct intel_atomic_state *state)
{
	struct drm_i915_private *i915 = to_i915(state->base.dev);
	struct intel_plane *plane;
	struct intel_plane_state *plane_state;
	int i;

	for_each_new_intel_plane_in_state(state, plane, plane_state, i) {
		struct drm_framebuffer *fb = plane_state->hw.fb;
		int ret;

		if (!fb ||
		    fb->modifier != I915_FORMAT_MOD_Y_TILED_GEN12_RC_CCS_CC)
			continue;

		/*
		 * The layout of the fast clear color value expected by HW
		 * (the DRM ABI requiring this value to be located in fb at offset 0 of plane#2):
		 * - 4 x 4 bytes per-channel value
		 *   (in surface type specific float/int format provided by the fb user)
		 * - 8 bytes native color value used by the display
		 *   (converted/written by GPU during a fast clear operation using the
		 *    above per-channel values)
		 *
		 * The commit's FB prepare hook already ensured that FB obj is pinned and the
		 * caller made sure that the object is synced wrt. the related color clear value
		 * GPU write on it.
		 */
		ret = i915_gem_object_read_from_page(intel_fb_obj(fb),
						     fb->offsets[2] + 16,
						     &plane_state->ccval,
						     sizeof(plane_state->ccval));
		/* The above could only fail if the FB obj has an unexpected backing store type. */
		drm_WARN_ON(&i915->drm, ret);
	}
}

static void intel_atomic_commit_tail(struct intel_atomic_state *state)
{
	struct drm_device *dev = state->base.dev;
	struct drm_i915_private *dev_priv = to_i915(dev);
	struct intel_crtc_state *new_crtc_state, *old_crtc_state;
	struct intel_crtc *crtc;
	u64 put_domains[I915_MAX_PIPES] = {};
	intel_wakeref_t wakeref = 0;
	int i;

	intel_atomic_commit_fence_wait(state);

	drm_atomic_helper_wait_for_dependencies(&state->base);

	if (state->modeset)
		wakeref = intel_display_power_get(dev_priv, POWER_DOMAIN_MODESET);

	intel_atomic_prepare_plane_clear_colors(state);

	for_each_oldnew_intel_crtc_in_state(state, crtc, old_crtc_state,
					    new_crtc_state, i) {
		if (intel_crtc_needs_modeset(new_crtc_state) ||
		    new_crtc_state->update_pipe) {

			put_domains[crtc->pipe] =
				modeset_get_crtc_power_domains(new_crtc_state);
		}
	}

	intel_commit_modeset_disables(state);

	/* FIXME: Eventually get rid of our crtc->config pointer */
	for_each_new_intel_crtc_in_state(state, crtc, new_crtc_state, i)
		crtc->config = new_crtc_state;

	if (state->modeset) {
		drm_atomic_helper_update_legacy_modeset_state(dev, &state->base);

		intel_set_cdclk_pre_plane_update(state);

		intel_modeset_verify_disabled(dev_priv, state);
	}

	intel_sagv_pre_plane_update(state);

	/* Complete the events for pipes that have now been disabled */
	for_each_new_intel_crtc_in_state(state, crtc, new_crtc_state, i) {
		bool modeset = intel_crtc_needs_modeset(new_crtc_state);

		/* Complete events for now disable pipes here. */
		if (modeset && !new_crtc_state->hw.active && new_crtc_state->uapi.event) {
			spin_lock_irq(&dev->event_lock);
			drm_crtc_send_vblank_event(&crtc->base,
						   new_crtc_state->uapi.event);
			spin_unlock_irq(&dev->event_lock);

			new_crtc_state->uapi.event = NULL;
		}
	}

	if (state->modeset)
		intel_encoders_update_prepare(state);

	intel_dbuf_pre_plane_update(state);

	for_each_new_intel_crtc_in_state(state, crtc, new_crtc_state, i) {
		if (new_crtc_state->uapi.async_flip)
			intel_crtc_enable_flip_done(state, crtc);
	}

	/* Now enable the clocks, plane, pipe, and connectors that we set up. */
	dev_priv->display.commit_modeset_enables(state);

	if (state->modeset) {
		intel_encoders_update_complete(state);

		intel_set_cdclk_post_plane_update(state);
	}

	/* FIXME: We should call drm_atomic_helper_commit_hw_done() here
	 * already, but still need the state for the delayed optimization. To
	 * fix this:
	 * - wrap the optimization/post_plane_update stuff into a per-crtc work.
	 * - schedule that vblank worker _before_ calling hw_done
	 * - at the start of commit_tail, cancel it _synchrously
	 * - switch over to the vblank wait helper in the core after that since
	 *   we don't need out special handling any more.
	 */
	drm_atomic_helper_wait_for_flip_done(dev, &state->base);

	for_each_new_intel_crtc_in_state(state, crtc, new_crtc_state, i) {
		if (new_crtc_state->uapi.async_flip)
			intel_crtc_disable_flip_done(state, crtc);

		if (new_crtc_state->hw.active &&
		    !intel_crtc_needs_modeset(new_crtc_state) &&
		    !new_crtc_state->preload_luts &&
		    (new_crtc_state->uapi.color_mgmt_changed ||
		     new_crtc_state->update_pipe))
			intel_color_load_luts(new_crtc_state);
	}

	/*
	 * Now that the vblank has passed, we can go ahead and program the
	 * optimal watermarks on platforms that need two-step watermark
	 * programming.
	 *
	 * TODO: Move this (and other cleanup) to an async worker eventually.
	 */
	for_each_oldnew_intel_crtc_in_state(state, crtc, old_crtc_state,
					    new_crtc_state, i) {
		/*
		 * Gen2 reports pipe underruns whenever all planes are disabled.
		 * So re-enable underrun reporting after some planes get enabled.
		 *
		 * We do this before .optimize_watermarks() so that we have a
		 * chance of catching underruns with the intermediate watermarks
		 * vs. the new plane configuration.
		 */
		if (DISPLAY_VER(dev_priv) == 2 && planes_enabling(old_crtc_state, new_crtc_state))
			intel_set_cpu_fifo_underrun_reporting(dev_priv, crtc->pipe, true);

		if (dev_priv->display.optimize_watermarks)
			dev_priv->display.optimize_watermarks(state, crtc);
	}

	intel_dbuf_post_plane_update(state);

	for_each_oldnew_intel_crtc_in_state(state, crtc, old_crtc_state, new_crtc_state, i) {
		intel_post_plane_update(state, crtc);

		modeset_put_crtc_power_domains(crtc, put_domains[crtc->pipe]);

		intel_modeset_verify_crtc(crtc, state, old_crtc_state, new_crtc_state);

		/*
		 * DSB cleanup is done in cleanup_work aligning with framebuffer
		 * cleanup. So copy and reset the dsb structure to sync with
		 * commit_done and later do dsb cleanup in cleanup_work.
		 */
		old_crtc_state->dsb = fetch_and_zero(&new_crtc_state->dsb);
	}

	/* Underruns don't always raise interrupts, so check manually */
	intel_check_cpu_fifo_underruns(dev_priv);
	intel_check_pch_fifo_underruns(dev_priv);

	if (state->modeset)
		intel_verify_planes(state);

	intel_sagv_post_plane_update(state);

	drm_atomic_helper_commit_hw_done(&state->base);

	if (state->modeset) {
		/* As one of the primary mmio accessors, KMS has a high
		 * likelihood of triggering bugs in unclaimed access. After we
		 * finish modesetting, see if an error has been flagged, and if
		 * so enable debugging for the next modeset - and hope we catch
		 * the culprit.
		 */
		intel_uncore_arm_unclaimed_mmio_detection(&dev_priv->uncore);
		intel_display_power_put(dev_priv, POWER_DOMAIN_MODESET, wakeref);
	}
	intel_runtime_pm_put(&dev_priv->runtime_pm, state->wakeref);

	/*
	 * Defer the cleanup of the old state to a separate worker to not
	 * impede the current task (userspace for blocking modesets) that
	 * are executed inline. For out-of-line asynchronous modesets/flips,
	 * deferring to a new worker seems overkill, but we would place a
	 * schedule point (cond_resched()) here anyway to keep latencies
	 * down.
	 */
	INIT_WORK(&state->base.commit_work, intel_atomic_cleanup_work);
	queue_work(system_highpri_wq, &state->base.commit_work);
}

static void intel_atomic_commit_work(struct work_struct *work)
{
	struct intel_atomic_state *state =
		container_of(work, struct intel_atomic_state, base.commit_work);

	intel_atomic_commit_tail(state);
}

static int __i915_sw_fence_call
intel_atomic_commit_ready(struct i915_sw_fence *fence,
			  enum i915_sw_fence_notify notify)
{
	struct intel_atomic_state *state =
		container_of(fence, struct intel_atomic_state, commit_ready);

	switch (notify) {
	case FENCE_COMPLETE:
		/* we do blocking waits in the worker, nothing to do here */
		break;
	case FENCE_FREE:
		{
			struct intel_atomic_helper *helper =
				&to_i915(state->base.dev)->atomic_helper;

			if (llist_add(&state->freed, &helper->free_list))
				schedule_work(&helper->free_work);
			break;
		}
	}

	return NOTIFY_DONE;
}

static void intel_atomic_track_fbs(struct intel_atomic_state *state)
{
	struct intel_plane_state *old_plane_state, *new_plane_state;
	struct intel_plane *plane;
	int i;

	for_each_oldnew_intel_plane_in_state(state, plane, old_plane_state,
					     new_plane_state, i)
		intel_frontbuffer_track(to_intel_frontbuffer(old_plane_state->hw.fb),
					to_intel_frontbuffer(new_plane_state->hw.fb),
					plane->frontbuffer_bit);
}

static int intel_atomic_commit(struct drm_device *dev,
			       struct drm_atomic_state *_state,
			       bool nonblock)
{
	struct intel_atomic_state *state = to_intel_atomic_state(_state);
	struct drm_i915_private *dev_priv = to_i915(dev);
	int ret = 0;

	state->wakeref = intel_runtime_pm_get(&dev_priv->runtime_pm);

	drm_atomic_state_get(&state->base);
	i915_sw_fence_init(&state->commit_ready,
			   intel_atomic_commit_ready);

	/*
	 * The intel_legacy_cursor_update() fast path takes care
	 * of avoiding the vblank waits for simple cursor
	 * movement and flips. For cursor on/off and size changes,
	 * we want to perform the vblank waits so that watermark
	 * updates happen during the correct frames. Gen9+ have
	 * double buffered watermarks and so shouldn't need this.
	 *
	 * Unset state->legacy_cursor_update before the call to
	 * drm_atomic_helper_setup_commit() because otherwise
	 * drm_atomic_helper_wait_for_flip_done() is a noop and
	 * we get FIFO underruns because we didn't wait
	 * for vblank.
	 *
	 * FIXME doing watermarks and fb cleanup from a vblank worker
	 * (assuming we had any) would solve these problems.
	 */
	if (DISPLAY_VER(dev_priv) < 9 && state->base.legacy_cursor_update) {
		struct intel_crtc_state *new_crtc_state;
		struct intel_crtc *crtc;
		int i;

		for_each_new_intel_crtc_in_state(state, crtc, new_crtc_state, i)
			if (new_crtc_state->wm.need_postvbl_update ||
			    new_crtc_state->update_wm_post)
				state->base.legacy_cursor_update = false;
	}

	ret = intel_atomic_prepare_commit(state);
	if (ret) {
		drm_dbg_atomic(&dev_priv->drm,
			       "Preparing state failed with %i\n", ret);
		i915_sw_fence_commit(&state->commit_ready);
		intel_runtime_pm_put(&dev_priv->runtime_pm, state->wakeref);
		return ret;
	}

	ret = drm_atomic_helper_setup_commit(&state->base, nonblock);
	if (!ret)
		ret = drm_atomic_helper_swap_state(&state->base, true);
	if (!ret)
		intel_atomic_swap_global_state(state);

	if (ret) {
		struct intel_crtc_state *new_crtc_state;
		struct intel_crtc *crtc;
		int i;

		i915_sw_fence_commit(&state->commit_ready);

		for_each_new_intel_crtc_in_state(state, crtc, new_crtc_state, i)
			intel_dsb_cleanup(new_crtc_state);

		drm_atomic_helper_cleanup_planes(dev, &state->base);
		intel_runtime_pm_put(&dev_priv->runtime_pm, state->wakeref);
		return ret;
	}
	intel_shared_dpll_swap_state(state);
	intel_atomic_track_fbs(state);

	drm_atomic_state_get(&state->base);
	INIT_WORK(&state->base.commit_work, intel_atomic_commit_work);

	i915_sw_fence_commit(&state->commit_ready);
	if (nonblock && state->modeset) {
		queue_work(dev_priv->modeset_wq, &state->base.commit_work);
	} else if (nonblock) {
		queue_work(dev_priv->flip_wq, &state->base.commit_work);
	} else {
		if (state->modeset)
			flush_workqueue(dev_priv->modeset_wq);
		intel_atomic_commit_tail(state);
	}

	return 0;
}

struct wait_rps_boost {
	struct wait_queue_entry wait;

	struct drm_crtc *crtc;
	struct i915_request *request;
};

static int do_rps_boost(struct wait_queue_entry *_wait,
			unsigned mode, int sync, void *key)
{
	struct wait_rps_boost *wait = container_of(_wait, typeof(*wait), wait);
	struct i915_request *rq = wait->request;

	/*
	 * If we missed the vblank, but the request is already running it
	 * is reasonable to assume that it will complete before the next
	 * vblank without our intervention, so leave RPS alone.
	 */
	if (!i915_request_started(rq))
		intel_rps_boost(rq);
	i915_request_put(rq);

	drm_crtc_vblank_put(wait->crtc);

	list_del(&wait->wait.entry);
	kfree(wait);
	return 1;
}

static void add_rps_boost_after_vblank(struct drm_crtc *crtc,
				       struct dma_fence *fence)
{
	struct wait_rps_boost *wait;

	if (!dma_fence_is_i915(fence))
		return;

	if (DISPLAY_VER(to_i915(crtc->dev)) < 6)
		return;

	if (drm_crtc_vblank_get(crtc))
		return;

	wait = kmalloc(sizeof(*wait), GFP_KERNEL);
	if (!wait) {
		drm_crtc_vblank_put(crtc);
		return;
	}

	wait->request = to_request(dma_fence_get(fence));
	wait->crtc = crtc;

	wait->wait.func = do_rps_boost;
	wait->wait.flags = 0;

	add_wait_queue(drm_crtc_vblank_waitqueue(crtc), &wait->wait);
}

int intel_plane_pin_fb(struct intel_plane_state *plane_state)
{
	struct intel_plane *plane = to_intel_plane(plane_state->uapi.plane);
	struct drm_i915_private *dev_priv = to_i915(plane->base.dev);
	struct drm_framebuffer *fb = plane_state->hw.fb;
	struct i915_vma *vma;
	bool phys_cursor =
		plane->id == PLANE_CURSOR &&
		INTEL_INFO(dev_priv)->display.cursor_needs_physical;

	if (!intel_fb_uses_dpt(fb)) {
		vma = intel_pin_and_fence_fb_obj(fb, phys_cursor,
						 &plane_state->view.gtt,
						 intel_plane_uses_fence(plane_state),
						 &plane_state->flags);
		if (IS_ERR(vma))
			return PTR_ERR(vma);

		plane_state->ggtt_vma = vma;
	} else {
		struct intel_framebuffer *intel_fb = to_intel_framebuffer(fb);

		vma = intel_dpt_pin(intel_fb->dpt_vm);
		if (IS_ERR(vma))
			return PTR_ERR(vma);

		plane_state->ggtt_vma = vma;

		vma = intel_pin_fb_obj_dpt(fb, &plane_state->view.gtt, false,
					   &plane_state->flags, intel_fb->dpt_vm);
		if (IS_ERR(vma)) {
			intel_dpt_unpin(intel_fb->dpt_vm);
			plane_state->ggtt_vma = NULL;
			return PTR_ERR(vma);
		}

		plane_state->dpt_vma = vma;

		WARN_ON(plane_state->ggtt_vma == plane_state->dpt_vma);
	}

	return 0;
}

void intel_plane_unpin_fb(struct intel_plane_state *old_plane_state)
{
	struct drm_framebuffer *fb = old_plane_state->hw.fb;
	struct i915_vma *vma;

	if (!intel_fb_uses_dpt(fb)) {
		vma = fetch_and_zero(&old_plane_state->ggtt_vma);
		if (vma)
			intel_unpin_fb_vma(vma, old_plane_state->flags);
	} else {
		struct intel_framebuffer *intel_fb = to_intel_framebuffer(fb);

		vma = fetch_and_zero(&old_plane_state->dpt_vma);
		if (vma)
			intel_unpin_fb_vma(vma, old_plane_state->flags);

		vma = fetch_and_zero(&old_plane_state->ggtt_vma);
		if (vma)
			intel_dpt_unpin(intel_fb->dpt_vm);
	}
}

/**
 * intel_prepare_plane_fb - Prepare fb for usage on plane
 * @_plane: drm plane to prepare for
 * @_new_plane_state: the plane state being prepared
 *
 * Prepares a framebuffer for usage on a display plane.  Generally this
 * involves pinning the underlying object and updating the frontbuffer tracking
 * bits.  Some older platforms need special physical address handling for
 * cursor planes.
 *
 * Returns 0 on success, negative error code on failure.
 */
int
intel_prepare_plane_fb(struct drm_plane *_plane,
		       struct drm_plane_state *_new_plane_state)
{
	struct i915_sched_attr attr = { .priority = I915_PRIORITY_DISPLAY };
	struct intel_plane *plane = to_intel_plane(_plane);
	struct intel_plane_state *new_plane_state =
		to_intel_plane_state(_new_plane_state);
	struct intel_atomic_state *state =
		to_intel_atomic_state(new_plane_state->uapi.state);
	struct drm_i915_private *dev_priv = to_i915(plane->base.dev);
	const struct intel_plane_state *old_plane_state =
		intel_atomic_get_old_plane_state(state, plane);
	struct drm_i915_gem_object *obj = intel_fb_obj(new_plane_state->hw.fb);
	struct drm_i915_gem_object *old_obj = intel_fb_obj(old_plane_state->hw.fb);
	int ret;

	if (old_obj) {
		const struct intel_crtc_state *crtc_state =
			intel_atomic_get_new_crtc_state(state,
							to_intel_crtc(old_plane_state->hw.crtc));

		/* Big Hammer, we also need to ensure that any pending
		 * MI_WAIT_FOR_EVENT inside a user batch buffer on the
		 * current scanout is retired before unpinning the old
		 * framebuffer. Note that we rely on userspace rendering
		 * into the buffer attached to the pipe they are waiting
		 * on. If not, userspace generates a GPU hang with IPEHR
		 * point to the MI_WAIT_FOR_EVENT.
		 *
		 * This should only fail upon a hung GPU, in which case we
		 * can safely continue.
		 */
		if (intel_crtc_needs_modeset(crtc_state)) {
			ret = i915_sw_fence_await_reservation(&state->commit_ready,
							      old_obj->base.resv, NULL,
							      false, 0,
							      GFP_KERNEL);
			if (ret < 0)
				return ret;
		}
	}

	if (new_plane_state->uapi.fence) { /* explicit fencing */
		i915_gem_fence_wait_priority(new_plane_state->uapi.fence,
					     &attr);
		ret = i915_sw_fence_await_dma_fence(&state->commit_ready,
						    new_plane_state->uapi.fence,
						    i915_fence_timeout(dev_priv),
						    GFP_KERNEL);
		if (ret < 0)
			return ret;
	}

	if (!obj)
		return 0;


	ret = intel_plane_pin_fb(new_plane_state);
	if (ret)
		return ret;

	i915_gem_object_wait_priority(obj, 0, &attr);
	i915_gem_object_flush_frontbuffer(obj, ORIGIN_DIRTYFB);

	if (!new_plane_state->uapi.fence) { /* implicit fencing */
		struct dma_fence *fence;

		ret = i915_sw_fence_await_reservation(&state->commit_ready,
						      obj->base.resv, NULL,
						      false,
						      i915_fence_timeout(dev_priv),
						      GFP_KERNEL);
		if (ret < 0)
			goto unpin_fb;

		fence = dma_resv_get_excl_unlocked(obj->base.resv);
		if (fence) {
			add_rps_boost_after_vblank(new_plane_state->hw.crtc,
						   fence);
			dma_fence_put(fence);
		}
	} else {
		add_rps_boost_after_vblank(new_plane_state->hw.crtc,
					   new_plane_state->uapi.fence);
	}

	/*
	 * We declare pageflips to be interactive and so merit a small bias
	 * towards upclocking to deliver the frame on time. By only changing
	 * the RPS thresholds to sample more regularly and aim for higher
	 * clocks we can hopefully deliver low power workloads (like kodi)
	 * that are not quite steady state without resorting to forcing
	 * maximum clocks following a vblank miss (see do_rps_boost()).
	 */
	if (!state->rps_interactive) {
		intel_rps_mark_interactive(&dev_priv->gt.rps, true);
		state->rps_interactive = true;
	}

	return 0;

unpin_fb:
	intel_plane_unpin_fb(new_plane_state);

	return ret;
}

/**
 * intel_cleanup_plane_fb - Cleans up an fb after plane use
 * @plane: drm plane to clean up for
 * @_old_plane_state: the state from the previous modeset
 *
 * Cleans up a framebuffer that has just been removed from a plane.
 */
void
intel_cleanup_plane_fb(struct drm_plane *plane,
		       struct drm_plane_state *_old_plane_state)
{
	struct intel_plane_state *old_plane_state =
		to_intel_plane_state(_old_plane_state);
	struct intel_atomic_state *state =
		to_intel_atomic_state(old_plane_state->uapi.state);
	struct drm_i915_private *dev_priv = to_i915(plane->dev);
	struct drm_i915_gem_object *obj = intel_fb_obj(old_plane_state->hw.fb);

	if (!obj)
		return;

	if (state->rps_interactive) {
		intel_rps_mark_interactive(&dev_priv->gt.rps, false);
		state->rps_interactive = false;
	}

	/* Should only be called after a successful intel_prepare_plane_fb()! */
	intel_plane_unpin_fb(old_plane_state);
}

/**
 * intel_plane_destroy - destroy a plane
 * @plane: plane to destroy
 *
 * Common destruction function for all types of planes (primary, cursor,
 * sprite).
 */
void intel_plane_destroy(struct drm_plane *plane)
{
	drm_plane_cleanup(plane);
	kfree(to_intel_plane(plane));
}

static void intel_plane_possible_crtcs_init(struct drm_i915_private *dev_priv)
{
	struct intel_plane *plane;

	for_each_intel_plane(&dev_priv->drm, plane) {
		struct intel_crtc *crtc = intel_get_crtc_for_pipe(dev_priv,
								  plane->pipe);

		plane->base.possible_crtcs = drm_crtc_mask(&crtc->base);
	}
}


int intel_get_pipe_from_crtc_id_ioctl(struct drm_device *dev, void *data,
				      struct drm_file *file)
{
	struct drm_i915_get_pipe_from_crtc_id *pipe_from_crtc_id = data;
	struct drm_crtc *drmmode_crtc;
	struct intel_crtc *crtc;

	drmmode_crtc = drm_crtc_find(dev, file, pipe_from_crtc_id->crtc_id);
	if (!drmmode_crtc)
		return -ENOENT;

	crtc = to_intel_crtc(drmmode_crtc);
	pipe_from_crtc_id->pipe = crtc->pipe;

	return 0;
}

static u32 intel_encoder_possible_clones(struct intel_encoder *encoder)
{
	struct drm_device *dev = encoder->base.dev;
	struct intel_encoder *source_encoder;
	u32 possible_clones = 0;

	for_each_intel_encoder(dev, source_encoder) {
		if (encoders_cloneable(encoder, source_encoder))
			possible_clones |= drm_encoder_mask(&source_encoder->base);
	}

	return possible_clones;
}

static u32 intel_encoder_possible_crtcs(struct intel_encoder *encoder)
{
	struct drm_device *dev = encoder->base.dev;
	struct intel_crtc *crtc;
	u32 possible_crtcs = 0;

	for_each_intel_crtc(dev, crtc) {
		if (encoder->pipe_mask & BIT(crtc->pipe))
			possible_crtcs |= drm_crtc_mask(&crtc->base);
	}

	return possible_crtcs;
}

static bool ilk_has_edp_a(struct drm_i915_private *dev_priv)
{
	if (!IS_MOBILE(dev_priv))
		return false;

	if ((intel_de_read(dev_priv, DP_A) & DP_DETECTED) == 0)
		return false;

	if (IS_IRONLAKE(dev_priv) && (intel_de_read(dev_priv, FUSE_STRAP) & ILK_eDP_A_DISABLE))
		return false;

	return true;
}

static bool intel_ddi_crt_present(struct drm_i915_private *dev_priv)
{
	if (DISPLAY_VER(dev_priv) >= 9)
		return false;

	if (IS_HSW_ULT(dev_priv) || IS_BDW_ULT(dev_priv))
		return false;

	if (HAS_PCH_LPT_H(dev_priv) &&
	    intel_de_read(dev_priv, SFUSE_STRAP) & SFUSE_STRAP_CRT_DISABLED)
		return false;

	/* DDI E can't be used if DDI A requires 4 lanes */
	if (intel_de_read(dev_priv, DDI_BUF_CTL(PORT_A)) & DDI_A_4_LANES)
		return false;

	if (!dev_priv->vbt.int_crt_support)
		return false;

	return true;
}

static void intel_setup_outputs(struct drm_i915_private *dev_priv)
{
	struct intel_encoder *encoder;
	bool dpd_is_edp = false;

	intel_pps_unlock_regs_wa(dev_priv);

	if (!HAS_DISPLAY(dev_priv))
		return;

	if (IS_DG2(dev_priv)) {
		intel_ddi_init(dev_priv, PORT_A);
		intel_ddi_init(dev_priv, PORT_B);
		intel_ddi_init(dev_priv, PORT_C);
		intel_ddi_init(dev_priv, PORT_D_XELPD);
	} else if (IS_ALDERLAKE_P(dev_priv)) {
		intel_ddi_init(dev_priv, PORT_A);
		intel_ddi_init(dev_priv, PORT_B);
		intel_ddi_init(dev_priv, PORT_TC1);
		intel_ddi_init(dev_priv, PORT_TC2);
		intel_ddi_init(dev_priv, PORT_TC3);
		intel_ddi_init(dev_priv, PORT_TC4);
	} else if (IS_ALDERLAKE_S(dev_priv)) {
		intel_ddi_init(dev_priv, PORT_A);
		intel_ddi_init(dev_priv, PORT_TC1);
		intel_ddi_init(dev_priv, PORT_TC2);
		intel_ddi_init(dev_priv, PORT_TC3);
		intel_ddi_init(dev_priv, PORT_TC4);
	} else if (IS_DG1(dev_priv) || IS_ROCKETLAKE(dev_priv)) {
		intel_ddi_init(dev_priv, PORT_A);
		intel_ddi_init(dev_priv, PORT_B);
		intel_ddi_init(dev_priv, PORT_TC1);
		intel_ddi_init(dev_priv, PORT_TC2);
	} else if (DISPLAY_VER(dev_priv) >= 12) {
		intel_ddi_init(dev_priv, PORT_A);
		intel_ddi_init(dev_priv, PORT_B);
		intel_ddi_init(dev_priv, PORT_TC1);
		intel_ddi_init(dev_priv, PORT_TC2);
		intel_ddi_init(dev_priv, PORT_TC3);
		intel_ddi_init(dev_priv, PORT_TC4);
		intel_ddi_init(dev_priv, PORT_TC5);
		intel_ddi_init(dev_priv, PORT_TC6);
		icl_dsi_init(dev_priv);
	} else if (IS_JSL_EHL(dev_priv)) {
		intel_ddi_init(dev_priv, PORT_A);
		intel_ddi_init(dev_priv, PORT_B);
		intel_ddi_init(dev_priv, PORT_C);
		intel_ddi_init(dev_priv, PORT_D);
		icl_dsi_init(dev_priv);
	} else if (DISPLAY_VER(dev_priv) == 11) {
		intel_ddi_init(dev_priv, PORT_A);
		intel_ddi_init(dev_priv, PORT_B);
		intel_ddi_init(dev_priv, PORT_C);
		intel_ddi_init(dev_priv, PORT_D);
		intel_ddi_init(dev_priv, PORT_E);
		intel_ddi_init(dev_priv, PORT_F);
		icl_dsi_init(dev_priv);
	} else if (IS_GEMINILAKE(dev_priv) || IS_BROXTON(dev_priv)) {
		intel_ddi_init(dev_priv, PORT_A);
		intel_ddi_init(dev_priv, PORT_B);
		intel_ddi_init(dev_priv, PORT_C);
		vlv_dsi_init(dev_priv);
	} else if (DISPLAY_VER(dev_priv) == 10) {
		intel_ddi_init(dev_priv, PORT_A);
		intel_ddi_init(dev_priv, PORT_B);
		intel_ddi_init(dev_priv, PORT_C);
		intel_ddi_init(dev_priv, PORT_D);
		intel_ddi_init(dev_priv, PORT_E);
<<<<<<< HEAD
		intel_ddi_init(dev_priv, PORT_F);
	} else if (DISPLAY_VER(dev_priv) >= 9) {
		intel_ddi_init(dev_priv, PORT_A);
		intel_ddi_init(dev_priv, PORT_B);
		intel_ddi_init(dev_priv, PORT_C);
		intel_ddi_init(dev_priv, PORT_D);
		intel_ddi_init(dev_priv, PORT_E);
=======
>>>>>>> 82929a21
	} else if (HAS_DDI(dev_priv)) {
		u32 found;

		if (intel_ddi_crt_present(dev_priv))
			intel_crt_init(dev_priv);

		/* Haswell uses DDI functions to detect digital outputs. */
		found = intel_de_read(dev_priv, DDI_BUF_CTL(PORT_A)) & DDI_INIT_DISPLAY_DETECTED;
		if (found)
			intel_ddi_init(dev_priv, PORT_A);

		found = intel_de_read(dev_priv, SFUSE_STRAP);
		if (found & SFUSE_STRAP_DDIB_DETECTED)
			intel_ddi_init(dev_priv, PORT_B);
		if (found & SFUSE_STRAP_DDIC_DETECTED)
			intel_ddi_init(dev_priv, PORT_C);
		if (found & SFUSE_STRAP_DDID_DETECTED)
			intel_ddi_init(dev_priv, PORT_D);
		if (found & SFUSE_STRAP_DDIF_DETECTED)
			intel_ddi_init(dev_priv, PORT_F);
	} else if (HAS_PCH_SPLIT(dev_priv)) {
		int found;

		/*
		 * intel_edp_init_connector() depends on this completing first,
		 * to prevent the registration of both eDP and LVDS and the
		 * incorrect sharing of the PPS.
		 */
		intel_lvds_init(dev_priv);
		intel_crt_init(dev_priv);

		dpd_is_edp = intel_dp_is_port_edp(dev_priv, PORT_D);

		if (ilk_has_edp_a(dev_priv))
			g4x_dp_init(dev_priv, DP_A, PORT_A);

		if (intel_de_read(dev_priv, PCH_HDMIB) & SDVO_DETECTED) {
			/* PCH SDVOB multiplex with HDMIB */
			found = intel_sdvo_init(dev_priv, PCH_SDVOB, PORT_B);
			if (!found)
				g4x_hdmi_init(dev_priv, PCH_HDMIB, PORT_B);
			if (!found && (intel_de_read(dev_priv, PCH_DP_B) & DP_DETECTED))
				g4x_dp_init(dev_priv, PCH_DP_B, PORT_B);
		}

		if (intel_de_read(dev_priv, PCH_HDMIC) & SDVO_DETECTED)
			g4x_hdmi_init(dev_priv, PCH_HDMIC, PORT_C);

		if (!dpd_is_edp && intel_de_read(dev_priv, PCH_HDMID) & SDVO_DETECTED)
			g4x_hdmi_init(dev_priv, PCH_HDMID, PORT_D);

		if (intel_de_read(dev_priv, PCH_DP_C) & DP_DETECTED)
			g4x_dp_init(dev_priv, PCH_DP_C, PORT_C);

		if (intel_de_read(dev_priv, PCH_DP_D) & DP_DETECTED)
			g4x_dp_init(dev_priv, PCH_DP_D, PORT_D);
	} else if (IS_VALLEYVIEW(dev_priv) || IS_CHERRYVIEW(dev_priv)) {
		bool has_edp, has_port;

		if (IS_VALLEYVIEW(dev_priv) && dev_priv->vbt.int_crt_support)
			intel_crt_init(dev_priv);

		/*
		 * The DP_DETECTED bit is the latched state of the DDC
		 * SDA pin at boot. However since eDP doesn't require DDC
		 * (no way to plug in a DP->HDMI dongle) the DDC pins for
		 * eDP ports may have been muxed to an alternate function.
		 * Thus we can't rely on the DP_DETECTED bit alone to detect
		 * eDP ports. Consult the VBT as well as DP_DETECTED to
		 * detect eDP ports.
		 *
		 * Sadly the straps seem to be missing sometimes even for HDMI
		 * ports (eg. on Voyo V3 - CHT x7-Z8700), so check both strap
		 * and VBT for the presence of the port. Additionally we can't
		 * trust the port type the VBT declares as we've seen at least
		 * HDMI ports that the VBT claim are DP or eDP.
		 */
		has_edp = intel_dp_is_port_edp(dev_priv, PORT_B);
		has_port = intel_bios_is_port_present(dev_priv, PORT_B);
		if (intel_de_read(dev_priv, VLV_DP_B) & DP_DETECTED || has_port)
			has_edp &= g4x_dp_init(dev_priv, VLV_DP_B, PORT_B);
		if ((intel_de_read(dev_priv, VLV_HDMIB) & SDVO_DETECTED || has_port) && !has_edp)
			g4x_hdmi_init(dev_priv, VLV_HDMIB, PORT_B);

		has_edp = intel_dp_is_port_edp(dev_priv, PORT_C);
		has_port = intel_bios_is_port_present(dev_priv, PORT_C);
		if (intel_de_read(dev_priv, VLV_DP_C) & DP_DETECTED || has_port)
			has_edp &= g4x_dp_init(dev_priv, VLV_DP_C, PORT_C);
		if ((intel_de_read(dev_priv, VLV_HDMIC) & SDVO_DETECTED || has_port) && !has_edp)
			g4x_hdmi_init(dev_priv, VLV_HDMIC, PORT_C);

		if (IS_CHERRYVIEW(dev_priv)) {
			/*
			 * eDP not supported on port D,
			 * so no need to worry about it
			 */
			has_port = intel_bios_is_port_present(dev_priv, PORT_D);
			if (intel_de_read(dev_priv, CHV_DP_D) & DP_DETECTED || has_port)
				g4x_dp_init(dev_priv, CHV_DP_D, PORT_D);
			if (intel_de_read(dev_priv, CHV_HDMID) & SDVO_DETECTED || has_port)
				g4x_hdmi_init(dev_priv, CHV_HDMID, PORT_D);
		}

		vlv_dsi_init(dev_priv);
	} else if (IS_PINEVIEW(dev_priv)) {
		intel_lvds_init(dev_priv);
		intel_crt_init(dev_priv);
	} else if (IS_DISPLAY_VER(dev_priv, 3, 4)) {
		bool found = false;

		if (IS_MOBILE(dev_priv))
			intel_lvds_init(dev_priv);

		intel_crt_init(dev_priv);

		if (intel_de_read(dev_priv, GEN3_SDVOB) & SDVO_DETECTED) {
			drm_dbg_kms(&dev_priv->drm, "probing SDVOB\n");
			found = intel_sdvo_init(dev_priv, GEN3_SDVOB, PORT_B);
			if (!found && IS_G4X(dev_priv)) {
				drm_dbg_kms(&dev_priv->drm,
					    "probing HDMI on SDVOB\n");
				g4x_hdmi_init(dev_priv, GEN4_HDMIB, PORT_B);
			}

			if (!found && IS_G4X(dev_priv))
				g4x_dp_init(dev_priv, DP_B, PORT_B);
		}

		/* Before G4X SDVOC doesn't have its own detect register */

		if (intel_de_read(dev_priv, GEN3_SDVOB) & SDVO_DETECTED) {
			drm_dbg_kms(&dev_priv->drm, "probing SDVOC\n");
			found = intel_sdvo_init(dev_priv, GEN3_SDVOC, PORT_C);
		}

		if (!found && (intel_de_read(dev_priv, GEN3_SDVOC) & SDVO_DETECTED)) {

			if (IS_G4X(dev_priv)) {
				drm_dbg_kms(&dev_priv->drm,
					    "probing HDMI on SDVOC\n");
				g4x_hdmi_init(dev_priv, GEN4_HDMIC, PORT_C);
			}
			if (IS_G4X(dev_priv))
				g4x_dp_init(dev_priv, DP_C, PORT_C);
		}

		if (IS_G4X(dev_priv) && (intel_de_read(dev_priv, DP_D) & DP_DETECTED))
			g4x_dp_init(dev_priv, DP_D, PORT_D);

		if (SUPPORTS_TV(dev_priv))
			intel_tv_init(dev_priv);
	} else if (DISPLAY_VER(dev_priv) == 2) {
		if (IS_I85X(dev_priv))
			intel_lvds_init(dev_priv);

		intel_crt_init(dev_priv);
		intel_dvo_init(dev_priv);
	}

	for_each_intel_encoder(&dev_priv->drm, encoder) {
		encoder->base.possible_crtcs =
			intel_encoder_possible_crtcs(encoder);
		encoder->base.possible_clones =
			intel_encoder_possible_clones(encoder);
	}

	intel_init_pch_refclk(dev_priv);

	drm_helper_move_panel_connectors_to_head(&dev_priv->drm);
}

static void intel_user_framebuffer_destroy(struct drm_framebuffer *fb)
{
	struct intel_framebuffer *intel_fb = to_intel_framebuffer(fb);

	drm_framebuffer_cleanup(fb);

	if (intel_fb_uses_dpt(fb))
		intel_dpt_destroy(intel_fb->dpt_vm);

	intel_frontbuffer_put(intel_fb->frontbuffer);

	kfree(intel_fb);
}

static int intel_user_framebuffer_create_handle(struct drm_framebuffer *fb,
						struct drm_file *file,
						unsigned int *handle)
{
	struct drm_i915_gem_object *obj = intel_fb_obj(fb);
	struct drm_i915_private *i915 = to_i915(obj->base.dev);

	if (i915_gem_object_is_userptr(obj)) {
		drm_dbg(&i915->drm,
			"attempting to use a userptr for a framebuffer, denied\n");
		return -EINVAL;
	}

	return drm_gem_handle_create(file, &obj->base, handle);
}

static int intel_user_framebuffer_dirty(struct drm_framebuffer *fb,
					struct drm_file *file,
					unsigned flags, unsigned color,
					struct drm_clip_rect *clips,
					unsigned num_clips)
{
	struct drm_i915_gem_object *obj = intel_fb_obj(fb);

	i915_gem_object_flush_if_display(obj);
	intel_frontbuffer_flush(to_intel_frontbuffer(fb), ORIGIN_DIRTYFB);

	return 0;
}

static const struct drm_framebuffer_funcs intel_fb_funcs = {
	.destroy = intel_user_framebuffer_destroy,
	.create_handle = intel_user_framebuffer_create_handle,
	.dirty = intel_user_framebuffer_dirty,
};

static int intel_framebuffer_init(struct intel_framebuffer *intel_fb,
				  struct drm_i915_gem_object *obj,
				  struct drm_mode_fb_cmd2 *mode_cmd)
{
	struct drm_i915_private *dev_priv = to_i915(obj->base.dev);
	struct drm_framebuffer *fb = &intel_fb->base;
	u32 max_stride;
	unsigned int tiling, stride;
	int ret = -EINVAL;
	int i;

	intel_fb->frontbuffer = intel_frontbuffer_get(obj);
	if (!intel_fb->frontbuffer)
		return -ENOMEM;

	i915_gem_object_lock(obj, NULL);
	tiling = i915_gem_object_get_tiling(obj);
	stride = i915_gem_object_get_stride(obj);
	i915_gem_object_unlock(obj);

	if (mode_cmd->flags & DRM_MODE_FB_MODIFIERS) {
		/*
		 * If there's a fence, enforce that
		 * the fb modifier and tiling mode match.
		 */
		if (tiling != I915_TILING_NONE &&
		    tiling != intel_fb_modifier_to_tiling(mode_cmd->modifier[0])) {
			drm_dbg_kms(&dev_priv->drm,
				    "tiling_mode doesn't match fb modifier\n");
			goto err;
		}
	} else {
		if (tiling == I915_TILING_X) {
			mode_cmd->modifier[0] = I915_FORMAT_MOD_X_TILED;
		} else if (tiling == I915_TILING_Y) {
			drm_dbg_kms(&dev_priv->drm,
				    "No Y tiling for legacy addfb\n");
			goto err;
		}
	}

	if (!drm_any_plane_has_format(&dev_priv->drm,
				      mode_cmd->pixel_format,
				      mode_cmd->modifier[0])) {
		drm_dbg_kms(&dev_priv->drm,
			    "unsupported pixel format %p4cc / modifier 0x%llx\n",
			    &mode_cmd->pixel_format, mode_cmd->modifier[0]);
		goto err;
	}

	/*
	 * gen2/3 display engine uses the fence if present,
	 * so the tiling mode must match the fb modifier exactly.
	 */
	if (DISPLAY_VER(dev_priv) < 4 &&
	    tiling != intel_fb_modifier_to_tiling(mode_cmd->modifier[0])) {
		drm_dbg_kms(&dev_priv->drm,
			    "tiling_mode must match fb modifier exactly on gen2/3\n");
		goto err;
	}

	max_stride = intel_fb_max_stride(dev_priv, mode_cmd->pixel_format,
					 mode_cmd->modifier[0]);
	if (mode_cmd->pitches[0] > max_stride) {
		drm_dbg_kms(&dev_priv->drm,
			    "%s pitch (%u) must be at most %d\n",
			    mode_cmd->modifier[0] != DRM_FORMAT_MOD_LINEAR ?
			    "tiled" : "linear",
			    mode_cmd->pitches[0], max_stride);
		goto err;
	}

	/*
	 * If there's a fence, enforce that
	 * the fb pitch and fence stride match.
	 */
	if (tiling != I915_TILING_NONE && mode_cmd->pitches[0] != stride) {
		drm_dbg_kms(&dev_priv->drm,
			    "pitch (%d) must match tiling stride (%d)\n",
			    mode_cmd->pitches[0], stride);
		goto err;
	}

	/* FIXME need to adjust LINOFF/TILEOFF accordingly. */
	if (mode_cmd->offsets[0] != 0) {
		drm_dbg_kms(&dev_priv->drm,
			    "plane 0 offset (0x%08x) must be 0\n",
			    mode_cmd->offsets[0]);
		goto err;
	}

	drm_helper_mode_fill_fb_struct(&dev_priv->drm, fb, mode_cmd);

	for (i = 0; i < fb->format->num_planes; i++) {
		u32 stride_alignment;

		if (mode_cmd->handles[i] != mode_cmd->handles[0]) {
			drm_dbg_kms(&dev_priv->drm, "bad plane %d handle\n",
				    i);
			goto err;
		}

		stride_alignment = intel_fb_stride_alignment(fb, i);
		if (fb->pitches[i] & (stride_alignment - 1)) {
			drm_dbg_kms(&dev_priv->drm,
				    "plane %d pitch (%d) must be at least %u byte aligned\n",
				    i, fb->pitches[i], stride_alignment);
			goto err;
		}

		if (is_gen12_ccs_plane(fb, i) && !is_gen12_ccs_cc_plane(fb, i)) {
			int ccs_aux_stride = gen12_ccs_aux_stride(fb, i);

			if (fb->pitches[i] != ccs_aux_stride) {
				drm_dbg_kms(&dev_priv->drm,
					    "ccs aux plane %d pitch (%d) must be %d\n",
					    i,
					    fb->pitches[i], ccs_aux_stride);
				goto err;
			}
		}

		/* TODO: Add POT stride remapping support for CCS formats as well. */
		if (IS_ALDERLAKE_P(dev_priv) &&
		    mode_cmd->modifier[i] != DRM_FORMAT_MOD_LINEAR &&
		    !intel_fb_needs_pot_stride_remap(intel_fb) &&
		    !is_power_of_2(mode_cmd->pitches[i])) {
			drm_dbg_kms(&dev_priv->drm,
				    "plane %d pitch (%d) must be power of two for tiled buffers\n",
				    i, mode_cmd->pitches[i]);
			goto err;
		}

		fb->obj[i] = &obj->base;
	}

	ret = intel_fill_fb_info(dev_priv, intel_fb);
	if (ret)
		goto err;

	if (intel_fb_uses_dpt(fb)) {
		struct i915_address_space *vm;

		vm = intel_dpt_create(intel_fb);
		if (IS_ERR(vm)) {
			ret = PTR_ERR(vm);
			goto err;
		}

		intel_fb->dpt_vm = vm;
	}

	ret = drm_framebuffer_init(&dev_priv->drm, fb, &intel_fb_funcs);
	if (ret) {
		drm_err(&dev_priv->drm, "framebuffer init failed %d\n", ret);
		goto err;
	}

	return 0;

err:
	intel_frontbuffer_put(intel_fb->frontbuffer);
	return ret;
}

static struct drm_framebuffer *
intel_user_framebuffer_create(struct drm_device *dev,
			      struct drm_file *filp,
			      const struct drm_mode_fb_cmd2 *user_mode_cmd)
{
	struct drm_framebuffer *fb;
	struct drm_i915_gem_object *obj;
	struct drm_mode_fb_cmd2 mode_cmd = *user_mode_cmd;
	struct drm_i915_private *i915;

	obj = i915_gem_object_lookup(filp, mode_cmd.handles[0]);
	if (!obj)
		return ERR_PTR(-ENOENT);

	/* object is backed with LMEM for discrete */
	i915 = to_i915(obj->base.dev);
	if (HAS_LMEM(i915) && !i915_gem_object_validates_to_lmem(obj)) {
		/* object is "remote", not in local memory */
		i915_gem_object_put(obj);
		return ERR_PTR(-EREMOTE);
	}

	fb = intel_framebuffer_create(obj, &mode_cmd);
	i915_gem_object_put(obj);

	return fb;
}

static enum drm_mode_status
intel_mode_valid(struct drm_device *dev,
		 const struct drm_display_mode *mode)
{
	struct drm_i915_private *dev_priv = to_i915(dev);
	int hdisplay_max, htotal_max;
	int vdisplay_max, vtotal_max;

	/*
	 * Can't reject DBLSCAN here because Xorg ddxen can add piles
	 * of DBLSCAN modes to the output's mode list when they detect
	 * the scaling mode property on the connector. And they don't
	 * ask the kernel to validate those modes in any way until
	 * modeset time at which point the client gets a protocol error.
	 * So in order to not upset those clients we silently ignore the
	 * DBLSCAN flag on such connectors. For other connectors we will
	 * reject modes with the DBLSCAN flag in encoder->compute_config().
	 * And we always reject DBLSCAN modes in connector->mode_valid()
	 * as we never want such modes on the connector's mode list.
	 */

	if (mode->vscan > 1)
		return MODE_NO_VSCAN;

	if (mode->flags & DRM_MODE_FLAG_HSKEW)
		return MODE_H_ILLEGAL;

	if (mode->flags & (DRM_MODE_FLAG_CSYNC |
			   DRM_MODE_FLAG_NCSYNC |
			   DRM_MODE_FLAG_PCSYNC))
		return MODE_HSYNC;

	if (mode->flags & (DRM_MODE_FLAG_BCAST |
			   DRM_MODE_FLAG_PIXMUX |
			   DRM_MODE_FLAG_CLKDIV2))
		return MODE_BAD;

	/* Transcoder timing limits */
	if (DISPLAY_VER(dev_priv) >= 11) {
		hdisplay_max = 16384;
		vdisplay_max = 8192;
		htotal_max = 16384;
		vtotal_max = 8192;
	} else if (DISPLAY_VER(dev_priv) >= 9 ||
		   IS_BROADWELL(dev_priv) || IS_HASWELL(dev_priv)) {
		hdisplay_max = 8192; /* FDI max 4096 handled elsewhere */
		vdisplay_max = 4096;
		htotal_max = 8192;
		vtotal_max = 8192;
	} else if (DISPLAY_VER(dev_priv) >= 3) {
		hdisplay_max = 4096;
		vdisplay_max = 4096;
		htotal_max = 8192;
		vtotal_max = 8192;
	} else {
		hdisplay_max = 2048;
		vdisplay_max = 2048;
		htotal_max = 4096;
		vtotal_max = 4096;
	}

	if (mode->hdisplay > hdisplay_max ||
	    mode->hsync_start > htotal_max ||
	    mode->hsync_end > htotal_max ||
	    mode->htotal > htotal_max)
		return MODE_H_ILLEGAL;

	if (mode->vdisplay > vdisplay_max ||
	    mode->vsync_start > vtotal_max ||
	    mode->vsync_end > vtotal_max ||
	    mode->vtotal > vtotal_max)
		return MODE_V_ILLEGAL;

	if (DISPLAY_VER(dev_priv) >= 5) {
		if (mode->hdisplay < 64 ||
		    mode->htotal - mode->hdisplay < 32)
			return MODE_H_ILLEGAL;

		if (mode->vtotal - mode->vdisplay < 5)
			return MODE_V_ILLEGAL;
	} else {
		if (mode->htotal - mode->hdisplay < 32)
			return MODE_H_ILLEGAL;

		if (mode->vtotal - mode->vdisplay < 3)
			return MODE_V_ILLEGAL;
	}

	return MODE_OK;
}

enum drm_mode_status
intel_mode_valid_max_plane_size(struct drm_i915_private *dev_priv,
				const struct drm_display_mode *mode,
				bool bigjoiner)
{
	int plane_width_max, plane_height_max;

	/*
	 * intel_mode_valid() should be
	 * sufficient on older platforms.
	 */
	if (DISPLAY_VER(dev_priv) < 9)
		return MODE_OK;

	/*
	 * Most people will probably want a fullscreen
	 * plane so let's not advertize modes that are
	 * too big for that.
	 */
	if (DISPLAY_VER(dev_priv) >= 11) {
		plane_width_max = 5120 << bigjoiner;
		plane_height_max = 4320;
	} else {
		plane_width_max = 5120;
		plane_height_max = 4096;
	}

	if (mode->hdisplay > plane_width_max)
		return MODE_H_ILLEGAL;

	if (mode->vdisplay > plane_height_max)
		return MODE_V_ILLEGAL;

	return MODE_OK;
}

static const struct drm_mode_config_funcs intel_mode_funcs = {
	.fb_create = intel_user_framebuffer_create,
	.get_format_info = intel_get_format_info,
	.output_poll_changed = intel_fbdev_output_poll_changed,
	.mode_valid = intel_mode_valid,
	.atomic_check = intel_atomic_check,
	.atomic_commit = intel_atomic_commit,
	.atomic_state_alloc = intel_atomic_state_alloc,
	.atomic_state_clear = intel_atomic_state_clear,
	.atomic_state_free = intel_atomic_state_free,
};

/**
 * intel_init_display_hooks - initialize the display modesetting hooks
 * @dev_priv: device private
 */
void intel_init_display_hooks(struct drm_i915_private *dev_priv)
{
	if (!HAS_DISPLAY(dev_priv))
		return;

	intel_init_cdclk_hooks(dev_priv);
	intel_init_audio_hooks(dev_priv);

	intel_dpll_init_clock_hook(dev_priv);

	if (DISPLAY_VER(dev_priv) >= 9) {
		dev_priv->display.get_pipe_config = hsw_get_pipe_config;
		dev_priv->display.crtc_enable = hsw_crtc_enable;
		dev_priv->display.crtc_disable = hsw_crtc_disable;
	} else if (HAS_DDI(dev_priv)) {
		dev_priv->display.get_pipe_config = hsw_get_pipe_config;
		dev_priv->display.crtc_enable = hsw_crtc_enable;
		dev_priv->display.crtc_disable = hsw_crtc_disable;
	} else if (HAS_PCH_SPLIT(dev_priv)) {
		dev_priv->display.get_pipe_config = ilk_get_pipe_config;
		dev_priv->display.crtc_enable = ilk_crtc_enable;
		dev_priv->display.crtc_disable = ilk_crtc_disable;
	} else if (IS_CHERRYVIEW(dev_priv) ||
		   IS_VALLEYVIEW(dev_priv)) {
		dev_priv->display.get_pipe_config = i9xx_get_pipe_config;
		dev_priv->display.crtc_enable = valleyview_crtc_enable;
		dev_priv->display.crtc_disable = i9xx_crtc_disable;
	} else {
		dev_priv->display.get_pipe_config = i9xx_get_pipe_config;
		dev_priv->display.crtc_enable = i9xx_crtc_enable;
		dev_priv->display.crtc_disable = i9xx_crtc_disable;
	}

	intel_fdi_init_hook(dev_priv);

	if (DISPLAY_VER(dev_priv) >= 9) {
		dev_priv->display.commit_modeset_enables = skl_commit_modeset_enables;
		dev_priv->display.get_initial_plane_config = skl_get_initial_plane_config;
	} else {
		dev_priv->display.commit_modeset_enables = intel_commit_modeset_enables;
		dev_priv->display.get_initial_plane_config = i9xx_get_initial_plane_config;
	}

}

void intel_modeset_init_hw(struct drm_i915_private *i915)
{
	struct intel_cdclk_state *cdclk_state;

	if (!HAS_DISPLAY(i915))
		return;

	cdclk_state = to_intel_cdclk_state(i915->cdclk.obj.state);

	intel_update_cdclk(i915);
	intel_dump_cdclk_config(&i915->cdclk.hw, "Current CDCLK");
	cdclk_state->logical = cdclk_state->actual = i915->cdclk.hw;
}

static int sanitize_watermarks_add_affected(struct drm_atomic_state *state)
{
	struct drm_plane *plane;
	struct intel_crtc *crtc;

	for_each_intel_crtc(state->dev, crtc) {
		struct intel_crtc_state *crtc_state;

		crtc_state = intel_atomic_get_crtc_state(state, crtc);
		if (IS_ERR(crtc_state))
			return PTR_ERR(crtc_state);

		if (crtc_state->hw.active) {
			/*
			 * Preserve the inherited flag to avoid
			 * taking the full modeset path.
			 */
			crtc_state->inherited = true;
		}
	}

	drm_for_each_plane(plane, state->dev) {
		struct drm_plane_state *plane_state;

		plane_state = drm_atomic_get_plane_state(state, plane);
		if (IS_ERR(plane_state))
			return PTR_ERR(plane_state);
	}

	return 0;
}

/*
 * Calculate what we think the watermarks should be for the state we've read
 * out of the hardware and then immediately program those watermarks so that
 * we ensure the hardware settings match our internal state.
 *
 * We can calculate what we think WM's should be by creating a duplicate of the
 * current state (which was constructed during hardware readout) and running it
 * through the atomic check code to calculate new watermark values in the
 * state object.
 */
static void sanitize_watermarks(struct drm_i915_private *dev_priv)
{
	struct drm_atomic_state *state;
	struct intel_atomic_state *intel_state;
	struct intel_crtc *crtc;
	struct intel_crtc_state *crtc_state;
	struct drm_modeset_acquire_ctx ctx;
	int ret;
	int i;

	/* Only supported on platforms that use atomic watermark design */
	if (!dev_priv->display.optimize_watermarks)
		return;

	state = drm_atomic_state_alloc(&dev_priv->drm);
	if (drm_WARN_ON(&dev_priv->drm, !state))
		return;

	intel_state = to_intel_atomic_state(state);

	drm_modeset_acquire_init(&ctx, 0);

retry:
	state->acquire_ctx = &ctx;

	/*
	 * Hardware readout is the only time we don't want to calculate
	 * intermediate watermarks (since we don't trust the current
	 * watermarks).
	 */
	if (!HAS_GMCH(dev_priv))
		intel_state->skip_intermediate_wm = true;

	ret = sanitize_watermarks_add_affected(state);
	if (ret)
		goto fail;

	ret = intel_atomic_check(&dev_priv->drm, state);
	if (ret)
		goto fail;

	/* Write calculated watermark values back */
	for_each_new_intel_crtc_in_state(intel_state, crtc, crtc_state, i) {
		crtc_state->wm.need_postvbl_update = true;
		dev_priv->display.optimize_watermarks(intel_state, crtc);

		to_intel_crtc_state(crtc->base.state)->wm = crtc_state->wm;
	}

fail:
	if (ret == -EDEADLK) {
		drm_atomic_state_clear(state);
		drm_modeset_backoff(&ctx);
		goto retry;
	}

	/*
	 * If we fail here, it means that the hardware appears to be
	 * programmed in a way that shouldn't be possible, given our
	 * understanding of watermark requirements.  This might mean a
	 * mistake in the hardware readout code or a mistake in the
	 * watermark calculations for a given platform.  Raise a WARN
	 * so that this is noticeable.
	 *
	 * If this actually happens, we'll have to just leave the
	 * BIOS-programmed watermarks untouched and hope for the best.
	 */
	drm_WARN(&dev_priv->drm, ret,
		 "Could not determine valid watermarks for inherited state\n");

	drm_atomic_state_put(state);

	drm_modeset_drop_locks(&ctx);
	drm_modeset_acquire_fini(&ctx);
}

static void intel_update_fdi_pll_freq(struct drm_i915_private *dev_priv)
{
	if (IS_IRONLAKE(dev_priv)) {
		u32 fdi_pll_clk =
			intel_de_read(dev_priv, FDI_PLL_BIOS_0) & FDI_PLL_FB_CLOCK_MASK;

		dev_priv->fdi_pll_freq = (fdi_pll_clk + 2) * 10000;
	} else if (IS_SANDYBRIDGE(dev_priv) || IS_IVYBRIDGE(dev_priv)) {
		dev_priv->fdi_pll_freq = 270000;
	} else {
		return;
	}

	drm_dbg(&dev_priv->drm, "FDI PLL freq=%d\n", dev_priv->fdi_pll_freq);
}

static int intel_initial_commit(struct drm_device *dev)
{
	struct drm_atomic_state *state = NULL;
	struct drm_modeset_acquire_ctx ctx;
	struct intel_crtc *crtc;
	int ret = 0;

	state = drm_atomic_state_alloc(dev);
	if (!state)
		return -ENOMEM;

	drm_modeset_acquire_init(&ctx, 0);

retry:
	state->acquire_ctx = &ctx;

	for_each_intel_crtc(dev, crtc) {
		struct intel_crtc_state *crtc_state =
			intel_atomic_get_crtc_state(state, crtc);

		if (IS_ERR(crtc_state)) {
			ret = PTR_ERR(crtc_state);
			goto out;
		}

		if (crtc_state->hw.active) {
			struct intel_encoder *encoder;

			/*
			 * We've not yet detected sink capabilities
			 * (audio,infoframes,etc.) and thus we don't want to
			 * force a full state recomputation yet. We want that to
			 * happen only for the first real commit from userspace.
			 * So preserve the inherited flag for the time being.
			 */
			crtc_state->inherited = true;

			ret = drm_atomic_add_affected_planes(state, &crtc->base);
			if (ret)
				goto out;

			/*
			 * FIXME hack to force a LUT update to avoid the
			 * plane update forcing the pipe gamma on without
			 * having a proper LUT loaded. Remove once we
			 * have readout for pipe gamma enable.
			 */
			crtc_state->uapi.color_mgmt_changed = true;

			for_each_intel_encoder_mask(dev, encoder,
						    crtc_state->uapi.encoder_mask) {
				if (encoder->initial_fastset_check &&
				    !encoder->initial_fastset_check(encoder, crtc_state)) {
					ret = drm_atomic_add_affected_connectors(state,
										 &crtc->base);
					if (ret)
						goto out;
				}
			}
		}
	}

	ret = drm_atomic_commit(state);

out:
	if (ret == -EDEADLK) {
		drm_atomic_state_clear(state);
		drm_modeset_backoff(&ctx);
		goto retry;
	}

	drm_atomic_state_put(state);

	drm_modeset_drop_locks(&ctx);
	drm_modeset_acquire_fini(&ctx);

	return ret;
}

static void intel_mode_config_init(struct drm_i915_private *i915)
{
	struct drm_mode_config *mode_config = &i915->drm.mode_config;

	drm_mode_config_init(&i915->drm);
	INIT_LIST_HEAD(&i915->global_obj_list);

	mode_config->min_width = 0;
	mode_config->min_height = 0;

	mode_config->preferred_depth = 24;
	mode_config->prefer_shadow = 1;

	mode_config->funcs = &intel_mode_funcs;

	mode_config->async_page_flip = has_async_flips(i915);

	/*
	 * Maximum framebuffer dimensions, chosen to match
	 * the maximum render engine surface size on gen4+.
	 */
	if (DISPLAY_VER(i915) >= 7) {
		mode_config->max_width = 16384;
		mode_config->max_height = 16384;
	} else if (DISPLAY_VER(i915) >= 4) {
		mode_config->max_width = 8192;
		mode_config->max_height = 8192;
	} else if (DISPLAY_VER(i915) == 3) {
		mode_config->max_width = 4096;
		mode_config->max_height = 4096;
	} else {
		mode_config->max_width = 2048;
		mode_config->max_height = 2048;
	}

	if (IS_I845G(i915) || IS_I865G(i915)) {
		mode_config->cursor_width = IS_I845G(i915) ? 64 : 512;
		mode_config->cursor_height = 1023;
	} else if (IS_I830(i915) || IS_I85X(i915) ||
		   IS_I915G(i915) || IS_I915GM(i915)) {
		mode_config->cursor_width = 64;
		mode_config->cursor_height = 64;
	} else {
		mode_config->cursor_width = 256;
		mode_config->cursor_height = 256;
	}
}

static void intel_mode_config_cleanup(struct drm_i915_private *i915)
{
	intel_atomic_global_obj_cleanup(i915);
	drm_mode_config_cleanup(&i915->drm);
}

static void plane_config_fini(struct intel_initial_plane_config *plane_config)
{
	if (plane_config->fb) {
		struct drm_framebuffer *fb = &plane_config->fb->base;

		/* We may only have the stub and not a full framebuffer */
		if (drm_framebuffer_read_refcount(fb))
			drm_framebuffer_put(fb);
		else
			kfree(fb);
	}

	if (plane_config->vma)
		i915_vma_put(plane_config->vma);
}

/* part #1: call before irq install */
int intel_modeset_init_noirq(struct drm_i915_private *i915)
{
	int ret;

	if (i915_inject_probe_failure(i915))
		return -ENODEV;

	if (HAS_DISPLAY(i915)) {
		ret = drm_vblank_init(&i915->drm,
				      INTEL_NUM_PIPES(i915));
		if (ret)
			return ret;
	}

	intel_bios_init(i915);

	ret = intel_vga_register(i915);
	if (ret)
		goto cleanup_bios;

	/* FIXME: completely on the wrong abstraction layer */
	intel_power_domains_init_hw(i915, false);

	if (!HAS_DISPLAY(i915))
		return 0;

	intel_dmc_ucode_init(i915);

	i915->modeset_wq = alloc_ordered_workqueue("i915_modeset", 0);
	i915->flip_wq = alloc_workqueue("i915_flip", WQ_HIGHPRI |
					WQ_UNBOUND, WQ_UNBOUND_MAX_ACTIVE);

	i915->framestart_delay = 1; /* 1-4 */

	i915->window2_delay = 0; /* No DSB so no window2 delay */

	intel_mode_config_init(i915);

	ret = intel_cdclk_init(i915);
	if (ret)
		goto cleanup_vga_client_pw_domain_dmc;

	ret = intel_dbuf_init(i915);
	if (ret)
		goto cleanup_vga_client_pw_domain_dmc;

	ret = intel_bw_init(i915);
	if (ret)
		goto cleanup_vga_client_pw_domain_dmc;

	init_llist_head(&i915->atomic_helper.free_list);
	INIT_WORK(&i915->atomic_helper.free_work,
		  intel_atomic_helper_free_state_worker);

	intel_init_quirks(i915);

	intel_fbc_init(i915);

	return 0;

cleanup_vga_client_pw_domain_dmc:
	intel_dmc_ucode_fini(i915);
	intel_power_domains_driver_remove(i915);
	intel_vga_unregister(i915);
cleanup_bios:
	intel_bios_driver_remove(i915);

	return ret;
}

/* part #2: call after irq install, but before gem init */
int intel_modeset_init_nogem(struct drm_i915_private *i915)
{
	struct drm_device *dev = &i915->drm;
	enum pipe pipe;
	struct intel_crtc *crtc;
	int ret;

	if (!HAS_DISPLAY(i915))
		return 0;

	intel_init_pm(i915);

	intel_panel_sanitize_ssc(i915);

	intel_pps_setup(i915);

	intel_gmbus_setup(i915);

	drm_dbg_kms(&i915->drm, "%d display pipe%s available.\n",
		    INTEL_NUM_PIPES(i915),
		    INTEL_NUM_PIPES(i915) > 1 ? "s" : "");

	for_each_pipe(i915, pipe) {
		ret = intel_crtc_init(i915, pipe);
		if (ret) {
			intel_mode_config_cleanup(i915);
			return ret;
		}
	}

	intel_plane_possible_crtcs_init(i915);
	intel_shared_dpll_init(dev);
	intel_update_fdi_pll_freq(i915);

	intel_update_czclk(i915);
	intel_modeset_init_hw(i915);
	intel_dpll_update_ref_clks(i915);

	intel_hdcp_component_init(i915);

	if (i915->max_cdclk_freq == 0)
		intel_update_max_cdclk(i915);

	/*
	 * If the platform has HTI, we need to find out whether it has reserved
	 * any display resources before we create our display outputs.
	 */
	if (INTEL_INFO(i915)->display.has_hti)
		i915->hti_state = intel_de_read(i915, HDPORT_STATE);

	/* Just disable it once at startup */
	intel_vga_disable(i915);
	intel_setup_outputs(i915);

	drm_modeset_lock_all(dev);
	intel_modeset_setup_hw_state(dev, dev->mode_config.acquire_ctx);
	drm_modeset_unlock_all(dev);

	for_each_intel_crtc(dev, crtc) {
		struct intel_initial_plane_config plane_config = {};

		if (!to_intel_crtc_state(crtc->base.state)->uapi.active)
			continue;

		/*
		 * Note that reserving the BIOS fb up front prevents us
		 * from stuffing other stolen allocations like the ring
		 * on top.  This prevents some ugliness at boot time, and
		 * can even allow for smooth boot transitions if the BIOS
		 * fb is large enough for the active pipe configuration.
		 */
		i915->display.get_initial_plane_config(crtc, &plane_config);

		/*
		 * If the fb is shared between multiple heads, we'll
		 * just get the first one.
		 */
		intel_find_initial_plane_obj(crtc, &plane_config);

		plane_config_fini(&plane_config);
	}

	/*
	 * Make sure hardware watermarks really match the state we read out.
	 * Note that we need to do this after reconstructing the BIOS fb's
	 * since the watermark calculation done here will use pstate->fb.
	 */
	if (!HAS_GMCH(i915))
		sanitize_watermarks(i915);

	return 0;
}

/* part #3: call after gem init */
int intel_modeset_init(struct drm_i915_private *i915)
{
	int ret;

	if (!HAS_DISPLAY(i915))
		return 0;

	/*
	 * Force all active planes to recompute their states. So that on
	 * mode_setcrtc after probe, all the intel_plane_state variables
	 * are already calculated and there is no assert_plane warnings
	 * during bootup.
	 */
	ret = intel_initial_commit(&i915->drm);
	if (ret)
		drm_dbg_kms(&i915->drm, "Initial modeset failed, %d\n", ret);

	intel_overlay_setup(i915);

	ret = intel_fbdev_init(&i915->drm);
	if (ret)
		return ret;

	/* Only enable hotplug handling once the fbdev is fully set up. */
	intel_hpd_init(i915);
	intel_hpd_poll_disable(i915);

	intel_init_ipc(i915);

	return 0;
}

void i830_enable_pipe(struct drm_i915_private *dev_priv, enum pipe pipe)
{
	struct intel_crtc *crtc = intel_get_crtc_for_pipe(dev_priv, pipe);
	/* 640x480@60Hz, ~25175 kHz */
	struct dpll clock = {
		.m1 = 18,
		.m2 = 7,
		.p1 = 13,
		.p2 = 4,
		.n = 2,
	};
	u32 dpll, fp;
	int i;

	drm_WARN_ON(&dev_priv->drm,
		    i9xx_calc_dpll_params(48000, &clock) != 25154);

	drm_dbg_kms(&dev_priv->drm,
		    "enabling pipe %c due to force quirk (vco=%d dot=%d)\n",
		    pipe_name(pipe), clock.vco, clock.dot);

	fp = i9xx_dpll_compute_fp(&clock);
	dpll = DPLL_DVO_2X_MODE |
		DPLL_VGA_MODE_DIS |
		((clock.p1 - 2) << DPLL_FPA01_P1_POST_DIV_SHIFT) |
		PLL_P2_DIVIDE_BY_4 |
		PLL_REF_INPUT_DREFCLK |
		DPLL_VCO_ENABLE;

	intel_de_write(dev_priv, FP0(pipe), fp);
	intel_de_write(dev_priv, FP1(pipe), fp);

	intel_de_write(dev_priv, HTOTAL(pipe), (640 - 1) | ((800 - 1) << 16));
	intel_de_write(dev_priv, HBLANK(pipe), (640 - 1) | ((800 - 1) << 16));
	intel_de_write(dev_priv, HSYNC(pipe), (656 - 1) | ((752 - 1) << 16));
	intel_de_write(dev_priv, VTOTAL(pipe), (480 - 1) | ((525 - 1) << 16));
	intel_de_write(dev_priv, VBLANK(pipe), (480 - 1) | ((525 - 1) << 16));
	intel_de_write(dev_priv, VSYNC(pipe), (490 - 1) | ((492 - 1) << 16));
	intel_de_write(dev_priv, PIPESRC(pipe), ((640 - 1) << 16) | (480 - 1));

	/*
	 * Apparently we need to have VGA mode enabled prior to changing
	 * the P1/P2 dividers. Otherwise the DPLL will keep using the old
	 * dividers, even though the register value does change.
	 */
	intel_de_write(dev_priv, DPLL(pipe), dpll & ~DPLL_VGA_MODE_DIS);
	intel_de_write(dev_priv, DPLL(pipe), dpll);

	/* Wait for the clocks to stabilize. */
	intel_de_posting_read(dev_priv, DPLL(pipe));
	udelay(150);

	/* The pixel multiplier can only be updated once the
	 * DPLL is enabled and the clocks are stable.
	 *
	 * So write it again.
	 */
	intel_de_write(dev_priv, DPLL(pipe), dpll);

	/* We do this three times for luck */
	for (i = 0; i < 3 ; i++) {
		intel_de_write(dev_priv, DPLL(pipe), dpll);
		intel_de_posting_read(dev_priv, DPLL(pipe));
		udelay(150); /* wait for warmup */
	}

	intel_de_write(dev_priv, PIPECONF(pipe),
		       PIPECONF_ENABLE | PIPECONF_PROGRESSIVE);
	intel_de_posting_read(dev_priv, PIPECONF(pipe));

	intel_wait_for_pipe_scanline_moving(crtc);
}

void i830_disable_pipe(struct drm_i915_private *dev_priv, enum pipe pipe)
{
	struct intel_crtc *crtc = intel_get_crtc_for_pipe(dev_priv, pipe);

	drm_dbg_kms(&dev_priv->drm, "disabling pipe %c due to force quirk\n",
		    pipe_name(pipe));

	drm_WARN_ON(&dev_priv->drm,
		    intel_de_read(dev_priv, DSPCNTR(PLANE_A)) &
		    DISPLAY_PLANE_ENABLE);
	drm_WARN_ON(&dev_priv->drm,
		    intel_de_read(dev_priv, DSPCNTR(PLANE_B)) &
		    DISPLAY_PLANE_ENABLE);
	drm_WARN_ON(&dev_priv->drm,
		    intel_de_read(dev_priv, DSPCNTR(PLANE_C)) &
		    DISPLAY_PLANE_ENABLE);
	drm_WARN_ON(&dev_priv->drm,
		    intel_de_read(dev_priv, CURCNTR(PIPE_A)) & MCURSOR_MODE);
	drm_WARN_ON(&dev_priv->drm,
		    intel_de_read(dev_priv, CURCNTR(PIPE_B)) & MCURSOR_MODE);

	intel_de_write(dev_priv, PIPECONF(pipe), 0);
	intel_de_posting_read(dev_priv, PIPECONF(pipe));

	intel_wait_for_pipe_scanline_stopped(crtc);

	intel_de_write(dev_priv, DPLL(pipe), DPLL_VGA_MODE_DIS);
	intel_de_posting_read(dev_priv, DPLL(pipe));
}

static void
intel_sanitize_plane_mapping(struct drm_i915_private *dev_priv)
{
	struct intel_crtc *crtc;

	if (DISPLAY_VER(dev_priv) >= 4)
		return;

	for_each_intel_crtc(&dev_priv->drm, crtc) {
		struct intel_plane *plane =
			to_intel_plane(crtc->base.primary);
		struct intel_crtc *plane_crtc;
		enum pipe pipe;

		if (!plane->get_hw_state(plane, &pipe))
			continue;

		if (pipe == crtc->pipe)
			continue;

		drm_dbg_kms(&dev_priv->drm,
			    "[PLANE:%d:%s] attached to the wrong pipe, disabling plane\n",
			    plane->base.base.id, plane->base.name);

		plane_crtc = intel_get_crtc_for_pipe(dev_priv, pipe);
		intel_plane_disable_noatomic(plane_crtc, plane);
	}
}

static bool intel_crtc_has_encoders(struct intel_crtc *crtc)
{
	struct drm_device *dev = crtc->base.dev;
	struct intel_encoder *encoder;

	for_each_encoder_on_crtc(dev, &crtc->base, encoder)
		return true;

	return false;
}

static struct intel_connector *intel_encoder_find_connector(struct intel_encoder *encoder)
{
	struct drm_device *dev = encoder->base.dev;
	struct intel_connector *connector;

	for_each_connector_on_encoder(dev, &encoder->base, connector)
		return connector;

	return NULL;
}

static bool has_pch_trancoder(struct drm_i915_private *dev_priv,
			      enum pipe pch_transcoder)
{
	return HAS_PCH_IBX(dev_priv) || HAS_PCH_CPT(dev_priv) ||
		(HAS_PCH_LPT_H(dev_priv) && pch_transcoder == PIPE_A);
}

static void intel_sanitize_frame_start_delay(const struct intel_crtc_state *crtc_state)
{
	struct intel_crtc *crtc = to_intel_crtc(crtc_state->uapi.crtc);
	struct drm_i915_private *dev_priv = to_i915(crtc->base.dev);
	enum transcoder cpu_transcoder = crtc_state->cpu_transcoder;

	if (DISPLAY_VER(dev_priv) >= 9 ||
	    IS_BROADWELL(dev_priv) || IS_HASWELL(dev_priv)) {
		i915_reg_t reg = CHICKEN_TRANS(cpu_transcoder);
		u32 val;

		if (transcoder_is_dsi(cpu_transcoder))
			return;

		val = intel_de_read(dev_priv, reg);
		val &= ~HSW_FRAME_START_DELAY_MASK;
		val |= HSW_FRAME_START_DELAY(dev_priv->framestart_delay - 1);
		intel_de_write(dev_priv, reg, val);
	} else {
		i915_reg_t reg = PIPECONF(cpu_transcoder);
		u32 val;

		val = intel_de_read(dev_priv, reg);
		val &= ~PIPECONF_FRAME_START_DELAY_MASK;
		val |= PIPECONF_FRAME_START_DELAY(dev_priv->framestart_delay - 1);
		intel_de_write(dev_priv, reg, val);
	}

	if (!crtc_state->has_pch_encoder)
		return;

	if (HAS_PCH_IBX(dev_priv)) {
		i915_reg_t reg = PCH_TRANSCONF(crtc->pipe);
		u32 val;

		val = intel_de_read(dev_priv, reg);
		val &= ~TRANS_FRAME_START_DELAY_MASK;
		val |= TRANS_FRAME_START_DELAY(dev_priv->framestart_delay - 1);
		intel_de_write(dev_priv, reg, val);
	} else {
		enum pipe pch_transcoder = intel_crtc_pch_transcoder(crtc);
		i915_reg_t reg = TRANS_CHICKEN2(pch_transcoder);
		u32 val;

		val = intel_de_read(dev_priv, reg);
		val &= ~TRANS_CHICKEN2_FRAME_START_DELAY_MASK;
		val |= TRANS_CHICKEN2_FRAME_START_DELAY(dev_priv->framestart_delay - 1);
		intel_de_write(dev_priv, reg, val);
	}
}

static void intel_sanitize_crtc(struct intel_crtc *crtc,
				struct drm_modeset_acquire_ctx *ctx)
{
	struct drm_device *dev = crtc->base.dev;
	struct drm_i915_private *dev_priv = to_i915(dev);
	struct intel_crtc_state *crtc_state = to_intel_crtc_state(crtc->base.state);

	if (crtc_state->hw.active) {
		struct intel_plane *plane;

		/* Clear any frame start delays used for debugging left by the BIOS */
		intel_sanitize_frame_start_delay(crtc_state);

		/* Disable everything but the primary plane */
		for_each_intel_plane_on_crtc(dev, crtc, plane) {
			const struct intel_plane_state *plane_state =
				to_intel_plane_state(plane->base.state);

			if (plane_state->uapi.visible &&
			    plane->base.type != DRM_PLANE_TYPE_PRIMARY)
				intel_plane_disable_noatomic(crtc, plane);
		}

		/*
		 * Disable any background color set by the BIOS, but enable the
		 * gamma and CSC to match how we program our planes.
		 */
		if (DISPLAY_VER(dev_priv) >= 9)
			intel_de_write(dev_priv, SKL_BOTTOM_COLOR(crtc->pipe),
				       SKL_BOTTOM_COLOR_GAMMA_ENABLE | SKL_BOTTOM_COLOR_CSC_ENABLE);
	}

	/* Adjust the state of the output pipe according to whether we
	 * have active connectors/encoders. */
	if (crtc_state->hw.active && !intel_crtc_has_encoders(crtc) &&
	    !crtc_state->bigjoiner_slave)
		intel_crtc_disable_noatomic(crtc, ctx);

	if (crtc_state->hw.active || HAS_GMCH(dev_priv)) {
		/*
		 * We start out with underrun reporting disabled to avoid races.
		 * For correct bookkeeping mark this on active crtcs.
		 *
		 * Also on gmch platforms we dont have any hardware bits to
		 * disable the underrun reporting. Which means we need to start
		 * out with underrun reporting disabled also on inactive pipes,
		 * since otherwise we'll complain about the garbage we read when
		 * e.g. coming up after runtime pm.
		 *
		 * No protection against concurrent access is required - at
		 * worst a fifo underrun happens which also sets this to false.
		 */
		crtc->cpu_fifo_underrun_disabled = true;
		/*
		 * We track the PCH trancoder underrun reporting state
		 * within the crtc. With crtc for pipe A housing the underrun
		 * reporting state for PCH transcoder A, crtc for pipe B housing
		 * it for PCH transcoder B, etc. LPT-H has only PCH transcoder A,
		 * and marking underrun reporting as disabled for the non-existing
		 * PCH transcoders B and C would prevent enabling the south
		 * error interrupt (see cpt_can_enable_serr_int()).
		 */
		if (has_pch_trancoder(dev_priv, crtc->pipe))
			crtc->pch_fifo_underrun_disabled = true;
	}
}

static bool has_bogus_dpll_config(const struct intel_crtc_state *crtc_state)
{
	struct drm_i915_private *dev_priv = to_i915(crtc_state->uapi.crtc->dev);

	/*
	 * Some SNB BIOSen (eg. ASUS K53SV) are known to misprogram
	 * the hardware when a high res displays plugged in. DPLL P
	 * divider is zero, and the pipe timings are bonkers. We'll
	 * try to disable everything in that case.
	 *
	 * FIXME would be nice to be able to sanitize this state
	 * without several WARNs, but for now let's take the easy
	 * road.
	 */
	return IS_SANDYBRIDGE(dev_priv) &&
		crtc_state->hw.active &&
		crtc_state->shared_dpll &&
		crtc_state->port_clock == 0;
}

static void intel_sanitize_encoder(struct intel_encoder *encoder)
{
	struct drm_i915_private *dev_priv = to_i915(encoder->base.dev);
	struct intel_connector *connector;
	struct intel_crtc *crtc = to_intel_crtc(encoder->base.crtc);
	struct intel_crtc_state *crtc_state = crtc ?
		to_intel_crtc_state(crtc->base.state) : NULL;

	/* We need to check both for a crtc link (meaning that the
	 * encoder is active and trying to read from a pipe) and the
	 * pipe itself being active. */
	bool has_active_crtc = crtc_state &&
		crtc_state->hw.active;

	if (crtc_state && has_bogus_dpll_config(crtc_state)) {
		drm_dbg_kms(&dev_priv->drm,
			    "BIOS has misprogrammed the hardware. Disabling pipe %c\n",
			    pipe_name(crtc->pipe));
		has_active_crtc = false;
	}

	connector = intel_encoder_find_connector(encoder);
	if (connector && !has_active_crtc) {
		drm_dbg_kms(&dev_priv->drm,
			    "[ENCODER:%d:%s] has active connectors but no active pipe!\n",
			    encoder->base.base.id,
			    encoder->base.name);

		/* Connector is active, but has no active pipe. This is
		 * fallout from our resume register restoring. Disable
		 * the encoder manually again. */
		if (crtc_state) {
			struct drm_encoder *best_encoder;

			drm_dbg_kms(&dev_priv->drm,
				    "[ENCODER:%d:%s] manually disabled\n",
				    encoder->base.base.id,
				    encoder->base.name);

			/* avoid oopsing in case the hooks consult best_encoder */
			best_encoder = connector->base.state->best_encoder;
			connector->base.state->best_encoder = &encoder->base;

			/* FIXME NULL atomic state passed! */
			if (encoder->disable)
				encoder->disable(NULL, encoder, crtc_state,
						 connector->base.state);
			if (encoder->post_disable)
				encoder->post_disable(NULL, encoder, crtc_state,
						      connector->base.state);

			connector->base.state->best_encoder = best_encoder;
		}
		encoder->base.crtc = NULL;

		/* Inconsistent output/port/pipe state happens presumably due to
		 * a bug in one of the get_hw_state functions. Or someplace else
		 * in our code, like the register restore mess on resume. Clamp
		 * things to off as a safer default. */

		connector->base.dpms = DRM_MODE_DPMS_OFF;
		connector->base.encoder = NULL;
	}

	/* notify opregion of the sanitized encoder state */
	intel_opregion_notify_encoder(encoder, connector && has_active_crtc);

	if (HAS_DDI(dev_priv))
		intel_ddi_sanitize_encoder_pll_mapping(encoder);
}

/* FIXME read out full plane state for all planes */
static void readout_plane_state(struct drm_i915_private *dev_priv)
{
	struct intel_plane *plane;
	struct intel_crtc *crtc;

	for_each_intel_plane(&dev_priv->drm, plane) {
		struct intel_plane_state *plane_state =
			to_intel_plane_state(plane->base.state);
		struct intel_crtc_state *crtc_state;
		enum pipe pipe = PIPE_A;
		bool visible;

		visible = plane->get_hw_state(plane, &pipe);

		crtc = intel_get_crtc_for_pipe(dev_priv, pipe);
		crtc_state = to_intel_crtc_state(crtc->base.state);

		intel_set_plane_visible(crtc_state, plane_state, visible);

		drm_dbg_kms(&dev_priv->drm,
			    "[PLANE:%d:%s] hw state readout: %s, pipe %c\n",
			    plane->base.base.id, plane->base.name,
			    enableddisabled(visible), pipe_name(pipe));
	}

	for_each_intel_crtc(&dev_priv->drm, crtc) {
		struct intel_crtc_state *crtc_state =
			to_intel_crtc_state(crtc->base.state);

		fixup_plane_bitmasks(crtc_state);
	}
}

static void intel_modeset_readout_hw_state(struct drm_device *dev)
{
	struct drm_i915_private *dev_priv = to_i915(dev);
	struct intel_cdclk_state *cdclk_state =
		to_intel_cdclk_state(dev_priv->cdclk.obj.state);
	struct intel_dbuf_state *dbuf_state =
		to_intel_dbuf_state(dev_priv->dbuf.obj.state);
	enum pipe pipe;
	struct intel_crtc *crtc;
	struct intel_encoder *encoder;
	struct intel_connector *connector;
	struct drm_connector_list_iter conn_iter;
	u8 active_pipes = 0;

	for_each_intel_crtc(dev, crtc) {
		struct intel_crtc_state *crtc_state =
			to_intel_crtc_state(crtc->base.state);

		__drm_atomic_helper_crtc_destroy_state(&crtc_state->uapi);
		intel_crtc_free_hw_state(crtc_state);
		intel_crtc_state_reset(crtc_state, crtc);

		intel_crtc_get_pipe_config(crtc_state);

		crtc_state->hw.enable = crtc_state->hw.active;

		crtc->base.enabled = crtc_state->hw.enable;
		crtc->active = crtc_state->hw.active;

		if (crtc_state->hw.active)
			active_pipes |= BIT(crtc->pipe);

		drm_dbg_kms(&dev_priv->drm,
			    "[CRTC:%d:%s] hw state readout: %s\n",
			    crtc->base.base.id, crtc->base.name,
			    enableddisabled(crtc_state->hw.active));
	}

	dev_priv->active_pipes = cdclk_state->active_pipes =
		dbuf_state->active_pipes = active_pipes;

	readout_plane_state(dev_priv);

	for_each_intel_encoder(dev, encoder) {
		pipe = 0;

		if (encoder->get_hw_state(encoder, &pipe)) {
			struct intel_crtc_state *crtc_state;

			crtc = intel_get_crtc_for_pipe(dev_priv, pipe);
			crtc_state = to_intel_crtc_state(crtc->base.state);

			encoder->base.crtc = &crtc->base;
			intel_encoder_get_config(encoder, crtc_state);
			if (encoder->sync_state)
				encoder->sync_state(encoder, crtc_state);

			/* read out to slave crtc as well for bigjoiner */
			if (crtc_state->bigjoiner) {
				/* encoder should read be linked to bigjoiner master */
				WARN_ON(crtc_state->bigjoiner_slave);

				crtc = crtc_state->bigjoiner_linked_crtc;
				crtc_state = to_intel_crtc_state(crtc->base.state);
				intel_encoder_get_config(encoder, crtc_state);
			}
		} else {
			encoder->base.crtc = NULL;
		}

		drm_dbg_kms(&dev_priv->drm,
			    "[ENCODER:%d:%s] hw state readout: %s, pipe %c\n",
			    encoder->base.base.id, encoder->base.name,
			    enableddisabled(encoder->base.crtc),
			    pipe_name(pipe));
	}

	intel_dpll_readout_hw_state(dev_priv);

	drm_connector_list_iter_begin(dev, &conn_iter);
	for_each_intel_connector_iter(connector, &conn_iter) {
		if (connector->get_hw_state(connector)) {
			struct intel_crtc_state *crtc_state;
			struct intel_crtc *crtc;

			connector->base.dpms = DRM_MODE_DPMS_ON;

			encoder = intel_attached_encoder(connector);
			connector->base.encoder = &encoder->base;

			crtc = to_intel_crtc(encoder->base.crtc);
			crtc_state = crtc ? to_intel_crtc_state(crtc->base.state) : NULL;

			if (crtc_state && crtc_state->hw.active) {
				/*
				 * This has to be done during hardware readout
				 * because anything calling .crtc_disable may
				 * rely on the connector_mask being accurate.
				 */
				crtc_state->uapi.connector_mask |=
					drm_connector_mask(&connector->base);
				crtc_state->uapi.encoder_mask |=
					drm_encoder_mask(&encoder->base);
			}
		} else {
			connector->base.dpms = DRM_MODE_DPMS_OFF;
			connector->base.encoder = NULL;
		}
		drm_dbg_kms(&dev_priv->drm,
			    "[CONNECTOR:%d:%s] hw state readout: %s\n",
			    connector->base.base.id, connector->base.name,
			    enableddisabled(connector->base.encoder));
	}
	drm_connector_list_iter_end(&conn_iter);

	for_each_intel_crtc(dev, crtc) {
		struct intel_bw_state *bw_state =
			to_intel_bw_state(dev_priv->bw_obj.state);
		struct intel_crtc_state *crtc_state =
			to_intel_crtc_state(crtc->base.state);
		struct intel_plane *plane;
		int min_cdclk = 0;

		if (crtc_state->bigjoiner_slave)
			continue;

		if (crtc_state->hw.active) {
			/*
			 * The initial mode needs to be set in order to keep
			 * the atomic core happy. It wants a valid mode if the
			 * crtc's enabled, so we do the above call.
			 *
			 * But we don't set all the derived state fully, hence
			 * set a flag to indicate that a full recalculation is
			 * needed on the next commit.
			 */
			crtc_state->inherited = true;

			intel_crtc_update_active_timings(crtc_state);

			intel_crtc_copy_hw_to_uapi_state(crtc_state);
		}

		for_each_intel_plane_on_crtc(&dev_priv->drm, crtc, plane) {
			const struct intel_plane_state *plane_state =
				to_intel_plane_state(plane->base.state);

			/*
			 * FIXME don't have the fb yet, so can't
			 * use intel_plane_data_rate() :(
			 */
			if (plane_state->uapi.visible)
				crtc_state->data_rate[plane->id] =
					4 * crtc_state->pixel_rate;
			/*
			 * FIXME don't have the fb yet, so can't
			 * use plane->min_cdclk() :(
			 */
			if (plane_state->uapi.visible && plane->min_cdclk) {
				if (crtc_state->double_wide || DISPLAY_VER(dev_priv) >= 10)
					crtc_state->min_cdclk[plane->id] =
						DIV_ROUND_UP(crtc_state->pixel_rate, 2);
				else
					crtc_state->min_cdclk[plane->id] =
						crtc_state->pixel_rate;
			}
			drm_dbg_kms(&dev_priv->drm,
				    "[PLANE:%d:%s] min_cdclk %d kHz\n",
				    plane->base.base.id, plane->base.name,
				    crtc_state->min_cdclk[plane->id]);
		}

		if (crtc_state->hw.active) {
			min_cdclk = intel_crtc_compute_min_cdclk(crtc_state);
			if (drm_WARN_ON(dev, min_cdclk < 0))
				min_cdclk = 0;
		}

		cdclk_state->min_cdclk[crtc->pipe] = min_cdclk;
		cdclk_state->min_voltage_level[crtc->pipe] =
			crtc_state->min_voltage_level;

		intel_bw_crtc_update(bw_state, crtc_state);

		intel_pipe_config_sanity_check(dev_priv, crtc_state);

		/* discard our incomplete slave state, copy it from master */
		if (crtc_state->bigjoiner && crtc_state->hw.active) {
			struct intel_crtc *slave = crtc_state->bigjoiner_linked_crtc;
			struct intel_crtc_state *slave_crtc_state =
				to_intel_crtc_state(slave->base.state);

			copy_bigjoiner_crtc_state(slave_crtc_state, crtc_state);
			slave->base.mode = crtc->base.mode;

			cdclk_state->min_cdclk[slave->pipe] = min_cdclk;
			cdclk_state->min_voltage_level[slave->pipe] =
				crtc_state->min_voltage_level;

			for_each_intel_plane_on_crtc(&dev_priv->drm, slave, plane) {
				const struct intel_plane_state *plane_state =
					to_intel_plane_state(plane->base.state);

				/*
				 * FIXME don't have the fb yet, so can't
				 * use intel_plane_data_rate() :(
				 */
				if (plane_state->uapi.visible)
					crtc_state->data_rate[plane->id] =
						4 * crtc_state->pixel_rate;
				else
					crtc_state->data_rate[plane->id] = 0;
			}

			intel_bw_crtc_update(bw_state, slave_crtc_state);
			drm_calc_timestamping_constants(&slave->base,
							&slave_crtc_state->hw.adjusted_mode);
		}
	}
}

static void
get_encoder_power_domains(struct drm_i915_private *dev_priv)
{
	struct intel_encoder *encoder;

	for_each_intel_encoder(&dev_priv->drm, encoder) {
		struct intel_crtc_state *crtc_state;

		if (!encoder->get_power_domains)
			continue;

		/*
		 * MST-primary and inactive encoders don't have a crtc state
		 * and neither of these require any power domain references.
		 */
		if (!encoder->base.crtc)
			continue;

		crtc_state = to_intel_crtc_state(encoder->base.crtc->state);
		encoder->get_power_domains(encoder, crtc_state);
	}
}

static void intel_early_display_was(struct drm_i915_private *dev_priv)
{
	/*
	 * Display WA #1185 WaDisableDARBFClkGating:glk,icl,ehl,tgl
	 * Also known as Wa_14010480278.
	 */
	if (IS_DISPLAY_VER(dev_priv, 10, 12))
		intel_de_write(dev_priv, GEN9_CLKGATE_DIS_0,
			       intel_de_read(dev_priv, GEN9_CLKGATE_DIS_0) | DARBF_GATING_DIS);

	if (IS_HASWELL(dev_priv)) {
		/*
		 * WaRsPkgCStateDisplayPMReq:hsw
		 * System hang if this isn't done before disabling all planes!
		 */
		intel_de_write(dev_priv, CHICKEN_PAR1_1,
			       intel_de_read(dev_priv, CHICKEN_PAR1_1) | FORCE_ARB_IDLE_PLANES);
	}

	if (IS_KABYLAKE(dev_priv) || IS_COFFEELAKE(dev_priv) || IS_COMETLAKE(dev_priv)) {
		/* Display WA #1142:kbl,cfl,cml */
		intel_de_rmw(dev_priv, CHICKEN_PAR1_1,
			     KBL_ARB_FILL_SPARE_22, KBL_ARB_FILL_SPARE_22);
		intel_de_rmw(dev_priv, CHICKEN_MISC_2,
			     KBL_ARB_FILL_SPARE_13 | KBL_ARB_FILL_SPARE_14,
			     KBL_ARB_FILL_SPARE_14);
	}

	if (IS_ADLP_DISPLAY_STEP(dev_priv, STEP_A0, STEP_B0)) {
		u32 val;

		/*
		 * Wa_16011069516:adl-p[a0]
		 *
		 * All CMTG regs are unreliable until CMTG clock gating is
		 * disabled, so we can only assume the default CMTG_CHICKEN
		 * reg value and sanity check this assumption with a double
		 * read, which presumably returns the correct value even with
		 * clock gating on.
		 */
		val = intel_de_read(dev_priv, TRANS_CMTG_CHICKEN);
		val = intel_de_read(dev_priv, TRANS_CMTG_CHICKEN);
		intel_de_write(dev_priv, TRANS_CMTG_CHICKEN, DISABLE_DPT_CLK_GATING);
		drm_WARN_ON(&dev_priv->drm, val & ~DISABLE_DPT_CLK_GATING);
	}
}

static void ibx_sanitize_pch_hdmi_port(struct drm_i915_private *dev_priv,
				       enum port port, i915_reg_t hdmi_reg)
{
	u32 val = intel_de_read(dev_priv, hdmi_reg);

	if (val & SDVO_ENABLE ||
	    (val & SDVO_PIPE_SEL_MASK) == SDVO_PIPE_SEL(PIPE_A))
		return;

	drm_dbg_kms(&dev_priv->drm,
		    "Sanitizing transcoder select for HDMI %c\n",
		    port_name(port));

	val &= ~SDVO_PIPE_SEL_MASK;
	val |= SDVO_PIPE_SEL(PIPE_A);

	intel_de_write(dev_priv, hdmi_reg, val);
}

static void ibx_sanitize_pch_dp_port(struct drm_i915_private *dev_priv,
				     enum port port, i915_reg_t dp_reg)
{
	u32 val = intel_de_read(dev_priv, dp_reg);

	if (val & DP_PORT_EN ||
	    (val & DP_PIPE_SEL_MASK) == DP_PIPE_SEL(PIPE_A))
		return;

	drm_dbg_kms(&dev_priv->drm,
		    "Sanitizing transcoder select for DP %c\n",
		    port_name(port));

	val &= ~DP_PIPE_SEL_MASK;
	val |= DP_PIPE_SEL(PIPE_A);

	intel_de_write(dev_priv, dp_reg, val);
}

static void ibx_sanitize_pch_ports(struct drm_i915_private *dev_priv)
{
	/*
	 * The BIOS may select transcoder B on some of the PCH
	 * ports even it doesn't enable the port. This would trip
	 * assert_pch_dp_disabled() and assert_pch_hdmi_disabled().
	 * Sanitize the transcoder select bits to prevent that. We
	 * assume that the BIOS never actually enabled the port,
	 * because if it did we'd actually have to toggle the port
	 * on and back off to make the transcoder A select stick
	 * (see. intel_dp_link_down(), intel_disable_hdmi(),
	 * intel_disable_sdvo()).
	 */
	ibx_sanitize_pch_dp_port(dev_priv, PORT_B, PCH_DP_B);
	ibx_sanitize_pch_dp_port(dev_priv, PORT_C, PCH_DP_C);
	ibx_sanitize_pch_dp_port(dev_priv, PORT_D, PCH_DP_D);

	/* PCH SDVOB multiplex with HDMIB */
	ibx_sanitize_pch_hdmi_port(dev_priv, PORT_B, PCH_HDMIB);
	ibx_sanitize_pch_hdmi_port(dev_priv, PORT_C, PCH_HDMIC);
	ibx_sanitize_pch_hdmi_port(dev_priv, PORT_D, PCH_HDMID);
}

/* Scan out the current hw modeset state,
 * and sanitizes it to the current state
 */
static void
intel_modeset_setup_hw_state(struct drm_device *dev,
			     struct drm_modeset_acquire_ctx *ctx)
{
	struct drm_i915_private *dev_priv = to_i915(dev);
	struct intel_encoder *encoder;
	struct intel_crtc *crtc;
	intel_wakeref_t wakeref;

	wakeref = intel_display_power_get(dev_priv, POWER_DOMAIN_INIT);

	intel_early_display_was(dev_priv);
	intel_modeset_readout_hw_state(dev);

	/* HW state is read out, now we need to sanitize this mess. */

	/* Sanitize the TypeC port mode upfront, encoders depend on this */
	for_each_intel_encoder(dev, encoder) {
		enum phy phy = intel_port_to_phy(dev_priv, encoder->port);

		/* We need to sanitize only the MST primary port. */
		if (encoder->type != INTEL_OUTPUT_DP_MST &&
		    intel_phy_is_tc(dev_priv, phy))
			intel_tc_port_sanitize(enc_to_dig_port(encoder));
	}

	get_encoder_power_domains(dev_priv);

	if (HAS_PCH_IBX(dev_priv))
		ibx_sanitize_pch_ports(dev_priv);

	/*
	 * intel_sanitize_plane_mapping() may need to do vblank
	 * waits, so we need vblank interrupts restored beforehand.
	 */
	for_each_intel_crtc(&dev_priv->drm, crtc) {
		struct intel_crtc_state *crtc_state =
			to_intel_crtc_state(crtc->base.state);

		drm_crtc_vblank_reset(&crtc->base);

		if (crtc_state->hw.active)
			intel_crtc_vblank_on(crtc_state);
	}

	intel_sanitize_plane_mapping(dev_priv);

	for_each_intel_encoder(dev, encoder)
		intel_sanitize_encoder(encoder);

	for_each_intel_crtc(&dev_priv->drm, crtc) {
		struct intel_crtc_state *crtc_state =
			to_intel_crtc_state(crtc->base.state);

		intel_sanitize_crtc(crtc, ctx);
		intel_dump_pipe_config(crtc_state, NULL, "[setup_hw_state]");
	}

	intel_modeset_update_connector_atomic_state(dev);

	intel_dpll_sanitize_state(dev_priv);

	if (IS_G4X(dev_priv)) {
		g4x_wm_get_hw_state(dev_priv);
		g4x_wm_sanitize(dev_priv);
	} else if (IS_VALLEYVIEW(dev_priv) || IS_CHERRYVIEW(dev_priv)) {
		vlv_wm_get_hw_state(dev_priv);
		vlv_wm_sanitize(dev_priv);
	} else if (DISPLAY_VER(dev_priv) >= 9) {
		skl_wm_get_hw_state(dev_priv);
	} else if (HAS_PCH_SPLIT(dev_priv)) {
		ilk_wm_get_hw_state(dev_priv);
	}

	for_each_intel_crtc(dev, crtc) {
		struct intel_crtc_state *crtc_state =
			to_intel_crtc_state(crtc->base.state);
		u64 put_domains;

		put_domains = modeset_get_crtc_power_domains(crtc_state);
		if (drm_WARN_ON(dev, put_domains))
			modeset_put_crtc_power_domains(crtc, put_domains);
	}

	intel_display_power_put(dev_priv, POWER_DOMAIN_INIT, wakeref);
}

void intel_display_resume(struct drm_device *dev)
{
	struct drm_i915_private *dev_priv = to_i915(dev);
	struct drm_atomic_state *state = dev_priv->modeset_restore_state;
	struct drm_modeset_acquire_ctx ctx;
	int ret;

	if (!HAS_DISPLAY(dev_priv))
		return;

	dev_priv->modeset_restore_state = NULL;
	if (state)
		state->acquire_ctx = &ctx;

	drm_modeset_acquire_init(&ctx, 0);

	while (1) {
		ret = drm_modeset_lock_all_ctx(dev, &ctx);
		if (ret != -EDEADLK)
			break;

		drm_modeset_backoff(&ctx);
	}

	if (!ret)
		ret = __intel_display_resume(dev, state, &ctx);

	intel_enable_ipc(dev_priv);
	drm_modeset_drop_locks(&ctx);
	drm_modeset_acquire_fini(&ctx);

	if (ret)
		drm_err(&dev_priv->drm,
			"Restoring old state failed with %i\n", ret);
	if (state)
		drm_atomic_state_put(state);
}

static void intel_hpd_poll_fini(struct drm_i915_private *i915)
{
	struct intel_connector *connector;
	struct drm_connector_list_iter conn_iter;

	/* Kill all the work that may have been queued by hpd. */
	drm_connector_list_iter_begin(&i915->drm, &conn_iter);
	for_each_intel_connector_iter(connector, &conn_iter) {
		if (connector->modeset_retry_work.func)
			cancel_work_sync(&connector->modeset_retry_work);
		if (connector->hdcp.shim) {
			cancel_delayed_work_sync(&connector->hdcp.check_work);
			cancel_work_sync(&connector->hdcp.prop_work);
		}
	}
	drm_connector_list_iter_end(&conn_iter);
}

/* part #1: call before irq uninstall */
void intel_modeset_driver_remove(struct drm_i915_private *i915)
{
	if (!HAS_DISPLAY(i915))
		return;

	flush_workqueue(i915->flip_wq);
	flush_workqueue(i915->modeset_wq);

	flush_work(&i915->atomic_helper.free_work);
	drm_WARN_ON(&i915->drm, !llist_empty(&i915->atomic_helper.free_list));
}

/* part #2: call after irq uninstall */
void intel_modeset_driver_remove_noirq(struct drm_i915_private *i915)
{
	if (!HAS_DISPLAY(i915))
		return;

	/*
	 * Due to the hpd irq storm handling the hotplug work can re-arm the
	 * poll handlers. Hence disable polling after hpd handling is shut down.
	 */
	intel_hpd_poll_fini(i915);

	/*
	 * MST topology needs to be suspended so we don't have any calls to
	 * fbdev after it's finalized. MST will be destroyed later as part of
	 * drm_mode_config_cleanup()
	 */
	intel_dp_mst_suspend(i915);

	/* poll work can call into fbdev, hence clean that up afterwards */
	intel_fbdev_fini(i915);

	intel_unregister_dsm_handler();

	intel_fbc_global_disable(i915);

	/* flush any delayed tasks or pending work */
	flush_scheduled_work();

	intel_hdcp_component_fini(i915);

	intel_mode_config_cleanup(i915);

	intel_overlay_cleanup(i915);

	intel_gmbus_teardown(i915);

	destroy_workqueue(i915->flip_wq);
	destroy_workqueue(i915->modeset_wq);

	intel_fbc_cleanup_cfb(i915);
}

/* part #3: call after gem init */
void intel_modeset_driver_remove_nogem(struct drm_i915_private *i915)
{
	intel_dmc_ucode_fini(i915);

	intel_power_domains_driver_remove(i915);

	intel_vga_unregister(i915);

	intel_bios_driver_remove(i915);
}

void intel_display_driver_register(struct drm_i915_private *i915)
{
	if (!HAS_DISPLAY(i915))
		return;

	intel_display_debugfs_register(i915);

	/* Must be done after probing outputs */
	intel_opregion_register(i915);
	acpi_video_register();

	intel_audio_init(i915);

	/*
	 * Some ports require correctly set-up hpd registers for
	 * detection to work properly (leading to ghost connected
	 * connector status), e.g. VGA on gm45.  Hence we can only set
	 * up the initial fbdev config after hpd irqs are fully
	 * enabled. We do it last so that the async config cannot run
	 * before the connectors are registered.
	 */
	intel_fbdev_initial_config_async(&i915->drm);

	/*
	 * We need to coordinate the hotplugs with the asynchronous
	 * fbdev configuration, for which we use the
	 * fbdev->async_cookie.
	 */
	drm_kms_helper_poll_init(&i915->drm);
}

void intel_display_driver_unregister(struct drm_i915_private *i915)
{
	if (!HAS_DISPLAY(i915))
		return;

	intel_fbdev_unregister(i915);
	intel_audio_deinit(i915);

	/*
	 * After flushing the fbdev (incl. a late async config which
	 * will have delayed queuing of a hotplug event), then flush
	 * the hotplug events.
	 */
	drm_kms_helper_poll_fini(&i915->drm);
	drm_atomic_helper_shutdown(&i915->drm);

	acpi_video_unregister();
	intel_opregion_unregister(i915);
}<|MERGE_RESOLUTION|>--- conflicted
+++ resolved
@@ -11509,16 +11509,6 @@
 		intel_ddi_init(dev_priv, PORT_C);
 		intel_ddi_init(dev_priv, PORT_D);
 		intel_ddi_init(dev_priv, PORT_E);
-<<<<<<< HEAD
-		intel_ddi_init(dev_priv, PORT_F);
-	} else if (DISPLAY_VER(dev_priv) >= 9) {
-		intel_ddi_init(dev_priv, PORT_A);
-		intel_ddi_init(dev_priv, PORT_B);
-		intel_ddi_init(dev_priv, PORT_C);
-		intel_ddi_init(dev_priv, PORT_D);
-		intel_ddi_init(dev_priv, PORT_E);
-=======
->>>>>>> 82929a21
 	} else if (HAS_DDI(dev_priv)) {
 		u32 found;
 
