/*
 * Copyright © 2012-2014 Intel Corporation
 *
 * Permission is hereby granted, free of charge, to any person obtaining a
 * copy of this software and associated documentation files (the "Software"),
 * to deal in the Software without restriction, including without limitation
 * the rights to use, copy, modify, merge, publish, distribute, sublicense,
 * and/or sell copies of the Software, and to permit persons to whom the
 * Software is furnished to do so, subject to the following conditions:
 *
 * The above copyright notice and this permission notice (including the next
 * paragraph) shall be included in all copies or substantial portions of the
 * Software.
 *
 * THE SOFTWARE IS PROVIDED "AS IS", WITHOUT WARRANTY OF ANY KIND, EXPRESS OR
 * IMPLIED, INCLUDING BUT NOT LIMITED TO THE WARRANTIES OF MERCHANTABILITY,
 * FITNESS FOR A PARTICULAR PURPOSE AND NONINFRINGEMENT.  IN NO EVENT SHALL
 * THE AUTHORS OR COPYRIGHT HOLDERS BE LIABLE FOR ANY CLAIM, DAMAGES OR OTHER
 * LIABILITY, WHETHER IN AN ACTION OF CONTRACT, TORT OR OTHERWISE, ARISING
 * FROM, OUT OF OR IN CONNECTION WITH THE SOFTWARE OR THE USE OR OTHER DEALINGS
 * IN THE SOFTWARE.
 *
 * Authors:
 *    Eugeni Dodonov <eugeni.dodonov@intel.com>
 *    Daniel Vetter <daniel.vetter@ffwll.ch>
 *
 */

#include <linux/pm_runtime.h>

#include <drm/drm_print.h>

#include "i915_drv.h"
#include "i915_trace.h"

/**
 * DOC: runtime pm
 *
 * The i915 driver supports dynamic enabling and disabling of entire hardware
 * blocks at runtime. This is especially important on the display side where
 * software is supposed to control many power gates manually on recent hardware,
 * since on the GT side a lot of the power management is done by the hardware.
 * But even there some manual control at the device level is required.
 *
 * Since i915 supports a diverse set of platforms with a unified codebase and
 * hardware engineers just love to shuffle functionality around between power
 * domains there's a sizeable amount of indirection required. This file provides
 * generic functions to the driver for grabbing and releasing references for
 * abstract power domains. It then maps those to the actual power wells
 * present for a given platform.
 */

#if IS_ENABLED(CONFIG_DRM_I915_DEBUG_RUNTIME_PM)

#include <linux/sort.h>

#define STACKDEPTH 8

static noinline depot_stack_handle_t __save_depot_stack(void)
{
	unsigned long entries[STACKDEPTH];
	unsigned int n;

	n = stack_trace_save(entries, ARRAY_SIZE(entries), 1);
	return stack_depot_save(entries, n, GFP_NOWAIT | __GFP_NOWARN);
}

static void __print_depot_stack(depot_stack_handle_t stack,
				char *buf, int sz, int indent)
{
	unsigned long *entries;
	unsigned int nr_entries;

	nr_entries = stack_depot_fetch(stack, &entries);
	stack_trace_snprint(buf, sz, entries, nr_entries, indent);
}

static void init_intel_runtime_pm_wakeref(struct intel_runtime_pm *rpm)
{
	spin_lock_init(&rpm->debug.lock);
}

static noinline depot_stack_handle_t
track_intel_runtime_pm_wakeref(struct intel_runtime_pm *rpm)
{
	depot_stack_handle_t stack, *stacks;
	unsigned long flags;

	if (!rpm->available)
		return -1;

	stack = __save_depot_stack();
	if (!stack)
		return -1;

	spin_lock_irqsave(&rpm->debug.lock, flags);

	if (!rpm->debug.count)
		rpm->debug.last_acquire = stack;

	stacks = krealloc(rpm->debug.owners,
			  (rpm->debug.count + 1) * sizeof(*stacks),
			  GFP_NOWAIT | __GFP_NOWARN);
	if (stacks) {
		stacks[rpm->debug.count++] = stack;
		rpm->debug.owners = stacks;
	} else {
		stack = -1;
	}

	spin_unlock_irqrestore(&rpm->debug.lock, flags);

	return stack;
}

static void untrack_intel_runtime_pm_wakeref(struct intel_runtime_pm *rpm,
					     depot_stack_handle_t stack)
{
	struct drm_i915_private *i915 = container_of(rpm,
						     struct drm_i915_private,
						     runtime_pm);
	unsigned long flags, n;
	bool found = false;

	if (unlikely(stack == -1))
		return;

	spin_lock_irqsave(&rpm->debug.lock, flags);
	for (n = rpm->debug.count; n--; ) {
		if (rpm->debug.owners[n] == stack) {
			memmove(rpm->debug.owners + n,
				rpm->debug.owners + n + 1,
				(--rpm->debug.count - n) * sizeof(stack));
			found = true;
			break;
		}
	}
	spin_unlock_irqrestore(&rpm->debug.lock, flags);

	if (drm_WARN(&i915->drm, !found,
		     "Unmatched wakeref (tracking %lu), count %u\n",
		     rpm->debug.count, atomic_read(&rpm->wakeref_count))) {
		char *buf;

		buf = kmalloc(PAGE_SIZE, GFP_NOWAIT | __GFP_NOWARN);
		if (!buf)
			return;

		__print_depot_stack(stack, buf, PAGE_SIZE, 2);
		DRM_DEBUG_DRIVER("wakeref %x from\n%s", stack, buf);

		stack = READ_ONCE(rpm->debug.last_release);
		if (stack) {
			__print_depot_stack(stack, buf, PAGE_SIZE, 2);
			DRM_DEBUG_DRIVER("wakeref last released at\n%s", buf);
		}

		kfree(buf);
	}
}

static int cmphandle(const void *_a, const void *_b)
{
	const depot_stack_handle_t * const a = _a, * const b = _b;

	if (*a < *b)
		return -1;
	else if (*a > *b)
		return 1;
	else
		return 0;
}

static void
__print_intel_runtime_pm_wakeref(struct drm_printer *p,
				 const struct intel_runtime_pm_debug *dbg)
{
	unsigned long i;
	char *buf;

	buf = kmalloc(PAGE_SIZE, GFP_NOWAIT | __GFP_NOWARN);
	if (!buf)
		return;

	if (dbg->last_acquire) {
		__print_depot_stack(dbg->last_acquire, buf, PAGE_SIZE, 2);
		drm_printf(p, "Wakeref last acquired:\n%s", buf);
	}

	if (dbg->last_release) {
		__print_depot_stack(dbg->last_release, buf, PAGE_SIZE, 2);
		drm_printf(p, "Wakeref last released:\n%s", buf);
	}

	drm_printf(p, "Wakeref count: %lu\n", dbg->count);

	sort(dbg->owners, dbg->count, sizeof(*dbg->owners), cmphandle, NULL);

	for (i = 0; i < dbg->count; i++) {
		depot_stack_handle_t stack = dbg->owners[i];
		unsigned long rep;

		rep = 1;
		while (i + 1 < dbg->count && dbg->owners[i + 1] == stack)
			rep++, i++;
		__print_depot_stack(stack, buf, PAGE_SIZE, 2);
		drm_printf(p, "Wakeref x%lu taken at:\n%s", rep, buf);
	}

	kfree(buf);
}

static noinline void
__untrack_all_wakerefs(struct intel_runtime_pm_debug *debug,
		       struct intel_runtime_pm_debug *saved)
{
	*saved = *debug;

	debug->owners = NULL;
	debug->count = 0;
	debug->last_release = __save_depot_stack();
}

static void
dump_and_free_wakeref_tracking(struct intel_runtime_pm_debug *debug)
{
	if (debug->count) {
		struct drm_printer p = drm_debug_printer("i915");

		__print_intel_runtime_pm_wakeref(&p, debug);
	}

	kfree(debug->owners);
}

static noinline void
__intel_wakeref_dec_and_check_tracking(struct intel_runtime_pm *rpm)
{
	struct intel_runtime_pm_debug dbg = {};
	unsigned long flags;

	if (!atomic_dec_and_lock_irqsave(&rpm->wakeref_count,
					 &rpm->debug.lock,
					 flags))
		return;

	__untrack_all_wakerefs(&rpm->debug, &dbg);
	spin_unlock_irqrestore(&rpm->debug.lock, flags);

	dump_and_free_wakeref_tracking(&dbg);
}

static noinline void
untrack_all_intel_runtime_pm_wakerefs(struct intel_runtime_pm *rpm)
{
	struct intel_runtime_pm_debug dbg = {};
	unsigned long flags;

	spin_lock_irqsave(&rpm->debug.lock, flags);
	__untrack_all_wakerefs(&rpm->debug, &dbg);
	spin_unlock_irqrestore(&rpm->debug.lock, flags);

	dump_and_free_wakeref_tracking(&dbg);
}

void print_intel_runtime_pm_wakeref(struct intel_runtime_pm *rpm,
				    struct drm_printer *p)
{
	struct intel_runtime_pm_debug dbg = {};

	do {
		unsigned long alloc = dbg.count;
		depot_stack_handle_t *s;

		spin_lock_irq(&rpm->debug.lock);
		dbg.count = rpm->debug.count;
		if (dbg.count <= alloc) {
			memcpy(dbg.owners,
			       rpm->debug.owners,
			       dbg.count * sizeof(*s));
		}
		dbg.last_acquire = rpm->debug.last_acquire;
		dbg.last_release = rpm->debug.last_release;
		spin_unlock_irq(&rpm->debug.lock);
		if (dbg.count <= alloc)
			break;

		s = krealloc(dbg.owners,
			     dbg.count * sizeof(*s),
			     GFP_NOWAIT | __GFP_NOWARN);
		if (!s)
			goto out;

		dbg.owners = s;
	} while (1);

	__print_intel_runtime_pm_wakeref(p, &dbg);

out:
	kfree(dbg.owners);
}

#else

static void init_intel_runtime_pm_wakeref(struct intel_runtime_pm *rpm)
{
}

static depot_stack_handle_t
track_intel_runtime_pm_wakeref(struct intel_runtime_pm *rpm)
{
	return -1;
}

static void untrack_intel_runtime_pm_wakeref(struct intel_runtime_pm *rpm,
					     intel_wakeref_t wref)
{
}

static void
__intel_wakeref_dec_and_check_tracking(struct intel_runtime_pm *rpm)
{
	atomic_dec(&rpm->wakeref_count);
}

static void
untrack_all_intel_runtime_pm_wakerefs(struct intel_runtime_pm *rpm)
{
}

#endif

static void
intel_runtime_pm_acquire(struct intel_runtime_pm *rpm, bool wakelock)
{
	if (wakelock) {
		atomic_add(1 + INTEL_RPM_WAKELOCK_BIAS, &rpm->wakeref_count);
		assert_rpm_wakelock_held(rpm);
	} else {
		atomic_inc(&rpm->wakeref_count);
		assert_rpm_raw_wakeref_held(rpm);
	}
}

static void
intel_runtime_pm_release(struct intel_runtime_pm *rpm, int wakelock)
{
	if (wakelock) {
		assert_rpm_wakelock_held(rpm);
		atomic_sub(INTEL_RPM_WAKELOCK_BIAS, &rpm->wakeref_count);
	} else {
		assert_rpm_raw_wakeref_held(rpm);
	}

	__intel_wakeref_dec_and_check_tracking(rpm);
}

static intel_wakeref_t __intel_runtime_pm_get(struct intel_runtime_pm *rpm,
					      bool wakelock)
{
	struct drm_i915_private *i915 = container_of(rpm,
						     struct drm_i915_private,
						     runtime_pm);
	int ret;

	ret = pm_runtime_get_sync(rpm->kdev);
	drm_WARN_ONCE(&i915->drm, ret < 0,
		      "pm_runtime_get_sync() failed: %d\n", ret);

	intel_runtime_pm_acquire(rpm, wakelock);

	return track_intel_runtime_pm_wakeref(rpm);
}

/**
 * intel_runtime_pm_get_raw - grab a raw runtime pm reference
 * @rpm: the intel_runtime_pm structure
 *
 * This is the unlocked version of intel_display_power_is_enabled() and should
 * only be used from error capture and recovery code where deadlocks are
 * possible.
 * This function grabs a device-level runtime pm reference (mostly used for
 * asynchronous PM management from display code) and ensures that it is powered
 * up. Raw references are not considered during wakelock assert checks.
 *
 * Any runtime pm reference obtained by this function must have a symmetric
 * call to intel_runtime_pm_put_raw() to release the reference again.
 *
 * Returns: the wakeref cookie to pass to intel_runtime_pm_put_raw(), evaluates
 * as True if the wakeref was acquired, or False otherwise.
 */
intel_wakeref_t intel_runtime_pm_get_raw(struct intel_runtime_pm *rpm)
{
	return __intel_runtime_pm_get(rpm, false);
}

/**
 * intel_runtime_pm_get - grab a runtime pm reference
 * @rpm: the intel_runtime_pm structure
 *
 * This function grabs a device-level runtime pm reference (mostly used for GEM
 * code to ensure the GTT or GT is on) and ensures that it is powered up.
 *
 * Any runtime pm reference obtained by this function must have a symmetric
 * call to intel_runtime_pm_put() to release the reference again.
 *
 * Returns: the wakeref cookie to pass to intel_runtime_pm_put()
 */
intel_wakeref_t intel_runtime_pm_get(struct intel_runtime_pm *rpm)
{
	return __intel_runtime_pm_get(rpm, true);
}

/**
 * __intel_runtime_pm_get_if_active - grab a runtime pm reference if device is active
 * @rpm: the intel_runtime_pm structure
 * @ignore_usecount: get a ref even if dev->power.usage_count is 0
 *
 * This function grabs a device-level runtime pm reference if the device is
 * already active and ensures that it is powered up. It is illegal to try
 * and access the HW should intel_runtime_pm_get_if_active() report failure.
 *
<<<<<<< HEAD
 * If @ignore_usecount=true, a reference will be acquired even if there is no
=======
 * If @ignore_usecount is true, a reference will be acquired even if there is no
>>>>>>> 11e4b63a
 * user requiring the device to be powered up (dev->power.usage_count == 0).
 * If the function returns false in this case then it's guaranteed that the
 * device's runtime suspend hook has been called already or that it will be
 * called (and hence it's also guaranteed that the device's runtime resume
 * hook will be called eventually).
 *
 * Any runtime pm reference obtained by this function must have a symmetric
 * call to intel_runtime_pm_put() to release the reference again.
 *
 * Returns: the wakeref cookie to pass to intel_runtime_pm_put(), evaluates
 * as True if the wakeref was acquired, or False otherwise.
 */
static intel_wakeref_t __intel_runtime_pm_get_if_active(struct intel_runtime_pm *rpm,
							bool ignore_usecount)
{
	if (IS_ENABLED(CONFIG_PM)) {
		/*
		 * In cases runtime PM is disabled by the RPM core and we get
		 * an -EINVAL return value we are not supposed to call this
		 * function, since the power state is undefined. This applies
		 * atm to the late/early system suspend/resume handlers.
		 */
		if (pm_runtime_get_if_active(rpm->kdev, ignore_usecount) <= 0)
			return 0;
	}

	intel_runtime_pm_acquire(rpm, true);

	return track_intel_runtime_pm_wakeref(rpm);
}

intel_wakeref_t intel_runtime_pm_get_if_in_use(struct intel_runtime_pm *rpm)
{
	return __intel_runtime_pm_get_if_active(rpm, false);
}

intel_wakeref_t intel_runtime_pm_get_if_active(struct intel_runtime_pm *rpm)
{
	return __intel_runtime_pm_get_if_active(rpm, true);
}

/**
 * intel_runtime_pm_get_noresume - grab a runtime pm reference
 * @rpm: the intel_runtime_pm structure
 *
 * This function grabs a device-level runtime pm reference (mostly used for GEM
 * code to ensure the GTT or GT is on).
 *
 * It will _not_ power up the device but instead only check that it's powered
 * on.  Therefore it is only valid to call this functions from contexts where
 * the device is known to be powered up and where trying to power it up would
 * result in hilarity and deadlocks. That pretty much means only the system
 * suspend/resume code where this is used to grab runtime pm references for
 * delayed setup down in work items.
 *
 * Any runtime pm reference obtained by this function must have a symmetric
 * call to intel_runtime_pm_put() to release the reference again.
 *
 * Returns: the wakeref cookie to pass to intel_runtime_pm_put()
 */
intel_wakeref_t intel_runtime_pm_get_noresume(struct intel_runtime_pm *rpm)
{
	assert_rpm_wakelock_held(rpm);
	pm_runtime_get_noresume(rpm->kdev);

	intel_runtime_pm_acquire(rpm, true);

	return track_intel_runtime_pm_wakeref(rpm);
}

static void __intel_runtime_pm_put(struct intel_runtime_pm *rpm,
				   intel_wakeref_t wref,
				   bool wakelock)
{
	struct device *kdev = rpm->kdev;

	untrack_intel_runtime_pm_wakeref(rpm, wref);

	intel_runtime_pm_release(rpm, wakelock);

	pm_runtime_mark_last_busy(kdev);
	pm_runtime_put_autosuspend(kdev);
}

/**
 * intel_runtime_pm_put_raw - release a raw runtime pm reference
 * @rpm: the intel_runtime_pm structure
 * @wref: wakeref acquired for the reference that is being released
 *
 * This function drops the device-level runtime pm reference obtained by
 * intel_runtime_pm_get_raw() and might power down the corresponding
 * hardware block right away if this is the last reference.
 */
void
intel_runtime_pm_put_raw(struct intel_runtime_pm *rpm, intel_wakeref_t wref)
{
	__intel_runtime_pm_put(rpm, wref, false);
}

/**
 * intel_runtime_pm_put_unchecked - release an unchecked runtime pm reference
 * @rpm: the intel_runtime_pm structure
 *
 * This function drops the device-level runtime pm reference obtained by
 * intel_runtime_pm_get() and might power down the corresponding
 * hardware block right away if this is the last reference.
 *
 * This function exists only for historical reasons and should be avoided in
 * new code, as the correctness of its use cannot be checked. Always use
 * intel_runtime_pm_put() instead.
 */
void intel_runtime_pm_put_unchecked(struct intel_runtime_pm *rpm)
{
	__intel_runtime_pm_put(rpm, -1, true);
}

#if IS_ENABLED(CONFIG_DRM_I915_DEBUG_RUNTIME_PM)
/**
 * intel_runtime_pm_put - release a runtime pm reference
 * @rpm: the intel_runtime_pm structure
 * @wref: wakeref acquired for the reference that is being released
 *
 * This function drops the device-level runtime pm reference obtained by
 * intel_runtime_pm_get() and might power down the corresponding
 * hardware block right away if this is the last reference.
 */
void intel_runtime_pm_put(struct intel_runtime_pm *rpm, intel_wakeref_t wref)
{
	__intel_runtime_pm_put(rpm, wref, true);
}
#endif

/**
 * intel_runtime_pm_enable - enable runtime pm
 * @rpm: the intel_runtime_pm structure
 *
 * This function enables runtime pm at the end of the driver load sequence.
 *
 * Note that this function does currently not enable runtime pm for the
 * subordinate display power domains. That is done by
 * intel_power_domains_enable().
 */
void intel_runtime_pm_enable(struct intel_runtime_pm *rpm)
{
	struct drm_i915_private *i915 = container_of(rpm,
						     struct drm_i915_private,
						     runtime_pm);
	struct device *kdev = rpm->kdev;

	/*
	 * Disable the system suspend direct complete optimization, which can
	 * leave the device suspended skipping the driver's suspend handlers
	 * if the device was already runtime suspended. This is needed due to
	 * the difference in our runtime and system suspend sequence and
	 * becaue the HDA driver may require us to enable the audio power
	 * domain during system suspend.
	 */
	dev_pm_set_driver_flags(kdev, DPM_FLAG_NO_DIRECT_COMPLETE);

	pm_runtime_set_autosuspend_delay(kdev, 10000); /* 10s */
	pm_runtime_mark_last_busy(kdev);

	/*
	 * Take a permanent reference to disable the RPM functionality and drop
	 * it only when unloading the driver. Use the low level get/put helpers,
	 * so the driver's own RPM reference tracking asserts also work on
	 * platforms without RPM support.
	 */
	if (!rpm->available) {
		int ret;

		pm_runtime_dont_use_autosuspend(kdev);
		ret = pm_runtime_get_sync(kdev);
		drm_WARN(&i915->drm, ret < 0,
			 "pm_runtime_get_sync() failed: %d\n", ret);
	} else {
		pm_runtime_use_autosuspend(kdev);
	}

	/*
	 * The core calls the driver load handler with an RPM reference held.
	 * We drop that here and will reacquire it during unloading in
	 * intel_power_domains_fini().
	 */
	pm_runtime_put_autosuspend(kdev);
}

void intel_runtime_pm_disable(struct intel_runtime_pm *rpm)
{
	struct drm_i915_private *i915 = container_of(rpm,
						     struct drm_i915_private,
						     runtime_pm);
	struct device *kdev = rpm->kdev;

	/* Transfer rpm ownership back to core */
	drm_WARN(&i915->drm, pm_runtime_get_sync(kdev) < 0,
		 "Failed to pass rpm ownership back to core\n");

	pm_runtime_dont_use_autosuspend(kdev);

	if (!rpm->available)
		pm_runtime_put(kdev);
}

void intel_runtime_pm_driver_release(struct intel_runtime_pm *rpm)
{
	struct drm_i915_private *i915 = container_of(rpm,
						     struct drm_i915_private,
						     runtime_pm);
	int count = atomic_read(&rpm->wakeref_count);

	drm_WARN(&i915->drm, count,
		 "i915 raw-wakerefs=%d wakelocks=%d on cleanup\n",
		 intel_rpm_raw_wakeref_count(count),
		 intel_rpm_wakelock_count(count));

	untrack_all_intel_runtime_pm_wakerefs(rpm);
}

void intel_runtime_pm_init_early(struct intel_runtime_pm *rpm)
{
	struct drm_i915_private *i915 =
			container_of(rpm, struct drm_i915_private, runtime_pm);
	struct pci_dev *pdev = to_pci_dev(i915->drm.dev);
	struct device *kdev = &pdev->dev;

	rpm->kdev = kdev;
	rpm->available = HAS_RUNTIME_PM(i915);

	init_intel_runtime_pm_wakeref(rpm);
}<|MERGE_RESOLUTION|>--- conflicted
+++ resolved
@@ -420,11 +420,7 @@
  * already active and ensures that it is powered up. It is illegal to try
  * and access the HW should intel_runtime_pm_get_if_active() report failure.
  *
-<<<<<<< HEAD
- * If @ignore_usecount=true, a reference will be acquired even if there is no
-=======
  * If @ignore_usecount is true, a reference will be acquired even if there is no
->>>>>>> 11e4b63a
  * user requiring the device to be powered up (dev->power.usage_count == 0).
  * If the function returns false in this case then it's guaranteed that the
  * device's runtime suspend hook has been called already or that it will be
