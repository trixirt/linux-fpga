--- conflicted
+++ resolved
@@ -502,18 +502,6 @@
 	/* We may be recursing from the signal callback of another i915 fence */
 	spin_lock_nested(&request->lock, SINGLE_DEPTH_NESTING);
 
-<<<<<<< HEAD
-	/*
-	 * As we do not allow WAIT to preempt inflight requests,
-	 * once we have executed a request, along with triggering
-	 * any execution callbacks, we must preserve its ordering
-	 * within the non-preemptible FIFO.
-	 */
-	BUILD_BUG_ON(__NO_PREEMPTION & ~I915_PRIORITY_MASK); /* only internal */
-	request->sched.attr.priority |= __NO_PREEMPTION;
-
-=======
->>>>>>> 4b972a01
 	if (test_bit(DMA_FENCE_FLAG_ENABLE_SIGNAL_BIT, &request->fence.flags))
 		i915_request_cancel_breadcrumb(request);
 
@@ -585,22 +573,7 @@
 
 	switch (state) {
 	case FENCE_COMPLETE:
-<<<<<<< HEAD
-		/*
-		 * We only check a small portion of our dependencies
-		 * and so cannot guarantee that there remains no
-		 * semaphore chain across all. Instead of opting
-		 * for the full NOSEMAPHORE boost, we go for the
-		 * smaller (but still preempting) boost of
-		 * NEWCLIENT. This will be enough to boost over
-		 * a busywaiting request (as that cannot be
-		 * NEWCLIENT) without accidentally boosting
-		 * a busywait over real work elsewhere.
-		 */
-		i915_schedule_bump_priority(request, I915_PRIORITY_NEWCLIENT);
-=======
 		i915_schedule_bump_priority(request, I915_PRIORITY_NOSEMAPHORE);
->>>>>>> 4b972a01
 		break;
 
 	case FENCE_FREE:
@@ -881,15 +854,6 @@
 	if (err < 0)
 		return err;
 
-<<<<<<< HEAD
-	err = i915_sw_fence_await_dma_fence(&to->semaphore,
-					    &from->fence, 0,
-					    I915_FENCE_GFP);
-	if (err < 0)
-		return err;
-
-=======
->>>>>>> 4b972a01
 	/* We need to pin the signaler's HWSP until we are finished reading. */
 	err = i915_timeline_read_hwsp(from, to, &hwsp_offset);
 	if (err)
