/*
 * Copyright © 2006-2007 Intel Corporation
 *
 * Permission is hereby granted, free of charge, to any person obtaining a
 * copy of this software and associated documentation files (the "Software"),
 * to deal in the Software without restriction, including without limitation
 * the rights to use, copy, modify, merge, publish, distribute, sublicense,
 * and/or sell copies of the Software, and to permit persons to whom the
 * Software is furnished to do so, subject to the following conditions:
 *
 * The above copyright notice and this permission notice (including the next
 * paragraph) shall be included in all copies or substantial portions of the
 * Software.
 *
 * THE SOFTWARE IS PROVIDED "AS IS", WITHOUT WARRANTY OF ANY KIND, EXPRESS OR
 * IMPLIED, INCLUDING BUT NOT LIMITED TO THE WARRANTIES OF MERCHANTABILITY,
 * FITNESS FOR A PARTICULAR PURPOSE AND NONINFRINGEMENT.  IN NO EVENT SHALL
 * THE AUTHORS OR COPYRIGHT HOLDERS BE LIABLE FOR ANY CLAIM, DAMAGES OR OTHER
 * LIABILITY, WHETHER IN AN ACTION OF CONTRACT, TORT OR OTHERWISE, ARISING
 * FROM, OUT OF OR IN CONNECTION WITH THE SOFTWARE OR THE USE OR OTHER
 * DEALINGS IN THE SOFTWARE.
 *
 * Authors:
 *	Eric Anholt <eric@anholt.net>
 */

#include <linux/dmi.h>
#include <linux/module.h>
#include <linux/input.h>
#include <linux/i2c.h>
#include <linux/kernel.h>
#include <linux/slab.h>
#include <linux/vgaarb.h>
#include <drm/drm_edid.h>
#include <drm/drmP.h>
#include "intel_drv.h"
#include <drm/i915_drm.h>
#include "i915_drv.h"
#include "intel_dsi.h"
#include "i915_trace.h"
#include <drm/drm_atomic.h>
#include <drm/drm_atomic_helper.h>
#include <drm/drm_dp_helper.h>
#include <drm/drm_crtc_helper.h>
#include <drm/drm_plane_helper.h>
#include <drm/drm_rect.h>
#include <linux/dma_remapping.h>
#include <linux/reservation.h>
#include <linux/dma-buf.h>

/* Primary plane formats for gen <= 3 */
static const uint32_t i8xx_primary_formats[] = {
	DRM_FORMAT_C8,
	DRM_FORMAT_RGB565,
	DRM_FORMAT_XRGB1555,
	DRM_FORMAT_XRGB8888,
};

/* Primary plane formats for gen >= 4 */
static const uint32_t i965_primary_formats[] = {
	DRM_FORMAT_C8,
	DRM_FORMAT_RGB565,
	DRM_FORMAT_XRGB8888,
	DRM_FORMAT_XBGR8888,
	DRM_FORMAT_XRGB2101010,
	DRM_FORMAT_XBGR2101010,
};

static const uint32_t skl_primary_formats[] = {
	DRM_FORMAT_C8,
	DRM_FORMAT_RGB565,
	DRM_FORMAT_XRGB8888,
	DRM_FORMAT_XBGR8888,
	DRM_FORMAT_ARGB8888,
	DRM_FORMAT_ABGR8888,
	DRM_FORMAT_XRGB2101010,
	DRM_FORMAT_XBGR2101010,
	DRM_FORMAT_YUYV,
	DRM_FORMAT_YVYU,
	DRM_FORMAT_UYVY,
	DRM_FORMAT_VYUY,
};

/* Cursor formats */
static const uint32_t intel_cursor_formats[] = {
	DRM_FORMAT_ARGB8888,
};

static void i9xx_crtc_clock_get(struct intel_crtc *crtc,
				struct intel_crtc_state *pipe_config);
static void ironlake_pch_clock_get(struct intel_crtc *crtc,
				   struct intel_crtc_state *pipe_config);

static int intel_framebuffer_init(struct drm_device *dev,
				  struct intel_framebuffer *ifb,
				  struct drm_mode_fb_cmd2 *mode_cmd,
				  struct drm_i915_gem_object *obj);
static void i9xx_set_pipeconf(struct intel_crtc *intel_crtc);
static void intel_set_pipe_timings(struct intel_crtc *intel_crtc);
static void intel_set_pipe_src_size(struct intel_crtc *intel_crtc);
static void intel_cpu_transcoder_set_m_n(struct intel_crtc *crtc,
					 struct intel_link_m_n *m_n,
					 struct intel_link_m_n *m2_n2);
static void ironlake_set_pipeconf(struct drm_crtc *crtc);
static void haswell_set_pipeconf(struct drm_crtc *crtc);
static void haswell_set_pipemisc(struct drm_crtc *crtc);
static void vlv_prepare_pll(struct intel_crtc *crtc,
			    const struct intel_crtc_state *pipe_config);
static void chv_prepare_pll(struct intel_crtc *crtc,
			    const struct intel_crtc_state *pipe_config);
static void intel_begin_crtc_commit(struct drm_crtc *, struct drm_crtc_state *);
static void intel_finish_crtc_commit(struct drm_crtc *, struct drm_crtc_state *);
static void skl_init_scalers(struct drm_device *dev, struct intel_crtc *intel_crtc,
	struct intel_crtc_state *crtc_state);
static void skylake_pfit_enable(struct intel_crtc *crtc);
static void ironlake_pfit_disable(struct intel_crtc *crtc, bool force);
static void ironlake_pfit_enable(struct intel_crtc *crtc);
static void intel_modeset_setup_hw_state(struct drm_device *dev);
static void intel_pre_disable_primary_noatomic(struct drm_crtc *crtc);

typedef struct {
	int	min, max;
} intel_range_t;

typedef struct {
	int	dot_limit;
	int	p2_slow, p2_fast;
} intel_p2_t;

typedef struct intel_limit intel_limit_t;
struct intel_limit {
	intel_range_t   dot, vco, n, m, m1, m2, p, p1;
	intel_p2_t	    p2;
};

/* returns HPLL frequency in kHz */
static int valleyview_get_vco(struct drm_i915_private *dev_priv)
{
	int hpll_freq, vco_freq[] = { 800, 1600, 2000, 2400 };

	/* Obtain SKU information */
	mutex_lock(&dev_priv->sb_lock);
	hpll_freq = vlv_cck_read(dev_priv, CCK_FUSE_REG) &
		CCK_FUSE_HPLL_FREQ_MASK;
	mutex_unlock(&dev_priv->sb_lock);

	return vco_freq[hpll_freq] * 1000;
}

int vlv_get_cck_clock(struct drm_i915_private *dev_priv,
		      const char *name, u32 reg, int ref_freq)
{
	u32 val;
	int divider;

	mutex_lock(&dev_priv->sb_lock);
	val = vlv_cck_read(dev_priv, reg);
	mutex_unlock(&dev_priv->sb_lock);

	divider = val & CCK_FREQUENCY_VALUES;

	WARN((val & CCK_FREQUENCY_STATUS) !=
	     (divider << CCK_FREQUENCY_STATUS_SHIFT),
	     "%s change in progress\n", name);

	return DIV_ROUND_CLOSEST(ref_freq << 1, divider + 1);
}

static int vlv_get_cck_clock_hpll(struct drm_i915_private *dev_priv,
				  const char *name, u32 reg)
{
	if (dev_priv->hpll_freq == 0)
		dev_priv->hpll_freq = valleyview_get_vco(dev_priv);

	return vlv_get_cck_clock(dev_priv, name, reg,
				 dev_priv->hpll_freq);
}

static int
intel_pch_rawclk(struct drm_i915_private *dev_priv)
{
	return (I915_READ(PCH_RAWCLK_FREQ) & RAWCLK_FREQ_MASK) * 1000;
}

static int
intel_vlv_hrawclk(struct drm_i915_private *dev_priv)
{
	return vlv_get_cck_clock_hpll(dev_priv, "hrawclk",
				      CCK_DISPLAY_REF_CLOCK_CONTROL);
}

static int
intel_g4x_hrawclk(struct drm_i915_private *dev_priv)
{
	uint32_t clkcfg;

	/* hrawclock is 1/4 the FSB frequency */
	clkcfg = I915_READ(CLKCFG);
	switch (clkcfg & CLKCFG_FSB_MASK) {
	case CLKCFG_FSB_400:
		return 100000;
	case CLKCFG_FSB_533:
		return 133333;
	case CLKCFG_FSB_667:
		return 166667;
	case CLKCFG_FSB_800:
		return 200000;
	case CLKCFG_FSB_1067:
		return 266667;
	case CLKCFG_FSB_1333:
		return 333333;
	/* these two are just a guess; one of them might be right */
	case CLKCFG_FSB_1600:
	case CLKCFG_FSB_1600_ALT:
		return 400000;
	default:
		return 133333;
	}
}

static void intel_update_rawclk(struct drm_i915_private *dev_priv)
{
	if (HAS_PCH_SPLIT(dev_priv))
		dev_priv->rawclk_freq = intel_pch_rawclk(dev_priv);
	else if (IS_VALLEYVIEW(dev_priv) || IS_CHERRYVIEW(dev_priv))
		dev_priv->rawclk_freq = intel_vlv_hrawclk(dev_priv);
	else if (IS_G4X(dev_priv) || IS_PINEVIEW(dev_priv))
		dev_priv->rawclk_freq = intel_g4x_hrawclk(dev_priv);
	else
		return; /* no rawclk on other platforms, or no need to know it */

	DRM_DEBUG_DRIVER("rawclk rate: %d kHz\n", dev_priv->rawclk_freq);
}

static void intel_update_czclk(struct drm_i915_private *dev_priv)
{
	if (!(IS_VALLEYVIEW(dev_priv) || IS_CHERRYVIEW(dev_priv)))
		return;

	dev_priv->czclk_freq = vlv_get_cck_clock_hpll(dev_priv, "czclk",
						      CCK_CZ_CLOCK_CONTROL);

	DRM_DEBUG_DRIVER("CZ clock rate: %d kHz\n", dev_priv->czclk_freq);
}

static inline u32 /* units of 100MHz */
intel_fdi_link_freq(struct drm_i915_private *dev_priv,
		    const struct intel_crtc_state *pipe_config)
{
	if (HAS_DDI(dev_priv))
		return pipe_config->port_clock; /* SPLL */
	else if (IS_GEN5(dev_priv))
		return ((I915_READ(FDI_PLL_BIOS_0) & FDI_PLL_FB_CLOCK_MASK) + 2) * 10000;
	else
		return 270000;
}

static const intel_limit_t intel_limits_i8xx_dac = {
	.dot = { .min = 25000, .max = 350000 },
	.vco = { .min = 908000, .max = 1512000 },
	.n = { .min = 2, .max = 16 },
	.m = { .min = 96, .max = 140 },
	.m1 = { .min = 18, .max = 26 },
	.m2 = { .min = 6, .max = 16 },
	.p = { .min = 4, .max = 128 },
	.p1 = { .min = 2, .max = 33 },
	.p2 = { .dot_limit = 165000,
		.p2_slow = 4, .p2_fast = 2 },
};

static const intel_limit_t intel_limits_i8xx_dvo = {
	.dot = { .min = 25000, .max = 350000 },
	.vco = { .min = 908000, .max = 1512000 },
	.n = { .min = 2, .max = 16 },
	.m = { .min = 96, .max = 140 },
	.m1 = { .min = 18, .max = 26 },
	.m2 = { .min = 6, .max = 16 },
	.p = { .min = 4, .max = 128 },
	.p1 = { .min = 2, .max = 33 },
	.p2 = { .dot_limit = 165000,
		.p2_slow = 4, .p2_fast = 4 },
};

static const intel_limit_t intel_limits_i8xx_lvds = {
	.dot = { .min = 25000, .max = 350000 },
	.vco = { .min = 908000, .max = 1512000 },
	.n = { .min = 2, .max = 16 },
	.m = { .min = 96, .max = 140 },
	.m1 = { .min = 18, .max = 26 },
	.m2 = { .min = 6, .max = 16 },
	.p = { .min = 4, .max = 128 },
	.p1 = { .min = 1, .max = 6 },
	.p2 = { .dot_limit = 165000,
		.p2_slow = 14, .p2_fast = 7 },
};

static const intel_limit_t intel_limits_i9xx_sdvo = {
	.dot = { .min = 20000, .max = 400000 },
	.vco = { .min = 1400000, .max = 2800000 },
	.n = { .min = 1, .max = 6 },
	.m = { .min = 70, .max = 120 },
	.m1 = { .min = 8, .max = 18 },
	.m2 = { .min = 3, .max = 7 },
	.p = { .min = 5, .max = 80 },
	.p1 = { .min = 1, .max = 8 },
	.p2 = { .dot_limit = 200000,
		.p2_slow = 10, .p2_fast = 5 },
};

static const intel_limit_t intel_limits_i9xx_lvds = {
	.dot = { .min = 20000, .max = 400000 },
	.vco = { .min = 1400000, .max = 2800000 },
	.n = { .min = 1, .max = 6 },
	.m = { .min = 70, .max = 120 },
	.m1 = { .min = 8, .max = 18 },
	.m2 = { .min = 3, .max = 7 },
	.p = { .min = 7, .max = 98 },
	.p1 = { .min = 1, .max = 8 },
	.p2 = { .dot_limit = 112000,
		.p2_slow = 14, .p2_fast = 7 },
};


static const intel_limit_t intel_limits_g4x_sdvo = {
	.dot = { .min = 25000, .max = 270000 },
	.vco = { .min = 1750000, .max = 3500000},
	.n = { .min = 1, .max = 4 },
	.m = { .min = 104, .max = 138 },
	.m1 = { .min = 17, .max = 23 },
	.m2 = { .min = 5, .max = 11 },
	.p = { .min = 10, .max = 30 },
	.p1 = { .min = 1, .max = 3},
	.p2 = { .dot_limit = 270000,
		.p2_slow = 10,
		.p2_fast = 10
	},
};

static const intel_limit_t intel_limits_g4x_hdmi = {
	.dot = { .min = 22000, .max = 400000 },
	.vco = { .min = 1750000, .max = 3500000},
	.n = { .min = 1, .max = 4 },
	.m = { .min = 104, .max = 138 },
	.m1 = { .min = 16, .max = 23 },
	.m2 = { .min = 5, .max = 11 },
	.p = { .min = 5, .max = 80 },
	.p1 = { .min = 1, .max = 8},
	.p2 = { .dot_limit = 165000,
		.p2_slow = 10, .p2_fast = 5 },
};

static const intel_limit_t intel_limits_g4x_single_channel_lvds = {
	.dot = { .min = 20000, .max = 115000 },
	.vco = { .min = 1750000, .max = 3500000 },
	.n = { .min = 1, .max = 3 },
	.m = { .min = 104, .max = 138 },
	.m1 = { .min = 17, .max = 23 },
	.m2 = { .min = 5, .max = 11 },
	.p = { .min = 28, .max = 112 },
	.p1 = { .min = 2, .max = 8 },
	.p2 = { .dot_limit = 0,
		.p2_slow = 14, .p2_fast = 14
	},
};

static const intel_limit_t intel_limits_g4x_dual_channel_lvds = {
	.dot = { .min = 80000, .max = 224000 },
	.vco = { .min = 1750000, .max = 3500000 },
	.n = { .min = 1, .max = 3 },
	.m = { .min = 104, .max = 138 },
	.m1 = { .min = 17, .max = 23 },
	.m2 = { .min = 5, .max = 11 },
	.p = { .min = 14, .max = 42 },
	.p1 = { .min = 2, .max = 6 },
	.p2 = { .dot_limit = 0,
		.p2_slow = 7, .p2_fast = 7
	},
};

static const intel_limit_t intel_limits_pineview_sdvo = {
	.dot = { .min = 20000, .max = 400000},
	.vco = { .min = 1700000, .max = 3500000 },
	/* Pineview's Ncounter is a ring counter */
	.n = { .min = 3, .max = 6 },
	.m = { .min = 2, .max = 256 },
	/* Pineview only has one combined m divider, which we treat as m2. */
	.m1 = { .min = 0, .max = 0 },
	.m2 = { .min = 0, .max = 254 },
	.p = { .min = 5, .max = 80 },
	.p1 = { .min = 1, .max = 8 },
	.p2 = { .dot_limit = 200000,
		.p2_slow = 10, .p2_fast = 5 },
};

static const intel_limit_t intel_limits_pineview_lvds = {
	.dot = { .min = 20000, .max = 400000 },
	.vco = { .min = 1700000, .max = 3500000 },
	.n = { .min = 3, .max = 6 },
	.m = { .min = 2, .max = 256 },
	.m1 = { .min = 0, .max = 0 },
	.m2 = { .min = 0, .max = 254 },
	.p = { .min = 7, .max = 112 },
	.p1 = { .min = 1, .max = 8 },
	.p2 = { .dot_limit = 112000,
		.p2_slow = 14, .p2_fast = 14 },
};

/* Ironlake / Sandybridge
 *
 * We calculate clock using (register_value + 2) for N/M1/M2, so here
 * the range value for them is (actual_value - 2).
 */
static const intel_limit_t intel_limits_ironlake_dac = {
	.dot = { .min = 25000, .max = 350000 },
	.vco = { .min = 1760000, .max = 3510000 },
	.n = { .min = 1, .max = 5 },
	.m = { .min = 79, .max = 127 },
	.m1 = { .min = 12, .max = 22 },
	.m2 = { .min = 5, .max = 9 },
	.p = { .min = 5, .max = 80 },
	.p1 = { .min = 1, .max = 8 },
	.p2 = { .dot_limit = 225000,
		.p2_slow = 10, .p2_fast = 5 },
};

static const intel_limit_t intel_limits_ironlake_single_lvds = {
	.dot = { .min = 25000, .max = 350000 },
	.vco = { .min = 1760000, .max = 3510000 },
	.n = { .min = 1, .max = 3 },
	.m = { .min = 79, .max = 118 },
	.m1 = { .min = 12, .max = 22 },
	.m2 = { .min = 5, .max = 9 },
	.p = { .min = 28, .max = 112 },
	.p1 = { .min = 2, .max = 8 },
	.p2 = { .dot_limit = 225000,
		.p2_slow = 14, .p2_fast = 14 },
};

static const intel_limit_t intel_limits_ironlake_dual_lvds = {
	.dot = { .min = 25000, .max = 350000 },
	.vco = { .min = 1760000, .max = 3510000 },
	.n = { .min = 1, .max = 3 },
	.m = { .min = 79, .max = 127 },
	.m1 = { .min = 12, .max = 22 },
	.m2 = { .min = 5, .max = 9 },
	.p = { .min = 14, .max = 56 },
	.p1 = { .min = 2, .max = 8 },
	.p2 = { .dot_limit = 225000,
		.p2_slow = 7, .p2_fast = 7 },
};

/* LVDS 100mhz refclk limits. */
static const intel_limit_t intel_limits_ironlake_single_lvds_100m = {
	.dot = { .min = 25000, .max = 350000 },
	.vco = { .min = 1760000, .max = 3510000 },
	.n = { .min = 1, .max = 2 },
	.m = { .min = 79, .max = 126 },
	.m1 = { .min = 12, .max = 22 },
	.m2 = { .min = 5, .max = 9 },
	.p = { .min = 28, .max = 112 },
	.p1 = { .min = 2, .max = 8 },
	.p2 = { .dot_limit = 225000,
		.p2_slow = 14, .p2_fast = 14 },
};

static const intel_limit_t intel_limits_ironlake_dual_lvds_100m = {
	.dot = { .min = 25000, .max = 350000 },
	.vco = { .min = 1760000, .max = 3510000 },
	.n = { .min = 1, .max = 3 },
	.m = { .min = 79, .max = 126 },
	.m1 = { .min = 12, .max = 22 },
	.m2 = { .min = 5, .max = 9 },
	.p = { .min = 14, .max = 42 },
	.p1 = { .min = 2, .max = 6 },
	.p2 = { .dot_limit = 225000,
		.p2_slow = 7, .p2_fast = 7 },
};

static const intel_limit_t intel_limits_vlv = {
	 /*
	  * These are the data rate limits (measured in fast clocks)
	  * since those are the strictest limits we have. The fast
	  * clock and actual rate limits are more relaxed, so checking
	  * them would make no difference.
	  */
	.dot = { .min = 25000 * 5, .max = 270000 * 5 },
	.vco = { .min = 4000000, .max = 6000000 },
	.n = { .min = 1, .max = 7 },
	.m1 = { .min = 2, .max = 3 },
	.m2 = { .min = 11, .max = 156 },
	.p1 = { .min = 2, .max = 3 },
	.p2 = { .p2_slow = 2, .p2_fast = 20 }, /* slow=min, fast=max */
};

static const intel_limit_t intel_limits_chv = {
	/*
	 * These are the data rate limits (measured in fast clocks)
	 * since those are the strictest limits we have.  The fast
	 * clock and actual rate limits are more relaxed, so checking
	 * them would make no difference.
	 */
	.dot = { .min = 25000 * 5, .max = 540000 * 5},
	.vco = { .min = 4800000, .max = 6480000 },
	.n = { .min = 1, .max = 1 },
	.m1 = { .min = 2, .max = 2 },
	.m2 = { .min = 24 << 22, .max = 175 << 22 },
	.p1 = { .min = 2, .max = 4 },
	.p2 = {	.p2_slow = 1, .p2_fast = 14 },
};

static const intel_limit_t intel_limits_bxt = {
	/* FIXME: find real dot limits */
	.dot = { .min = 0, .max = INT_MAX },
	.vco = { .min = 4800000, .max = 6700000 },
	.n = { .min = 1, .max = 1 },
	.m1 = { .min = 2, .max = 2 },
	/* FIXME: find real m2 limits */
	.m2 = { .min = 2 << 22, .max = 255 << 22 },
	.p1 = { .min = 2, .max = 4 },
	.p2 = { .p2_slow = 1, .p2_fast = 20 },
};

static bool
needs_modeset(struct drm_crtc_state *state)
{
	return drm_atomic_crtc_needs_modeset(state);
}

/**
 * Returns whether any output on the specified pipe is of the specified type
 */
bool intel_pipe_has_type(struct intel_crtc *crtc, enum intel_output_type type)
{
	struct drm_device *dev = crtc->base.dev;
	struct intel_encoder *encoder;

	for_each_encoder_on_crtc(dev, &crtc->base, encoder)
		if (encoder->type == type)
			return true;

	return false;
}

/**
 * Returns whether any output on the specified pipe will have the specified
 * type after a staged modeset is complete, i.e., the same as
 * intel_pipe_has_type() but looking at encoder->new_crtc instead of
 * encoder->crtc.
 */
static bool intel_pipe_will_have_type(const struct intel_crtc_state *crtc_state,
				      int type)
{
	struct drm_atomic_state *state = crtc_state->base.state;
	struct drm_connector *connector;
	struct drm_connector_state *connector_state;
	struct intel_encoder *encoder;
	int i, num_connectors = 0;

	for_each_connector_in_state(state, connector, connector_state, i) {
		if (connector_state->crtc != crtc_state->base.crtc)
			continue;

		num_connectors++;

		encoder = to_intel_encoder(connector_state->best_encoder);
		if (encoder->type == type)
			return true;
	}

	WARN_ON(num_connectors == 0);

	return false;
}

/*
 * Platform specific helpers to calculate the port PLL loopback- (clock.m),
 * and post-divider (clock.p) values, pre- (clock.vco) and post-divided fast
 * (clock.dot) clock rates. This fast dot clock is fed to the port's IO logic.
 * The helpers' return value is the rate of the clock that is fed to the
 * display engine's pipe which can be the above fast dot clock rate or a
 * divided-down version of it.
 */
/* m1 is reserved as 0 in Pineview, n is a ring counter */
static int pnv_calc_dpll_params(int refclk, intel_clock_t *clock)
{
	clock->m = clock->m2 + 2;
	clock->p = clock->p1 * clock->p2;
	if (WARN_ON(clock->n == 0 || clock->p == 0))
		return 0;
	clock->vco = DIV_ROUND_CLOSEST(refclk * clock->m, clock->n);
	clock->dot = DIV_ROUND_CLOSEST(clock->vco, clock->p);

	return clock->dot;
}

static uint32_t i9xx_dpll_compute_m(struct dpll *dpll)
{
	return 5 * (dpll->m1 + 2) + (dpll->m2 + 2);
}

static int i9xx_calc_dpll_params(int refclk, intel_clock_t *clock)
{
	clock->m = i9xx_dpll_compute_m(clock);
	clock->p = clock->p1 * clock->p2;
	if (WARN_ON(clock->n + 2 == 0 || clock->p == 0))
		return 0;
	clock->vco = DIV_ROUND_CLOSEST(refclk * clock->m, clock->n + 2);
	clock->dot = DIV_ROUND_CLOSEST(clock->vco, clock->p);

	return clock->dot;
}

static int vlv_calc_dpll_params(int refclk, intel_clock_t *clock)
{
	clock->m = clock->m1 * clock->m2;
	clock->p = clock->p1 * clock->p2;
	if (WARN_ON(clock->n == 0 || clock->p == 0))
		return 0;
	clock->vco = DIV_ROUND_CLOSEST(refclk * clock->m, clock->n);
	clock->dot = DIV_ROUND_CLOSEST(clock->vco, clock->p);

	return clock->dot / 5;
}

int chv_calc_dpll_params(int refclk, intel_clock_t *clock)
{
	clock->m = clock->m1 * clock->m2;
	clock->p = clock->p1 * clock->p2;
	if (WARN_ON(clock->n == 0 || clock->p == 0))
		return 0;
	clock->vco = DIV_ROUND_CLOSEST_ULL((uint64_t)refclk * clock->m,
			clock->n << 22);
	clock->dot = DIV_ROUND_CLOSEST(clock->vco, clock->p);

	return clock->dot / 5;
}

#define INTELPllInvalid(s)   do { /* DRM_DEBUG(s); */ return false; } while (0)
/**
 * Returns whether the given set of divisors are valid for a given refclk with
 * the given connectors.
 */

static bool intel_PLL_is_valid(struct drm_device *dev,
			       const intel_limit_t *limit,
			       const intel_clock_t *clock)
{
	if (clock->n   < limit->n.min   || limit->n.max   < clock->n)
		INTELPllInvalid("n out of range\n");
	if (clock->p1  < limit->p1.min  || limit->p1.max  < clock->p1)
		INTELPllInvalid("p1 out of range\n");
	if (clock->m2  < limit->m2.min  || limit->m2.max  < clock->m2)
		INTELPllInvalid("m2 out of range\n");
	if (clock->m1  < limit->m1.min  || limit->m1.max  < clock->m1)
		INTELPllInvalid("m1 out of range\n");

	if (!IS_PINEVIEW(dev) && !IS_VALLEYVIEW(dev) &&
	    !IS_CHERRYVIEW(dev) && !IS_BROXTON(dev))
		if (clock->m1 <= clock->m2)
			INTELPllInvalid("m1 <= m2\n");

	if (!IS_VALLEYVIEW(dev) && !IS_CHERRYVIEW(dev) && !IS_BROXTON(dev)) {
		if (clock->p < limit->p.min || limit->p.max < clock->p)
			INTELPllInvalid("p out of range\n");
		if (clock->m < limit->m.min || limit->m.max < clock->m)
			INTELPllInvalid("m out of range\n");
	}

	if (clock->vco < limit->vco.min || limit->vco.max < clock->vco)
		INTELPllInvalid("vco out of range\n");
	/* XXX: We may need to be checking "Dot clock" depending on the multiplier,
	 * connector, etc., rather than just a single range.
	 */
	if (clock->dot < limit->dot.min || limit->dot.max < clock->dot)
		INTELPllInvalid("dot out of range\n");

	return true;
}

static int
i9xx_select_p2_div(const intel_limit_t *limit,
		   const struct intel_crtc_state *crtc_state,
		   int target)
{
	struct drm_device *dev = crtc_state->base.crtc->dev;

	if (intel_pipe_will_have_type(crtc_state, INTEL_OUTPUT_LVDS)) {
		/*
		 * For LVDS just rely on its current settings for dual-channel.
		 * We haven't figured out how to reliably set up different
		 * single/dual channel state, if we even can.
		 */
		if (intel_is_dual_link_lvds(dev))
			return limit->p2.p2_fast;
		else
			return limit->p2.p2_slow;
	} else {
		if (target < limit->p2.dot_limit)
			return limit->p2.p2_slow;
		else
			return limit->p2.p2_fast;
	}
}

/*
 * Returns a set of divisors for the desired target clock with the given
 * refclk, or FALSE.  The returned values represent the clock equation:
 * reflck * (5 * (m1 + 2) + (m2 + 2)) / (n + 2) / p1 / p2.
 *
 * Target and reference clocks are specified in kHz.
 *
 * If match_clock is provided, then best_clock P divider must match the P
 * divider from @match_clock used for LVDS downclocking.
 */
static bool
i9xx_find_best_dpll(const intel_limit_t *limit,
		    struct intel_crtc_state *crtc_state,
		    int target, int refclk, intel_clock_t *match_clock,
		    intel_clock_t *best_clock)
{
	struct drm_device *dev = crtc_state->base.crtc->dev;
	intel_clock_t clock;
	int err = target;

	memset(best_clock, 0, sizeof(*best_clock));

	clock.p2 = i9xx_select_p2_div(limit, crtc_state, target);

	for (clock.m1 = limit->m1.min; clock.m1 <= limit->m1.max;
	     clock.m1++) {
		for (clock.m2 = limit->m2.min;
		     clock.m2 <= limit->m2.max; clock.m2++) {
			if (clock.m2 >= clock.m1)
				break;
			for (clock.n = limit->n.min;
			     clock.n <= limit->n.max; clock.n++) {
				for (clock.p1 = limit->p1.min;
					clock.p1 <= limit->p1.max; clock.p1++) {
					int this_err;

					i9xx_calc_dpll_params(refclk, &clock);
					if (!intel_PLL_is_valid(dev, limit,
								&clock))
						continue;
					if (match_clock &&
					    clock.p != match_clock->p)
						continue;

					this_err = abs(clock.dot - target);
					if (this_err < err) {
						*best_clock = clock;
						err = this_err;
					}
				}
			}
		}
	}

	return (err != target);
}

/*
 * Returns a set of divisors for the desired target clock with the given
 * refclk, or FALSE.  The returned values represent the clock equation:
 * reflck * (5 * (m1 + 2) + (m2 + 2)) / (n + 2) / p1 / p2.
 *
 * Target and reference clocks are specified in kHz.
 *
 * If match_clock is provided, then best_clock P divider must match the P
 * divider from @match_clock used for LVDS downclocking.
 */
static bool
pnv_find_best_dpll(const intel_limit_t *limit,
		   struct intel_crtc_state *crtc_state,
		   int target, int refclk, intel_clock_t *match_clock,
		   intel_clock_t *best_clock)
{
	struct drm_device *dev = crtc_state->base.crtc->dev;
	intel_clock_t clock;
	int err = target;

	memset(best_clock, 0, sizeof(*best_clock));

	clock.p2 = i9xx_select_p2_div(limit, crtc_state, target);

	for (clock.m1 = limit->m1.min; clock.m1 <= limit->m1.max;
	     clock.m1++) {
		for (clock.m2 = limit->m2.min;
		     clock.m2 <= limit->m2.max; clock.m2++) {
			for (clock.n = limit->n.min;
			     clock.n <= limit->n.max; clock.n++) {
				for (clock.p1 = limit->p1.min;
					clock.p1 <= limit->p1.max; clock.p1++) {
					int this_err;

					pnv_calc_dpll_params(refclk, &clock);
					if (!intel_PLL_is_valid(dev, limit,
								&clock))
						continue;
					if (match_clock &&
					    clock.p != match_clock->p)
						continue;

					this_err = abs(clock.dot - target);
					if (this_err < err) {
						*best_clock = clock;
						err = this_err;
					}
				}
			}
		}
	}

	return (err != target);
}

/*
 * Returns a set of divisors for the desired target clock with the given
 * refclk, or FALSE.  The returned values represent the clock equation:
 * reflck * (5 * (m1 + 2) + (m2 + 2)) / (n + 2) / p1 / p2.
 *
 * Target and reference clocks are specified in kHz.
 *
 * If match_clock is provided, then best_clock P divider must match the P
 * divider from @match_clock used for LVDS downclocking.
 */
static bool
g4x_find_best_dpll(const intel_limit_t *limit,
		   struct intel_crtc_state *crtc_state,
		   int target, int refclk, intel_clock_t *match_clock,
		   intel_clock_t *best_clock)
{
	struct drm_device *dev = crtc_state->base.crtc->dev;
	intel_clock_t clock;
	int max_n;
	bool found = false;
	/* approximately equals target * 0.00585 */
	int err_most = (target >> 8) + (target >> 9);

	memset(best_clock, 0, sizeof(*best_clock));

	clock.p2 = i9xx_select_p2_div(limit, crtc_state, target);

	max_n = limit->n.max;
	/* based on hardware requirement, prefer smaller n to precision */
	for (clock.n = limit->n.min; clock.n <= max_n; clock.n++) {
		/* based on hardware requirement, prefere larger m1,m2 */
		for (clock.m1 = limit->m1.max;
		     clock.m1 >= limit->m1.min; clock.m1--) {
			for (clock.m2 = limit->m2.max;
			     clock.m2 >= limit->m2.min; clock.m2--) {
				for (clock.p1 = limit->p1.max;
				     clock.p1 >= limit->p1.min; clock.p1--) {
					int this_err;

					i9xx_calc_dpll_params(refclk, &clock);
					if (!intel_PLL_is_valid(dev, limit,
								&clock))
						continue;

					this_err = abs(clock.dot - target);
					if (this_err < err_most) {
						*best_clock = clock;
						err_most = this_err;
						max_n = clock.n;
						found = true;
					}
				}
			}
		}
	}
	return found;
}

/*
 * Check if the calculated PLL configuration is more optimal compared to the
 * best configuration and error found so far. Return the calculated error.
 */
static bool vlv_PLL_is_optimal(struct drm_device *dev, int target_freq,
			       const intel_clock_t *calculated_clock,
			       const intel_clock_t *best_clock,
			       unsigned int best_error_ppm,
			       unsigned int *error_ppm)
{
	/*
	 * For CHV ignore the error and consider only the P value.
	 * Prefer a bigger P value based on HW requirements.
	 */
	if (IS_CHERRYVIEW(dev)) {
		*error_ppm = 0;

		return calculated_clock->p > best_clock->p;
	}

	if (WARN_ON_ONCE(!target_freq))
		return false;

	*error_ppm = div_u64(1000000ULL *
				abs(target_freq - calculated_clock->dot),
			     target_freq);
	/*
	 * Prefer a better P value over a better (smaller) error if the error
	 * is small. Ensure this preference for future configurations too by
	 * setting the error to 0.
	 */
	if (*error_ppm < 100 && calculated_clock->p > best_clock->p) {
		*error_ppm = 0;

		return true;
	}

	return *error_ppm + 10 < best_error_ppm;
}

/*
 * Returns a set of divisors for the desired target clock with the given
 * refclk, or FALSE.  The returned values represent the clock equation:
 * reflck * (5 * (m1 + 2) + (m2 + 2)) / (n + 2) / p1 / p2.
 */
static bool
vlv_find_best_dpll(const intel_limit_t *limit,
		   struct intel_crtc_state *crtc_state,
		   int target, int refclk, intel_clock_t *match_clock,
		   intel_clock_t *best_clock)
{
	struct intel_crtc *crtc = to_intel_crtc(crtc_state->base.crtc);
	struct drm_device *dev = crtc->base.dev;
	intel_clock_t clock;
	unsigned int bestppm = 1000000;
	/* min update 19.2 MHz */
	int max_n = min(limit->n.max, refclk / 19200);
	bool found = false;

	target *= 5; /* fast clock */

	memset(best_clock, 0, sizeof(*best_clock));

	/* based on hardware requirement, prefer smaller n to precision */
	for (clock.n = limit->n.min; clock.n <= max_n; clock.n++) {
		for (clock.p1 = limit->p1.max; clock.p1 >= limit->p1.min; clock.p1--) {
			for (clock.p2 = limit->p2.p2_fast; clock.p2 >= limit->p2.p2_slow;
			     clock.p2 -= clock.p2 > 10 ? 2 : 1) {
				clock.p = clock.p1 * clock.p2;
				/* based on hardware requirement, prefer bigger m1,m2 values */
				for (clock.m1 = limit->m1.min; clock.m1 <= limit->m1.max; clock.m1++) {
					unsigned int ppm;

					clock.m2 = DIV_ROUND_CLOSEST(target * clock.p * clock.n,
								     refclk * clock.m1);

					vlv_calc_dpll_params(refclk, &clock);

					if (!intel_PLL_is_valid(dev, limit,
								&clock))
						continue;

					if (!vlv_PLL_is_optimal(dev, target,
								&clock,
								best_clock,
								bestppm, &ppm))
						continue;

					*best_clock = clock;
					bestppm = ppm;
					found = true;
				}
			}
		}
	}

	return found;
}

/*
 * Returns a set of divisors for the desired target clock with the given
 * refclk, or FALSE.  The returned values represent the clock equation:
 * reflck * (5 * (m1 + 2) + (m2 + 2)) / (n + 2) / p1 / p2.
 */
static bool
chv_find_best_dpll(const intel_limit_t *limit,
		   struct intel_crtc_state *crtc_state,
		   int target, int refclk, intel_clock_t *match_clock,
		   intel_clock_t *best_clock)
{
	struct intel_crtc *crtc = to_intel_crtc(crtc_state->base.crtc);
	struct drm_device *dev = crtc->base.dev;
	unsigned int best_error_ppm;
	intel_clock_t clock;
	uint64_t m2;
	int found = false;

	memset(best_clock, 0, sizeof(*best_clock));
	best_error_ppm = 1000000;

	/*
	 * Based on hardware doc, the n always set to 1, and m1 always
	 * set to 2.  If requires to support 200Mhz refclk, we need to
	 * revisit this because n may not 1 anymore.
	 */
	clock.n = 1, clock.m1 = 2;
	target *= 5;	/* fast clock */

	for (clock.p1 = limit->p1.max; clock.p1 >= limit->p1.min; clock.p1--) {
		for (clock.p2 = limit->p2.p2_fast;
				clock.p2 >= limit->p2.p2_slow;
				clock.p2 -= clock.p2 > 10 ? 2 : 1) {
			unsigned int error_ppm;

			clock.p = clock.p1 * clock.p2;

			m2 = DIV_ROUND_CLOSEST_ULL(((uint64_t)target * clock.p *
					clock.n) << 22, refclk * clock.m1);

			if (m2 > INT_MAX/clock.m1)
				continue;

			clock.m2 = m2;

			chv_calc_dpll_params(refclk, &clock);

			if (!intel_PLL_is_valid(dev, limit, &clock))
				continue;

			if (!vlv_PLL_is_optimal(dev, target, &clock, best_clock,
						best_error_ppm, &error_ppm))
				continue;

			*best_clock = clock;
			best_error_ppm = error_ppm;
			found = true;
		}
	}

	return found;
}

bool bxt_find_best_dpll(struct intel_crtc_state *crtc_state, int target_clock,
			intel_clock_t *best_clock)
{
	int refclk = 100000;
	const intel_limit_t *limit = &intel_limits_bxt;

	return chv_find_best_dpll(limit, crtc_state,
				  target_clock, refclk, NULL, best_clock);
}

bool intel_crtc_active(struct drm_crtc *crtc)
{
	struct intel_crtc *intel_crtc = to_intel_crtc(crtc);

	/* Be paranoid as we can arrive here with only partial
	 * state retrieved from the hardware during setup.
	 *
	 * We can ditch the adjusted_mode.crtc_clock check as soon
	 * as Haswell has gained clock readout/fastboot support.
	 *
	 * We can ditch the crtc->primary->fb check as soon as we can
	 * properly reconstruct framebuffers.
	 *
	 * FIXME: The intel_crtc->active here should be switched to
	 * crtc->state->active once we have proper CRTC states wired up
	 * for atomic.
	 */
	return intel_crtc->active && crtc->primary->state->fb &&
		intel_crtc->config->base.adjusted_mode.crtc_clock;
}

enum transcoder intel_pipe_to_cpu_transcoder(struct drm_i915_private *dev_priv,
					     enum pipe pipe)
{
	struct drm_crtc *crtc = dev_priv->pipe_to_crtc_mapping[pipe];
	struct intel_crtc *intel_crtc = to_intel_crtc(crtc);

	return intel_crtc->config->cpu_transcoder;
}

static bool pipe_dsl_stopped(struct drm_device *dev, enum pipe pipe)
{
	struct drm_i915_private *dev_priv = dev->dev_private;
	i915_reg_t reg = PIPEDSL(pipe);
	u32 line1, line2;
	u32 line_mask;

	if (IS_GEN2(dev))
		line_mask = DSL_LINEMASK_GEN2;
	else
		line_mask = DSL_LINEMASK_GEN3;

	line1 = I915_READ(reg) & line_mask;
	msleep(5);
	line2 = I915_READ(reg) & line_mask;

	return line1 == line2;
}

/*
 * intel_wait_for_pipe_off - wait for pipe to turn off
 * @crtc: crtc whose pipe to wait for
 *
 * After disabling a pipe, we can't wait for vblank in the usual way,
 * spinning on the vblank interrupt status bit, since we won't actually
 * see an interrupt when the pipe is disabled.
 *
 * On Gen4 and above:
 *   wait for the pipe register state bit to turn off
 *
 * Otherwise:
 *   wait for the display line value to settle (it usually
 *   ends up stopping at the start of the next frame).
 *
 */
static void intel_wait_for_pipe_off(struct intel_crtc *crtc)
{
	struct drm_device *dev = crtc->base.dev;
	struct drm_i915_private *dev_priv = dev->dev_private;
	enum transcoder cpu_transcoder = crtc->config->cpu_transcoder;
	enum pipe pipe = crtc->pipe;

	if (INTEL_INFO(dev)->gen >= 4) {
		i915_reg_t reg = PIPECONF(cpu_transcoder);

		/* Wait for the Pipe State to go off */
		if (wait_for((I915_READ(reg) & I965_PIPECONF_ACTIVE) == 0,
			     100))
			WARN(1, "pipe_off wait timed out\n");
	} else {
		/* Wait for the display line to settle */
		if (wait_for(pipe_dsl_stopped(dev, pipe), 100))
			WARN(1, "pipe_off wait timed out\n");
	}
}

/* Only for pre-ILK configs */
void assert_pll(struct drm_i915_private *dev_priv,
		enum pipe pipe, bool state)
{
	u32 val;
	bool cur_state;

	val = I915_READ(DPLL(pipe));
	cur_state = !!(val & DPLL_VCO_ENABLE);
	I915_STATE_WARN(cur_state != state,
	     "PLL state assertion failure (expected %s, current %s)\n",
			onoff(state), onoff(cur_state));
}

/* XXX: the dsi pll is shared between MIPI DSI ports */
void assert_dsi_pll(struct drm_i915_private *dev_priv, bool state)
{
	u32 val;
	bool cur_state;

	mutex_lock(&dev_priv->sb_lock);
	val = vlv_cck_read(dev_priv, CCK_REG_DSI_PLL_CONTROL);
	mutex_unlock(&dev_priv->sb_lock);

	cur_state = val & DSI_PLL_VCO_EN;
	I915_STATE_WARN(cur_state != state,
	     "DSI PLL state assertion failure (expected %s, current %s)\n",
			onoff(state), onoff(cur_state));
}

static void assert_fdi_tx(struct drm_i915_private *dev_priv,
			  enum pipe pipe, bool state)
{
	bool cur_state;
	enum transcoder cpu_transcoder = intel_pipe_to_cpu_transcoder(dev_priv,
								      pipe);

	if (HAS_DDI(dev_priv)) {
		/* DDI does not have a specific FDI_TX register */
		u32 val = I915_READ(TRANS_DDI_FUNC_CTL(cpu_transcoder));
		cur_state = !!(val & TRANS_DDI_FUNC_ENABLE);
	} else {
		u32 val = I915_READ(FDI_TX_CTL(pipe));
		cur_state = !!(val & FDI_TX_ENABLE);
	}
	I915_STATE_WARN(cur_state != state,
	     "FDI TX state assertion failure (expected %s, current %s)\n",
			onoff(state), onoff(cur_state));
}
#define assert_fdi_tx_enabled(d, p) assert_fdi_tx(d, p, true)
#define assert_fdi_tx_disabled(d, p) assert_fdi_tx(d, p, false)

static void assert_fdi_rx(struct drm_i915_private *dev_priv,
			  enum pipe pipe, bool state)
{
	u32 val;
	bool cur_state;

	val = I915_READ(FDI_RX_CTL(pipe));
	cur_state = !!(val & FDI_RX_ENABLE);
	I915_STATE_WARN(cur_state != state,
	     "FDI RX state assertion failure (expected %s, current %s)\n",
			onoff(state), onoff(cur_state));
}
#define assert_fdi_rx_enabled(d, p) assert_fdi_rx(d, p, true)
#define assert_fdi_rx_disabled(d, p) assert_fdi_rx(d, p, false)

static void assert_fdi_tx_pll_enabled(struct drm_i915_private *dev_priv,
				      enum pipe pipe)
{
	u32 val;

	/* ILK FDI PLL is always enabled */
	if (INTEL_INFO(dev_priv)->gen == 5)
		return;

	/* On Haswell, DDI ports are responsible for the FDI PLL setup */
	if (HAS_DDI(dev_priv))
		return;

	val = I915_READ(FDI_TX_CTL(pipe));
	I915_STATE_WARN(!(val & FDI_TX_PLL_ENABLE), "FDI TX PLL assertion failure, should be active but is disabled\n");
}

void assert_fdi_rx_pll(struct drm_i915_private *dev_priv,
		       enum pipe pipe, bool state)
{
	u32 val;
	bool cur_state;

	val = I915_READ(FDI_RX_CTL(pipe));
	cur_state = !!(val & FDI_RX_PLL_ENABLE);
	I915_STATE_WARN(cur_state != state,
	     "FDI RX PLL assertion failure (expected %s, current %s)\n",
			onoff(state), onoff(cur_state));
}

void assert_panel_unlocked(struct drm_i915_private *dev_priv,
			   enum pipe pipe)
{
	struct drm_device *dev = dev_priv->dev;
	i915_reg_t pp_reg;
	u32 val;
	enum pipe panel_pipe = PIPE_A;
	bool locked = true;

	if (WARN_ON(HAS_DDI(dev)))
		return;

	if (HAS_PCH_SPLIT(dev)) {
		u32 port_sel;

		pp_reg = PCH_PP_CONTROL;
		port_sel = I915_READ(PCH_PP_ON_DELAYS) & PANEL_PORT_SELECT_MASK;

		if (port_sel == PANEL_PORT_SELECT_LVDS &&
		    I915_READ(PCH_LVDS) & LVDS_PIPEB_SELECT)
			panel_pipe = PIPE_B;
		/* XXX: else fix for eDP */
	} else if (IS_VALLEYVIEW(dev) || IS_CHERRYVIEW(dev)) {
		/* presumably write lock depends on pipe, not port select */
		pp_reg = VLV_PIPE_PP_CONTROL(pipe);
		panel_pipe = pipe;
	} else {
		pp_reg = PP_CONTROL;
		if (I915_READ(LVDS) & LVDS_PIPEB_SELECT)
			panel_pipe = PIPE_B;
	}

	val = I915_READ(pp_reg);
	if (!(val & PANEL_POWER_ON) ||
	    ((val & PANEL_UNLOCK_MASK) == PANEL_UNLOCK_REGS))
		locked = false;

	I915_STATE_WARN(panel_pipe == pipe && locked,
	     "panel assertion failure, pipe %c regs locked\n",
	     pipe_name(pipe));
}

static void assert_cursor(struct drm_i915_private *dev_priv,
			  enum pipe pipe, bool state)
{
	struct drm_device *dev = dev_priv->dev;
	bool cur_state;

	if (IS_845G(dev) || IS_I865G(dev))
		cur_state = I915_READ(CURCNTR(PIPE_A)) & CURSOR_ENABLE;
	else
		cur_state = I915_READ(CURCNTR(pipe)) & CURSOR_MODE;

	I915_STATE_WARN(cur_state != state,
	     "cursor on pipe %c assertion failure (expected %s, current %s)\n",
			pipe_name(pipe), onoff(state), onoff(cur_state));
}
#define assert_cursor_enabled(d, p) assert_cursor(d, p, true)
#define assert_cursor_disabled(d, p) assert_cursor(d, p, false)

void assert_pipe(struct drm_i915_private *dev_priv,
		 enum pipe pipe, bool state)
{
	bool cur_state;
	enum transcoder cpu_transcoder = intel_pipe_to_cpu_transcoder(dev_priv,
								      pipe);
	enum intel_display_power_domain power_domain;

	/* if we need the pipe quirk it must be always on */
	if ((pipe == PIPE_A && dev_priv->quirks & QUIRK_PIPEA_FORCE) ||
	    (pipe == PIPE_B && dev_priv->quirks & QUIRK_PIPEB_FORCE))
		state = true;

	power_domain = POWER_DOMAIN_TRANSCODER(cpu_transcoder);
	if (intel_display_power_get_if_enabled(dev_priv, power_domain)) {
		u32 val = I915_READ(PIPECONF(cpu_transcoder));
		cur_state = !!(val & PIPECONF_ENABLE);

		intel_display_power_put(dev_priv, power_domain);
	} else {
		cur_state = false;
	}

	I915_STATE_WARN(cur_state != state,
	     "pipe %c assertion failure (expected %s, current %s)\n",
			pipe_name(pipe), onoff(state), onoff(cur_state));
}

static void assert_plane(struct drm_i915_private *dev_priv,
			 enum plane plane, bool state)
{
	u32 val;
	bool cur_state;

	val = I915_READ(DSPCNTR(plane));
	cur_state = !!(val & DISPLAY_PLANE_ENABLE);
	I915_STATE_WARN(cur_state != state,
	     "plane %c assertion failure (expected %s, current %s)\n",
			plane_name(plane), onoff(state), onoff(cur_state));
}

#define assert_plane_enabled(d, p) assert_plane(d, p, true)
#define assert_plane_disabled(d, p) assert_plane(d, p, false)

static void assert_planes_disabled(struct drm_i915_private *dev_priv,
				   enum pipe pipe)
{
	struct drm_device *dev = dev_priv->dev;
	int i;

	/* Primary planes are fixed to pipes on gen4+ */
	if (INTEL_INFO(dev)->gen >= 4) {
		u32 val = I915_READ(DSPCNTR(pipe));
		I915_STATE_WARN(val & DISPLAY_PLANE_ENABLE,
		     "plane %c assertion failure, should be disabled but not\n",
		     plane_name(pipe));
		return;
	}

	/* Need to check both planes against the pipe */
	for_each_pipe(dev_priv, i) {
		u32 val = I915_READ(DSPCNTR(i));
		enum pipe cur_pipe = (val & DISPPLANE_SEL_PIPE_MASK) >>
			DISPPLANE_SEL_PIPE_SHIFT;
		I915_STATE_WARN((val & DISPLAY_PLANE_ENABLE) && pipe == cur_pipe,
		     "plane %c assertion failure, should be off on pipe %c but is still active\n",
		     plane_name(i), pipe_name(pipe));
	}
}

static void assert_sprites_disabled(struct drm_i915_private *dev_priv,
				    enum pipe pipe)
{
	struct drm_device *dev = dev_priv->dev;
	int sprite;

	if (INTEL_INFO(dev)->gen >= 9) {
		for_each_sprite(dev_priv, pipe, sprite) {
			u32 val = I915_READ(PLANE_CTL(pipe, sprite));
			I915_STATE_WARN(val & PLANE_CTL_ENABLE,
			     "plane %d assertion failure, should be off on pipe %c but is still active\n",
			     sprite, pipe_name(pipe));
		}
	} else if (IS_VALLEYVIEW(dev) || IS_CHERRYVIEW(dev)) {
		for_each_sprite(dev_priv, pipe, sprite) {
			u32 val = I915_READ(SPCNTR(pipe, sprite));
			I915_STATE_WARN(val & SP_ENABLE,
			     "sprite %c assertion failure, should be off on pipe %c but is still active\n",
			     sprite_name(pipe, sprite), pipe_name(pipe));
		}
	} else if (INTEL_INFO(dev)->gen >= 7) {
		u32 val = I915_READ(SPRCTL(pipe));
		I915_STATE_WARN(val & SPRITE_ENABLE,
		     "sprite %c assertion failure, should be off on pipe %c but is still active\n",
		     plane_name(pipe), pipe_name(pipe));
	} else if (INTEL_INFO(dev)->gen >= 5) {
		u32 val = I915_READ(DVSCNTR(pipe));
		I915_STATE_WARN(val & DVS_ENABLE,
		     "sprite %c assertion failure, should be off on pipe %c but is still active\n",
		     plane_name(pipe), pipe_name(pipe));
	}
}

static void assert_vblank_disabled(struct drm_crtc *crtc)
{
	if (I915_STATE_WARN_ON(drm_crtc_vblank_get(crtc) == 0))
		drm_crtc_vblank_put(crtc);
}

void assert_pch_transcoder_disabled(struct drm_i915_private *dev_priv,
				    enum pipe pipe)
{
	u32 val;
	bool enabled;

	val = I915_READ(PCH_TRANSCONF(pipe));
	enabled = !!(val & TRANS_ENABLE);
	I915_STATE_WARN(enabled,
	     "transcoder assertion failed, should be off on pipe %c but is still active\n",
	     pipe_name(pipe));
}

static bool dp_pipe_enabled(struct drm_i915_private *dev_priv,
			    enum pipe pipe, u32 port_sel, u32 val)
{
	if ((val & DP_PORT_EN) == 0)
		return false;

	if (HAS_PCH_CPT(dev_priv)) {
		u32 trans_dp_ctl = I915_READ(TRANS_DP_CTL(pipe));
		if ((trans_dp_ctl & TRANS_DP_PORT_SEL_MASK) != port_sel)
			return false;
	} else if (IS_CHERRYVIEW(dev_priv)) {
		if ((val & DP_PIPE_MASK_CHV) != DP_PIPE_SELECT_CHV(pipe))
			return false;
	} else {
		if ((val & DP_PIPE_MASK) != (pipe << 30))
			return false;
	}
	return true;
}

static bool hdmi_pipe_enabled(struct drm_i915_private *dev_priv,
			      enum pipe pipe, u32 val)
{
	if ((val & SDVO_ENABLE) == 0)
		return false;

	if (HAS_PCH_CPT(dev_priv)) {
		if ((val & SDVO_PIPE_SEL_MASK_CPT) != SDVO_PIPE_SEL_CPT(pipe))
			return false;
	} else if (IS_CHERRYVIEW(dev_priv)) {
		if ((val & SDVO_PIPE_SEL_MASK_CHV) != SDVO_PIPE_SEL_CHV(pipe))
			return false;
	} else {
		if ((val & SDVO_PIPE_SEL_MASK) != SDVO_PIPE_SEL(pipe))
			return false;
	}
	return true;
}

static bool lvds_pipe_enabled(struct drm_i915_private *dev_priv,
			      enum pipe pipe, u32 val)
{
	if ((val & LVDS_PORT_EN) == 0)
		return false;

	if (HAS_PCH_CPT(dev_priv)) {
		if ((val & PORT_TRANS_SEL_MASK) != PORT_TRANS_SEL_CPT(pipe))
			return false;
	} else {
		if ((val & LVDS_PIPE_MASK) != LVDS_PIPE(pipe))
			return false;
	}
	return true;
}

static bool adpa_pipe_enabled(struct drm_i915_private *dev_priv,
			      enum pipe pipe, u32 val)
{
	if ((val & ADPA_DAC_ENABLE) == 0)
		return false;
	if (HAS_PCH_CPT(dev_priv)) {
		if ((val & PORT_TRANS_SEL_MASK) != PORT_TRANS_SEL_CPT(pipe))
			return false;
	} else {
		if ((val & ADPA_PIPE_SELECT_MASK) != ADPA_PIPE_SELECT(pipe))
			return false;
	}
	return true;
}

static void assert_pch_dp_disabled(struct drm_i915_private *dev_priv,
				   enum pipe pipe, i915_reg_t reg,
				   u32 port_sel)
{
	u32 val = I915_READ(reg);
	I915_STATE_WARN(dp_pipe_enabled(dev_priv, pipe, port_sel, val),
	     "PCH DP (0x%08x) enabled on transcoder %c, should be disabled\n",
	     i915_mmio_reg_offset(reg), pipe_name(pipe));

	I915_STATE_WARN(HAS_PCH_IBX(dev_priv) && (val & DP_PORT_EN) == 0
	     && (val & DP_PIPEB_SELECT),
	     "IBX PCH dp port still using transcoder B\n");
}

static void assert_pch_hdmi_disabled(struct drm_i915_private *dev_priv,
				     enum pipe pipe, i915_reg_t reg)
{
	u32 val = I915_READ(reg);
	I915_STATE_WARN(hdmi_pipe_enabled(dev_priv, pipe, val),
	     "PCH HDMI (0x%08x) enabled on transcoder %c, should be disabled\n",
	     i915_mmio_reg_offset(reg), pipe_name(pipe));

	I915_STATE_WARN(HAS_PCH_IBX(dev_priv) && (val & SDVO_ENABLE) == 0
	     && (val & SDVO_PIPE_B_SELECT),
	     "IBX PCH hdmi port still using transcoder B\n");
}

static void assert_pch_ports_disabled(struct drm_i915_private *dev_priv,
				      enum pipe pipe)
{
	u32 val;

	assert_pch_dp_disabled(dev_priv, pipe, PCH_DP_B, TRANS_DP_PORT_SEL_B);
	assert_pch_dp_disabled(dev_priv, pipe, PCH_DP_C, TRANS_DP_PORT_SEL_C);
	assert_pch_dp_disabled(dev_priv, pipe, PCH_DP_D, TRANS_DP_PORT_SEL_D);

	val = I915_READ(PCH_ADPA);
	I915_STATE_WARN(adpa_pipe_enabled(dev_priv, pipe, val),
	     "PCH VGA enabled on transcoder %c, should be disabled\n",
	     pipe_name(pipe));

	val = I915_READ(PCH_LVDS);
	I915_STATE_WARN(lvds_pipe_enabled(dev_priv, pipe, val),
	     "PCH LVDS enabled on transcoder %c, should be disabled\n",
	     pipe_name(pipe));

	assert_pch_hdmi_disabled(dev_priv, pipe, PCH_HDMIB);
	assert_pch_hdmi_disabled(dev_priv, pipe, PCH_HDMIC);
	assert_pch_hdmi_disabled(dev_priv, pipe, PCH_HDMID);
}

static void _vlv_enable_pll(struct intel_crtc *crtc,
			    const struct intel_crtc_state *pipe_config)
{
	struct drm_i915_private *dev_priv = to_i915(crtc->base.dev);
	enum pipe pipe = crtc->pipe;

	I915_WRITE(DPLL(pipe), pipe_config->dpll_hw_state.dpll);
	POSTING_READ(DPLL(pipe));
	udelay(150);

	if (wait_for(((I915_READ(DPLL(pipe)) & DPLL_LOCK_VLV) == DPLL_LOCK_VLV), 1))
		DRM_ERROR("DPLL %d failed to lock\n", pipe);
}

static void vlv_enable_pll(struct intel_crtc *crtc,
			   const struct intel_crtc_state *pipe_config)
{
	struct drm_i915_private *dev_priv = to_i915(crtc->base.dev);
	enum pipe pipe = crtc->pipe;

	assert_pipe_disabled(dev_priv, pipe);

	/* PLL is protected by panel, make sure we can write it */
	assert_panel_unlocked(dev_priv, pipe);

	if (pipe_config->dpll_hw_state.dpll & DPLL_VCO_ENABLE)
		_vlv_enable_pll(crtc, pipe_config);

	I915_WRITE(DPLL_MD(pipe), pipe_config->dpll_hw_state.dpll_md);
	POSTING_READ(DPLL_MD(pipe));
}


static void _chv_enable_pll(struct intel_crtc *crtc,
			    const struct intel_crtc_state *pipe_config)
{
	struct drm_i915_private *dev_priv = to_i915(crtc->base.dev);
	enum pipe pipe = crtc->pipe;
	enum dpio_channel port = vlv_pipe_to_channel(pipe);
	u32 tmp;

	mutex_lock(&dev_priv->sb_lock);

	/* Enable back the 10bit clock to display controller */
	tmp = vlv_dpio_read(dev_priv, pipe, CHV_CMN_DW14(port));
	tmp |= DPIO_DCLKP_EN;
	vlv_dpio_write(dev_priv, pipe, CHV_CMN_DW14(port), tmp);

	mutex_unlock(&dev_priv->sb_lock);

	/*
	 * Need to wait > 100ns between dclkp clock enable bit and PLL enable.
	 */
	udelay(1);

	/* Enable PLL */
	I915_WRITE(DPLL(pipe), pipe_config->dpll_hw_state.dpll);

	/* Check PLL is locked */
	if (wait_for(((I915_READ(DPLL(pipe)) & DPLL_LOCK_VLV) == DPLL_LOCK_VLV), 1))
		DRM_ERROR("PLL %d failed to lock\n", pipe);
}

static void chv_enable_pll(struct intel_crtc *crtc,
			   const struct intel_crtc_state *pipe_config)
{
	struct drm_i915_private *dev_priv = to_i915(crtc->base.dev);
	enum pipe pipe = crtc->pipe;

	assert_pipe_disabled(dev_priv, pipe);

	/* PLL is protected by panel, make sure we can write it */
	assert_panel_unlocked(dev_priv, pipe);

	if (pipe_config->dpll_hw_state.dpll & DPLL_VCO_ENABLE)
		_chv_enable_pll(crtc, pipe_config);

	if (pipe != PIPE_A) {
		/*
		 * WaPixelRepeatModeFixForC0:chv
		 *
		 * DPLLCMD is AWOL. Use chicken bits to propagate
		 * the value from DPLLBMD to either pipe B or C.
		 */
		I915_WRITE(CBR4_VLV, pipe == PIPE_B ? CBR_DPLLBMD_PIPE_B : CBR_DPLLBMD_PIPE_C);
		I915_WRITE(DPLL_MD(PIPE_B), pipe_config->dpll_hw_state.dpll_md);
		I915_WRITE(CBR4_VLV, 0);
		dev_priv->chv_dpll_md[pipe] = pipe_config->dpll_hw_state.dpll_md;

		/*
		 * DPLLB VGA mode also seems to cause problems.
		 * We should always have it disabled.
		 */
		WARN_ON((I915_READ(DPLL(PIPE_B)) & DPLL_VGA_MODE_DIS) == 0);
	} else {
		I915_WRITE(DPLL_MD(pipe), pipe_config->dpll_hw_state.dpll_md);
		POSTING_READ(DPLL_MD(pipe));
	}
}

static int intel_num_dvo_pipes(struct drm_device *dev)
{
	struct intel_crtc *crtc;
	int count = 0;

	for_each_intel_crtc(dev, crtc)
		count += crtc->base.state->active &&
			intel_pipe_has_type(crtc, INTEL_OUTPUT_DVO);

	return count;
}

static void i9xx_enable_pll(struct intel_crtc *crtc)
{
	struct drm_device *dev = crtc->base.dev;
	struct drm_i915_private *dev_priv = dev->dev_private;
	i915_reg_t reg = DPLL(crtc->pipe);
	u32 dpll = crtc->config->dpll_hw_state.dpll;

	assert_pipe_disabled(dev_priv, crtc->pipe);

	/* PLL is protected by panel, make sure we can write it */
	if (IS_MOBILE(dev) && !IS_I830(dev))
		assert_panel_unlocked(dev_priv, crtc->pipe);

	/* Enable DVO 2x clock on both PLLs if necessary */
	if (IS_I830(dev) && intel_num_dvo_pipes(dev) > 0) {
		/*
		 * It appears to be important that we don't enable this
		 * for the current pipe before otherwise configuring the
		 * PLL. No idea how this should be handled if multiple
		 * DVO outputs are enabled simultaneosly.
		 */
		dpll |= DPLL_DVO_2X_MODE;
		I915_WRITE(DPLL(!crtc->pipe),
			   I915_READ(DPLL(!crtc->pipe)) | DPLL_DVO_2X_MODE);
	}

	/*
	 * Apparently we need to have VGA mode enabled prior to changing
	 * the P1/P2 dividers. Otherwise the DPLL will keep using the old
	 * dividers, even though the register value does change.
	 */
	I915_WRITE(reg, 0);

	I915_WRITE(reg, dpll);

	/* Wait for the clocks to stabilize. */
	POSTING_READ(reg);
	udelay(150);

	if (INTEL_INFO(dev)->gen >= 4) {
		I915_WRITE(DPLL_MD(crtc->pipe),
			   crtc->config->dpll_hw_state.dpll_md);
	} else {
		/* The pixel multiplier can only be updated once the
		 * DPLL is enabled and the clocks are stable.
		 *
		 * So write it again.
		 */
		I915_WRITE(reg, dpll);
	}

	/* We do this three times for luck */
	I915_WRITE(reg, dpll);
	POSTING_READ(reg);
	udelay(150); /* wait for warmup */
	I915_WRITE(reg, dpll);
	POSTING_READ(reg);
	udelay(150); /* wait for warmup */
	I915_WRITE(reg, dpll);
	POSTING_READ(reg);
	udelay(150); /* wait for warmup */
}

/**
 * i9xx_disable_pll - disable a PLL
 * @dev_priv: i915 private structure
 * @pipe: pipe PLL to disable
 *
 * Disable the PLL for @pipe, making sure the pipe is off first.
 *
 * Note!  This is for pre-ILK only.
 */
static void i9xx_disable_pll(struct intel_crtc *crtc)
{
	struct drm_device *dev = crtc->base.dev;
	struct drm_i915_private *dev_priv = dev->dev_private;
	enum pipe pipe = crtc->pipe;

	/* Disable DVO 2x clock on both PLLs if necessary */
	if (IS_I830(dev) &&
	    intel_pipe_has_type(crtc, INTEL_OUTPUT_DVO) &&
	    !intel_num_dvo_pipes(dev)) {
		I915_WRITE(DPLL(PIPE_B),
			   I915_READ(DPLL(PIPE_B)) & ~DPLL_DVO_2X_MODE);
		I915_WRITE(DPLL(PIPE_A),
			   I915_READ(DPLL(PIPE_A)) & ~DPLL_DVO_2X_MODE);
	}

	/* Don't disable pipe or pipe PLLs if needed */
	if ((pipe == PIPE_A && dev_priv->quirks & QUIRK_PIPEA_FORCE) ||
	    (pipe == PIPE_B && dev_priv->quirks & QUIRK_PIPEB_FORCE))
		return;

	/* Make sure the pipe isn't still relying on us */
	assert_pipe_disabled(dev_priv, pipe);

	I915_WRITE(DPLL(pipe), DPLL_VGA_MODE_DIS);
	POSTING_READ(DPLL(pipe));
}

static void vlv_disable_pll(struct drm_i915_private *dev_priv, enum pipe pipe)
{
	u32 val;

	/* Make sure the pipe isn't still relying on us */
	assert_pipe_disabled(dev_priv, pipe);

	val = DPLL_INTEGRATED_REF_CLK_VLV |
		DPLL_REF_CLK_ENABLE_VLV | DPLL_VGA_MODE_DIS;
	if (pipe != PIPE_A)
		val |= DPLL_INTEGRATED_CRI_CLK_VLV;

	I915_WRITE(DPLL(pipe), val);
	POSTING_READ(DPLL(pipe));
}

static void chv_disable_pll(struct drm_i915_private *dev_priv, enum pipe pipe)
{
	enum dpio_channel port = vlv_pipe_to_channel(pipe);
	u32 val;

	/* Make sure the pipe isn't still relying on us */
	assert_pipe_disabled(dev_priv, pipe);

	val = DPLL_SSC_REF_CLK_CHV |
		DPLL_REF_CLK_ENABLE_VLV | DPLL_VGA_MODE_DIS;
	if (pipe != PIPE_A)
		val |= DPLL_INTEGRATED_CRI_CLK_VLV;

	I915_WRITE(DPLL(pipe), val);
	POSTING_READ(DPLL(pipe));

	mutex_lock(&dev_priv->sb_lock);

	/* Disable 10bit clock to display controller */
	val = vlv_dpio_read(dev_priv, pipe, CHV_CMN_DW14(port));
	val &= ~DPIO_DCLKP_EN;
	vlv_dpio_write(dev_priv, pipe, CHV_CMN_DW14(port), val);

	mutex_unlock(&dev_priv->sb_lock);
}

void vlv_wait_port_ready(struct drm_i915_private *dev_priv,
			 struct intel_digital_port *dport,
			 unsigned int expected_mask)
{
	u32 port_mask;
	i915_reg_t dpll_reg;

	switch (dport->port) {
	case PORT_B:
		port_mask = DPLL_PORTB_READY_MASK;
		dpll_reg = DPLL(0);
		break;
	case PORT_C:
		port_mask = DPLL_PORTC_READY_MASK;
		dpll_reg = DPLL(0);
		expected_mask <<= 4;
		break;
	case PORT_D:
		port_mask = DPLL_PORTD_READY_MASK;
		dpll_reg = DPIO_PHY_STATUS;
		break;
	default:
		BUG();
	}

	if (wait_for((I915_READ(dpll_reg) & port_mask) == expected_mask, 1000))
		WARN(1, "timed out waiting for port %c ready: got 0x%x, expected 0x%x\n",
		     port_name(dport->port), I915_READ(dpll_reg) & port_mask, expected_mask);
}

static void ironlake_enable_pch_transcoder(struct drm_i915_private *dev_priv,
					   enum pipe pipe)
{
	struct drm_device *dev = dev_priv->dev;
	struct drm_crtc *crtc = dev_priv->pipe_to_crtc_mapping[pipe];
	struct intel_crtc *intel_crtc = to_intel_crtc(crtc);
	i915_reg_t reg;
	uint32_t val, pipeconf_val;

	/* Make sure PCH DPLL is enabled */
	assert_shared_dpll_enabled(dev_priv, intel_crtc->config->shared_dpll);

	/* FDI must be feeding us bits for PCH ports */
	assert_fdi_tx_enabled(dev_priv, pipe);
	assert_fdi_rx_enabled(dev_priv, pipe);

	if (HAS_PCH_CPT(dev)) {
		/* Workaround: Set the timing override bit before enabling the
		 * pch transcoder. */
		reg = TRANS_CHICKEN2(pipe);
		val = I915_READ(reg);
		val |= TRANS_CHICKEN2_TIMING_OVERRIDE;
		I915_WRITE(reg, val);
	}

	reg = PCH_TRANSCONF(pipe);
	val = I915_READ(reg);
	pipeconf_val = I915_READ(PIPECONF(pipe));

	if (HAS_PCH_IBX(dev_priv)) {
		/*
		 * Make the BPC in transcoder be consistent with
		 * that in pipeconf reg. For HDMI we must use 8bpc
		 * here for both 8bpc and 12bpc.
		 */
		val &= ~PIPECONF_BPC_MASK;
		if (intel_pipe_has_type(intel_crtc, INTEL_OUTPUT_HDMI))
			val |= PIPECONF_8BPC;
		else
			val |= pipeconf_val & PIPECONF_BPC_MASK;
	}

	val &= ~TRANS_INTERLACE_MASK;
	if ((pipeconf_val & PIPECONF_INTERLACE_MASK) == PIPECONF_INTERLACED_ILK)
		if (HAS_PCH_IBX(dev_priv) &&
		    intel_pipe_has_type(intel_crtc, INTEL_OUTPUT_SDVO))
			val |= TRANS_LEGACY_INTERLACED_ILK;
		else
			val |= TRANS_INTERLACED;
	else
		val |= TRANS_PROGRESSIVE;

	I915_WRITE(reg, val | TRANS_ENABLE);
	if (wait_for(I915_READ(reg) & TRANS_STATE_ENABLE, 100))
		DRM_ERROR("failed to enable transcoder %c\n", pipe_name(pipe));
}

static void lpt_enable_pch_transcoder(struct drm_i915_private *dev_priv,
				      enum transcoder cpu_transcoder)
{
	u32 val, pipeconf_val;

	/* FDI must be feeding us bits for PCH ports */
	assert_fdi_tx_enabled(dev_priv, (enum pipe) cpu_transcoder);
	assert_fdi_rx_enabled(dev_priv, TRANSCODER_A);

	/* Workaround: set timing override bit. */
	val = I915_READ(TRANS_CHICKEN2(PIPE_A));
	val |= TRANS_CHICKEN2_TIMING_OVERRIDE;
	I915_WRITE(TRANS_CHICKEN2(PIPE_A), val);

	val = TRANS_ENABLE;
	pipeconf_val = I915_READ(PIPECONF(cpu_transcoder));

	if ((pipeconf_val & PIPECONF_INTERLACE_MASK_HSW) ==
	    PIPECONF_INTERLACED_ILK)
		val |= TRANS_INTERLACED;
	else
		val |= TRANS_PROGRESSIVE;

	I915_WRITE(LPT_TRANSCONF, val);
	if (wait_for(I915_READ(LPT_TRANSCONF) & TRANS_STATE_ENABLE, 100))
		DRM_ERROR("Failed to enable PCH transcoder\n");
}

static void ironlake_disable_pch_transcoder(struct drm_i915_private *dev_priv,
					    enum pipe pipe)
{
	struct drm_device *dev = dev_priv->dev;
	i915_reg_t reg;
	uint32_t val;

	/* FDI relies on the transcoder */
	assert_fdi_tx_disabled(dev_priv, pipe);
	assert_fdi_rx_disabled(dev_priv, pipe);

	/* Ports must be off as well */
	assert_pch_ports_disabled(dev_priv, pipe);

	reg = PCH_TRANSCONF(pipe);
	val = I915_READ(reg);
	val &= ~TRANS_ENABLE;
	I915_WRITE(reg, val);
	/* wait for PCH transcoder off, transcoder state */
	if (wait_for((I915_READ(reg) & TRANS_STATE_ENABLE) == 0, 50))
		DRM_ERROR("failed to disable transcoder %c\n", pipe_name(pipe));

	if (HAS_PCH_CPT(dev)) {
		/* Workaround: Clear the timing override chicken bit again. */
		reg = TRANS_CHICKEN2(pipe);
		val = I915_READ(reg);
		val &= ~TRANS_CHICKEN2_TIMING_OVERRIDE;
		I915_WRITE(reg, val);
	}
}

static void lpt_disable_pch_transcoder(struct drm_i915_private *dev_priv)
{
	u32 val;

	val = I915_READ(LPT_TRANSCONF);
	val &= ~TRANS_ENABLE;
	I915_WRITE(LPT_TRANSCONF, val);
	/* wait for PCH transcoder off, transcoder state */
	if (wait_for((I915_READ(LPT_TRANSCONF) & TRANS_STATE_ENABLE) == 0, 50))
		DRM_ERROR("Failed to disable PCH transcoder\n");

	/* Workaround: clear timing override bit. */
	val = I915_READ(TRANS_CHICKEN2(PIPE_A));
	val &= ~TRANS_CHICKEN2_TIMING_OVERRIDE;
	I915_WRITE(TRANS_CHICKEN2(PIPE_A), val);
}

/**
 * intel_enable_pipe - enable a pipe, asserting requirements
 * @crtc: crtc responsible for the pipe
 *
 * Enable @crtc's pipe, making sure that various hardware specific requirements
 * are met, if applicable, e.g. PLL enabled, LVDS pairs enabled, etc.
 */
static void intel_enable_pipe(struct intel_crtc *crtc)
{
	struct drm_device *dev = crtc->base.dev;
	struct drm_i915_private *dev_priv = dev->dev_private;
	enum pipe pipe = crtc->pipe;
	enum transcoder cpu_transcoder = crtc->config->cpu_transcoder;
	enum pipe pch_transcoder;
	i915_reg_t reg;
	u32 val;

	DRM_DEBUG_KMS("enabling pipe %c\n", pipe_name(pipe));

	assert_planes_disabled(dev_priv, pipe);
	assert_cursor_disabled(dev_priv, pipe);
	assert_sprites_disabled(dev_priv, pipe);

	if (HAS_PCH_LPT(dev_priv))
		pch_transcoder = TRANSCODER_A;
	else
		pch_transcoder = pipe;

	/*
	 * A pipe without a PLL won't actually be able to drive bits from
	 * a plane.  On ILK+ the pipe PLLs are integrated, so we don't
	 * need the check.
	 */
	if (HAS_GMCH_DISPLAY(dev_priv))
		if (crtc->config->has_dsi_encoder)
			assert_dsi_pll_enabled(dev_priv);
		else
			assert_pll_enabled(dev_priv, pipe);
	else {
		if (crtc->config->has_pch_encoder) {
			/* if driving the PCH, we need FDI enabled */
			assert_fdi_rx_pll_enabled(dev_priv, pch_transcoder);
			assert_fdi_tx_pll_enabled(dev_priv,
						  (enum pipe) cpu_transcoder);
		}
		/* FIXME: assert CPU port conditions for SNB+ */
	}

	reg = PIPECONF(cpu_transcoder);
	val = I915_READ(reg);
	if (val & PIPECONF_ENABLE) {
		WARN_ON(!((pipe == PIPE_A && dev_priv->quirks & QUIRK_PIPEA_FORCE) ||
			  (pipe == PIPE_B && dev_priv->quirks & QUIRK_PIPEB_FORCE)));
		return;
	}

	I915_WRITE(reg, val | PIPECONF_ENABLE);
	POSTING_READ(reg);

	/*
	 * Until the pipe starts DSL will read as 0, which would cause
	 * an apparent vblank timestamp jump, which messes up also the
	 * frame count when it's derived from the timestamps. So let's
	 * wait for the pipe to start properly before we call
	 * drm_crtc_vblank_on()
	 */
	if (dev->max_vblank_count == 0 &&
	    wait_for(intel_get_crtc_scanline(crtc) != crtc->scanline_offset, 50))
		DRM_ERROR("pipe %c didn't start\n", pipe_name(pipe));
}

/**
 * intel_disable_pipe - disable a pipe, asserting requirements
 * @crtc: crtc whose pipes is to be disabled
 *
 * Disable the pipe of @crtc, making sure that various hardware
 * specific requirements are met, if applicable, e.g. plane
 * disabled, panel fitter off, etc.
 *
 * Will wait until the pipe has shut down before returning.
 */
static void intel_disable_pipe(struct intel_crtc *crtc)
{
	struct drm_i915_private *dev_priv = crtc->base.dev->dev_private;
	enum transcoder cpu_transcoder = crtc->config->cpu_transcoder;
	enum pipe pipe = crtc->pipe;
	i915_reg_t reg;
	u32 val;

	DRM_DEBUG_KMS("disabling pipe %c\n", pipe_name(pipe));

	/*
	 * Make sure planes won't keep trying to pump pixels to us,
	 * or we might hang the display.
	 */
	assert_planes_disabled(dev_priv, pipe);
	assert_cursor_disabled(dev_priv, pipe);
	assert_sprites_disabled(dev_priv, pipe);

	reg = PIPECONF(cpu_transcoder);
	val = I915_READ(reg);
	if ((val & PIPECONF_ENABLE) == 0)
		return;

	/*
	 * Double wide has implications for planes
	 * so best keep it disabled when not needed.
	 */
	if (crtc->config->double_wide)
		val &= ~PIPECONF_DOUBLE_WIDE;

	/* Don't disable pipe or pipe PLLs if needed */
	if (!(pipe == PIPE_A && dev_priv->quirks & QUIRK_PIPEA_FORCE) &&
	    !(pipe == PIPE_B && dev_priv->quirks & QUIRK_PIPEB_FORCE))
		val &= ~PIPECONF_ENABLE;

	I915_WRITE(reg, val);
	if ((val & PIPECONF_ENABLE) == 0)
		intel_wait_for_pipe_off(crtc);
}

static bool need_vtd_wa(struct drm_device *dev)
{
#ifdef CONFIG_INTEL_IOMMU
	if (INTEL_INFO(dev)->gen >= 6 && intel_iommu_gfx_mapped)
		return true;
#endif
	return false;
}

static unsigned int intel_tile_size(const struct drm_i915_private *dev_priv)
{
	return IS_GEN2(dev_priv) ? 2048 : 4096;
}

static unsigned int intel_tile_width_bytes(const struct drm_i915_private *dev_priv,
					   uint64_t fb_modifier, unsigned int cpp)
{
	switch (fb_modifier) {
	case DRM_FORMAT_MOD_NONE:
		return cpp;
	case I915_FORMAT_MOD_X_TILED:
		if (IS_GEN2(dev_priv))
			return 128;
		else
			return 512;
	case I915_FORMAT_MOD_Y_TILED:
		if (IS_GEN2(dev_priv) || HAS_128_BYTE_Y_TILING(dev_priv))
			return 128;
		else
			return 512;
	case I915_FORMAT_MOD_Yf_TILED:
		switch (cpp) {
		case 1:
			return 64;
		case 2:
		case 4:
			return 128;
		case 8:
		case 16:
			return 256;
		default:
			MISSING_CASE(cpp);
			return cpp;
		}
		break;
	default:
		MISSING_CASE(fb_modifier);
		return cpp;
	}
}

unsigned int intel_tile_height(const struct drm_i915_private *dev_priv,
			       uint64_t fb_modifier, unsigned int cpp)
{
	if (fb_modifier == DRM_FORMAT_MOD_NONE)
		return 1;
	else
		return intel_tile_size(dev_priv) /
			intel_tile_width_bytes(dev_priv, fb_modifier, cpp);
}

/* Return the tile dimensions in pixel units */
static void intel_tile_dims(const struct drm_i915_private *dev_priv,
			    unsigned int *tile_width,
			    unsigned int *tile_height,
			    uint64_t fb_modifier,
			    unsigned int cpp)
{
	unsigned int tile_width_bytes =
		intel_tile_width_bytes(dev_priv, fb_modifier, cpp);

	*tile_width = tile_width_bytes / cpp;
	*tile_height = intel_tile_size(dev_priv) / tile_width_bytes;
}

unsigned int
intel_fb_align_height(struct drm_device *dev, unsigned int height,
		      uint32_t pixel_format, uint64_t fb_modifier)
{
	unsigned int cpp = drm_format_plane_cpp(pixel_format, 0);
	unsigned int tile_height = intel_tile_height(to_i915(dev), fb_modifier, cpp);

	return ALIGN(height, tile_height);
}

unsigned int intel_rotation_info_size(const struct intel_rotation_info *rot_info)
{
	unsigned int size = 0;
	int i;

	for (i = 0 ; i < ARRAY_SIZE(rot_info->plane); i++)
		size += rot_info->plane[i].width * rot_info->plane[i].height;

	return size;
}

static void
intel_fill_fb_ggtt_view(struct i915_ggtt_view *view,
			const struct drm_framebuffer *fb,
			unsigned int rotation)
{
	if (intel_rotation_90_or_270(rotation)) {
		*view = i915_ggtt_view_rotated;
		view->params.rotated = to_intel_framebuffer(fb)->rot_info;
	} else {
		*view = i915_ggtt_view_normal;
	}
}

static void
intel_fill_fb_info(struct drm_i915_private *dev_priv,
		   struct drm_framebuffer *fb)
{
	struct intel_rotation_info *info = &to_intel_framebuffer(fb)->rot_info;
	unsigned int tile_size, tile_width, tile_height, cpp;

	tile_size = intel_tile_size(dev_priv);

	cpp = drm_format_plane_cpp(fb->pixel_format, 0);
	intel_tile_dims(dev_priv, &tile_width, &tile_height,
			fb->modifier[0], cpp);

	info->plane[0].width = DIV_ROUND_UP(fb->pitches[0], tile_width * cpp);
	info->plane[0].height = DIV_ROUND_UP(fb->height, tile_height);

	if (info->pixel_format == DRM_FORMAT_NV12) {
		cpp = drm_format_plane_cpp(fb->pixel_format, 1);
		intel_tile_dims(dev_priv, &tile_width, &tile_height,
				fb->modifier[1], cpp);

		info->uv_offset = fb->offsets[1];
		info->plane[1].width = DIV_ROUND_UP(fb->pitches[1], tile_width * cpp);
		info->plane[1].height = DIV_ROUND_UP(fb->height / 2, tile_height);
	}
}

static unsigned int intel_linear_alignment(const struct drm_i915_private *dev_priv)
{
	if (INTEL_INFO(dev_priv)->gen >= 9)
		return 256 * 1024;
	else if (IS_BROADWATER(dev_priv) || IS_CRESTLINE(dev_priv) ||
		 IS_VALLEYVIEW(dev_priv) || IS_CHERRYVIEW(dev_priv))
		return 128 * 1024;
	else if (INTEL_INFO(dev_priv)->gen >= 4)
		return 4 * 1024;
	else
		return 0;
}

static unsigned int intel_surf_alignment(const struct drm_i915_private *dev_priv,
					 uint64_t fb_modifier)
{
	switch (fb_modifier) {
	case DRM_FORMAT_MOD_NONE:
		return intel_linear_alignment(dev_priv);
	case I915_FORMAT_MOD_X_TILED:
		if (INTEL_INFO(dev_priv)->gen >= 9)
			return 256 * 1024;
		return 0;
	case I915_FORMAT_MOD_Y_TILED:
	case I915_FORMAT_MOD_Yf_TILED:
		return 1 * 1024 * 1024;
	default:
		MISSING_CASE(fb_modifier);
		return 0;
	}
}

int
intel_pin_and_fence_fb_obj(struct drm_framebuffer *fb,
			   unsigned int rotation)
{
	struct drm_device *dev = fb->dev;
	struct drm_i915_private *dev_priv = dev->dev_private;
	struct drm_i915_gem_object *obj = intel_fb_obj(fb);
	struct i915_ggtt_view view;
	u32 alignment;
	int ret;

	WARN_ON(!mutex_is_locked(&dev->struct_mutex));

	alignment = intel_surf_alignment(dev_priv, fb->modifier[0]);

	intel_fill_fb_ggtt_view(&view, fb, rotation);

	/* Note that the w/a also requires 64 PTE of padding following the
	 * bo. We currently fill all unused PTE with the shadow page and so
	 * we should always have valid PTE following the scanout preventing
	 * the VT-d warning.
	 */
	if (need_vtd_wa(dev) && alignment < 256 * 1024)
		alignment = 256 * 1024;

	/*
	 * Global gtt pte registers are special registers which actually forward
	 * writes to a chunk of system memory. Which means that there is no risk
	 * that the register values disappear as soon as we call
	 * intel_runtime_pm_put(), so it is correct to wrap only the
	 * pin/unpin/fence and not more.
	 */
	intel_runtime_pm_get(dev_priv);

	ret = i915_gem_object_pin_to_display_plane(obj, alignment,
						   &view);
	if (ret)
		goto err_pm;

	/* Install a fence for tiled scan-out. Pre-i965 always needs a
	 * fence, whereas 965+ only requires a fence if using
	 * framebuffer compression.  For simplicity, we always install
	 * a fence as the cost is not that onerous.
	 */
	if (view.type == I915_GGTT_VIEW_NORMAL) {
		ret = i915_gem_object_get_fence(obj);
		if (ret == -EDEADLK) {
			/*
			 * -EDEADLK means there are no free fences
			 * no pending flips.
			 *
			 * This is propagated to atomic, but it uses
			 * -EDEADLK to force a locking recovery, so
			 * change the returned error to -EBUSY.
			 */
			ret = -EBUSY;
			goto err_unpin;
		} else if (ret)
			goto err_unpin;

		i915_gem_object_pin_fence(obj);
	}

	intel_runtime_pm_put(dev_priv);
	return 0;

err_unpin:
	i915_gem_object_unpin_from_display_plane(obj, &view);
err_pm:
	intel_runtime_pm_put(dev_priv);
	return ret;
}

static void intel_unpin_fb_obj(struct drm_framebuffer *fb, unsigned int rotation)
{
	struct drm_i915_gem_object *obj = intel_fb_obj(fb);
	struct i915_ggtt_view view;

	WARN_ON(!mutex_is_locked(&obj->base.dev->struct_mutex));

	intel_fill_fb_ggtt_view(&view, fb, rotation);

	if (view.type == I915_GGTT_VIEW_NORMAL)
		i915_gem_object_unpin_fence(obj);

	i915_gem_object_unpin_from_display_plane(obj, &view);
}

/*
 * Adjust the tile offset by moving the difference into
 * the x/y offsets.
 *
 * Input tile dimensions and pitch must already be
 * rotated to match x and y, and in pixel units.
 */
static u32 intel_adjust_tile_offset(int *x, int *y,
				    unsigned int tile_width,
				    unsigned int tile_height,
				    unsigned int tile_size,
				    unsigned int pitch_tiles,
				    u32 old_offset,
				    u32 new_offset)
{
	unsigned int tiles;

	WARN_ON(old_offset & (tile_size - 1));
	WARN_ON(new_offset & (tile_size - 1));
	WARN_ON(new_offset > old_offset);

	tiles = (old_offset - new_offset) / tile_size;

	*y += tiles / pitch_tiles * tile_height;
	*x += tiles % pitch_tiles * tile_width;

	return new_offset;
}

/*
 * Computes the linear offset to the base tile and adjusts
 * x, y. bytes per pixel is assumed to be a power-of-two.
 *
 * In the 90/270 rotated case, x and y are assumed
 * to be already rotated to match the rotated GTT view, and
 * pitch is the tile_height aligned framebuffer height.
 */
u32 intel_compute_tile_offset(int *x, int *y,
			      const struct drm_framebuffer *fb, int plane,
			      unsigned int pitch,
			      unsigned int rotation)
{
	const struct drm_i915_private *dev_priv = to_i915(fb->dev);
	uint64_t fb_modifier = fb->modifier[plane];
	unsigned int cpp = drm_format_plane_cpp(fb->pixel_format, plane);
	u32 offset, offset_aligned, alignment;

	alignment = intel_surf_alignment(dev_priv, fb_modifier);
	if (alignment)
		alignment--;

	if (fb_modifier != DRM_FORMAT_MOD_NONE) {
		unsigned int tile_size, tile_width, tile_height;
		unsigned int tile_rows, tiles, pitch_tiles;

		tile_size = intel_tile_size(dev_priv);
		intel_tile_dims(dev_priv, &tile_width, &tile_height,
				fb_modifier, cpp);

		if (intel_rotation_90_or_270(rotation)) {
			pitch_tiles = pitch / tile_height;
			swap(tile_width, tile_height);
		} else {
			pitch_tiles = pitch / (tile_width * cpp);
		}

		tile_rows = *y / tile_height;
		*y %= tile_height;

		tiles = *x / tile_width;
		*x %= tile_width;

		offset = (tile_rows * pitch_tiles + tiles) * tile_size;
		offset_aligned = offset & ~alignment;

		intel_adjust_tile_offset(x, y, tile_width, tile_height,
					 tile_size, pitch_tiles,
					 offset, offset_aligned);
	} else {
		offset = *y * pitch + *x * cpp;
		offset_aligned = offset & ~alignment;

		*y = (offset & alignment) / pitch;
		*x = ((offset & alignment) - *y * pitch) / cpp;
	}

	return offset_aligned;
}

static int i9xx_format_to_fourcc(int format)
{
	switch (format) {
	case DISPPLANE_8BPP:
		return DRM_FORMAT_C8;
	case DISPPLANE_BGRX555:
		return DRM_FORMAT_XRGB1555;
	case DISPPLANE_BGRX565:
		return DRM_FORMAT_RGB565;
	default:
	case DISPPLANE_BGRX888:
		return DRM_FORMAT_XRGB8888;
	case DISPPLANE_RGBX888:
		return DRM_FORMAT_XBGR8888;
	case DISPPLANE_BGRX101010:
		return DRM_FORMAT_XRGB2101010;
	case DISPPLANE_RGBX101010:
		return DRM_FORMAT_XBGR2101010;
	}
}

static int skl_format_to_fourcc(int format, bool rgb_order, bool alpha)
{
	switch (format) {
	case PLANE_CTL_FORMAT_RGB_565:
		return DRM_FORMAT_RGB565;
	default:
	case PLANE_CTL_FORMAT_XRGB_8888:
		if (rgb_order) {
			if (alpha)
				return DRM_FORMAT_ABGR8888;
			else
				return DRM_FORMAT_XBGR8888;
		} else {
			if (alpha)
				return DRM_FORMAT_ARGB8888;
			else
				return DRM_FORMAT_XRGB8888;
		}
	case PLANE_CTL_FORMAT_XRGB_2101010:
		if (rgb_order)
			return DRM_FORMAT_XBGR2101010;
		else
			return DRM_FORMAT_XRGB2101010;
	}
}

static bool
intel_alloc_initial_plane_obj(struct intel_crtc *crtc,
			      struct intel_initial_plane_config *plane_config)
{
	struct drm_device *dev = crtc->base.dev;
	struct drm_i915_private *dev_priv = to_i915(dev);
	struct i915_ggtt *ggtt = &dev_priv->ggtt;
	struct drm_i915_gem_object *obj = NULL;
	struct drm_mode_fb_cmd2 mode_cmd = { 0 };
	struct drm_framebuffer *fb = &plane_config->fb->base;
	u32 base_aligned = round_down(plane_config->base, PAGE_SIZE);
	u32 size_aligned = round_up(plane_config->base + plane_config->size,
				    PAGE_SIZE);

	size_aligned -= base_aligned;

	if (plane_config->size == 0)
		return false;

	/* If the FB is too big, just don't use it since fbdev is not very
	 * important and we should probably use that space with FBC or other
	 * features. */
	if (size_aligned * 2 > ggtt->stolen_usable_size)
		return false;

	mutex_lock(&dev->struct_mutex);

	obj = i915_gem_object_create_stolen_for_preallocated(dev,
							     base_aligned,
							     base_aligned,
							     size_aligned);
	if (!obj) {
		mutex_unlock(&dev->struct_mutex);
		return false;
	}

	obj->tiling_mode = plane_config->tiling;
	if (obj->tiling_mode == I915_TILING_X)
		obj->stride = fb->pitches[0];

	mode_cmd.pixel_format = fb->pixel_format;
	mode_cmd.width = fb->width;
	mode_cmd.height = fb->height;
	mode_cmd.pitches[0] = fb->pitches[0];
	mode_cmd.modifier[0] = fb->modifier[0];
	mode_cmd.flags = DRM_MODE_FB_MODIFIERS;

	if (intel_framebuffer_init(dev, to_intel_framebuffer(fb),
				   &mode_cmd, obj)) {
		DRM_DEBUG_KMS("intel fb init failed\n");
		goto out_unref_obj;
	}

	mutex_unlock(&dev->struct_mutex);

	DRM_DEBUG_KMS("initial plane fb obj %p\n", obj);
	return true;

out_unref_obj:
	drm_gem_object_unreference(&obj->base);
	mutex_unlock(&dev->struct_mutex);
	return false;
}

/* Update plane->state->fb to match plane->fb after driver-internal updates */
static void
update_state_fb(struct drm_plane *plane)
{
	if (plane->fb == plane->state->fb)
		return;

	if (plane->state->fb)
		drm_framebuffer_unreference(plane->state->fb);
	plane->state->fb = plane->fb;
	if (plane->state->fb)
		drm_framebuffer_reference(plane->state->fb);
}

static void
intel_find_initial_plane_obj(struct intel_crtc *intel_crtc,
			     struct intel_initial_plane_config *plane_config)
{
	struct drm_device *dev = intel_crtc->base.dev;
	struct drm_i915_private *dev_priv = dev->dev_private;
	struct drm_crtc *c;
	struct intel_crtc *i;
	struct drm_i915_gem_object *obj;
	struct drm_plane *primary = intel_crtc->base.primary;
	struct drm_plane_state *plane_state = primary->state;
	struct drm_crtc_state *crtc_state = intel_crtc->base.state;
	struct intel_plane *intel_plane = to_intel_plane(primary);
	struct intel_plane_state *intel_state =
		to_intel_plane_state(plane_state);
	struct drm_framebuffer *fb;

	if (!plane_config->fb)
		return;

	if (intel_alloc_initial_plane_obj(intel_crtc, plane_config)) {
		fb = &plane_config->fb->base;
		goto valid_fb;
	}

	kfree(plane_config->fb);

	/*
	 * Failed to alloc the obj, check to see if we should share
	 * an fb with another CRTC instead
	 */
	for_each_crtc(dev, c) {
		i = to_intel_crtc(c);

		if (c == &intel_crtc->base)
			continue;

		if (!i->active)
			continue;

		fb = c->primary->fb;
		if (!fb)
			continue;

		obj = intel_fb_obj(fb);
		if (i915_gem_obj_ggtt_offset(obj) == plane_config->base) {
			drm_framebuffer_reference(fb);
			goto valid_fb;
		}
	}

	/*
	 * We've failed to reconstruct the BIOS FB.  Current display state
	 * indicates that the primary plane is visible, but has a NULL FB,
	 * which will lead to problems later if we don't fix it up.  The
	 * simplest solution is to just disable the primary plane now and
	 * pretend the BIOS never had it enabled.
	 */
	to_intel_plane_state(plane_state)->visible = false;
	crtc_state->plane_mask &= ~(1 << drm_plane_index(primary));
	intel_pre_disable_primary_noatomic(&intel_crtc->base);
	intel_plane->disable_plane(primary, &intel_crtc->base);

	return;

valid_fb:
	plane_state->src_x = 0;
	plane_state->src_y = 0;
	plane_state->src_w = fb->width << 16;
	plane_state->src_h = fb->height << 16;

	plane_state->crtc_x = 0;
	plane_state->crtc_y = 0;
	plane_state->crtc_w = fb->width;
	plane_state->crtc_h = fb->height;

	intel_state->src.x1 = plane_state->src_x;
	intel_state->src.y1 = plane_state->src_y;
	intel_state->src.x2 = plane_state->src_x + plane_state->src_w;
	intel_state->src.y2 = plane_state->src_y + plane_state->src_h;
	intel_state->dst.x1 = plane_state->crtc_x;
	intel_state->dst.y1 = plane_state->crtc_y;
	intel_state->dst.x2 = plane_state->crtc_x + plane_state->crtc_w;
	intel_state->dst.y2 = plane_state->crtc_y + plane_state->crtc_h;

	obj = intel_fb_obj(fb);
	if (obj->tiling_mode != I915_TILING_NONE)
		dev_priv->preserve_bios_swizzle = true;

	drm_framebuffer_reference(fb);
	primary->fb = primary->state->fb = fb;
	primary->crtc = primary->state->crtc = &intel_crtc->base;
	intel_crtc->base.state->plane_mask |= (1 << drm_plane_index(primary));
	obj->frontbuffer_bits |= to_intel_plane(primary)->frontbuffer_bit;
}

static void i9xx_update_primary_plane(struct drm_plane *primary,
				      const struct intel_crtc_state *crtc_state,
				      const struct intel_plane_state *plane_state)
{
	struct drm_device *dev = primary->dev;
	struct drm_i915_private *dev_priv = dev->dev_private;
	struct intel_crtc *intel_crtc = to_intel_crtc(crtc_state->base.crtc);
	struct drm_framebuffer *fb = plane_state->base.fb;
	struct drm_i915_gem_object *obj = intel_fb_obj(fb);
	int plane = intel_crtc->plane;
	u32 linear_offset;
	u32 dspcntr;
	i915_reg_t reg = DSPCNTR(plane);
	unsigned int rotation = plane_state->base.rotation;
	int cpp = drm_format_plane_cpp(fb->pixel_format, 0);
	int x = plane_state->src.x1 >> 16;
	int y = plane_state->src.y1 >> 16;

	dspcntr = DISPPLANE_GAMMA_ENABLE;

	dspcntr |= DISPLAY_PLANE_ENABLE;

	if (INTEL_INFO(dev)->gen < 4) {
		if (intel_crtc->pipe == PIPE_B)
			dspcntr |= DISPPLANE_SEL_PIPE_B;

		/* pipesrc and dspsize control the size that is scaled from,
		 * which should always be the user's requested size.
		 */
		I915_WRITE(DSPSIZE(plane),
			   ((crtc_state->pipe_src_h - 1) << 16) |
			   (crtc_state->pipe_src_w - 1));
		I915_WRITE(DSPPOS(plane), 0);
	} else if (IS_CHERRYVIEW(dev) && plane == PLANE_B) {
		I915_WRITE(PRIMSIZE(plane),
			   ((crtc_state->pipe_src_h - 1) << 16) |
			   (crtc_state->pipe_src_w - 1));
		I915_WRITE(PRIMPOS(plane), 0);
		I915_WRITE(PRIMCNSTALPHA(plane), 0);
	}

	switch (fb->pixel_format) {
	case DRM_FORMAT_C8:
		dspcntr |= DISPPLANE_8BPP;
		break;
	case DRM_FORMAT_XRGB1555:
		dspcntr |= DISPPLANE_BGRX555;
		break;
	case DRM_FORMAT_RGB565:
		dspcntr |= DISPPLANE_BGRX565;
		break;
	case DRM_FORMAT_XRGB8888:
		dspcntr |= DISPPLANE_BGRX888;
		break;
	case DRM_FORMAT_XBGR8888:
		dspcntr |= DISPPLANE_RGBX888;
		break;
	case DRM_FORMAT_XRGB2101010:
		dspcntr |= DISPPLANE_BGRX101010;
		break;
	case DRM_FORMAT_XBGR2101010:
		dspcntr |= DISPPLANE_RGBX101010;
		break;
	default:
		BUG();
	}

	if (INTEL_INFO(dev)->gen >= 4 &&
	    obj->tiling_mode != I915_TILING_NONE)
		dspcntr |= DISPPLANE_TILED;

	if (IS_G4X(dev))
		dspcntr |= DISPPLANE_TRICKLE_FEED_DISABLE;

	linear_offset = y * fb->pitches[0] + x * cpp;

	if (INTEL_INFO(dev)->gen >= 4) {
		intel_crtc->dspaddr_offset =
			intel_compute_tile_offset(&x, &y, fb, 0,
						  fb->pitches[0], rotation);
		linear_offset -= intel_crtc->dspaddr_offset;
	} else {
		intel_crtc->dspaddr_offset = linear_offset;
	}

	if (rotation == BIT(DRM_ROTATE_180)) {
		dspcntr |= DISPPLANE_ROTATE_180;

		x += (crtc_state->pipe_src_w - 1);
		y += (crtc_state->pipe_src_h - 1);

		/* Finding the last pixel of the last line of the display
		data and adding to linear_offset*/
		linear_offset +=
			(crtc_state->pipe_src_h - 1) * fb->pitches[0] +
			(crtc_state->pipe_src_w - 1) * cpp;
	}

	intel_crtc->adjusted_x = x;
	intel_crtc->adjusted_y = y;

	I915_WRITE(reg, dspcntr);

	I915_WRITE(DSPSTRIDE(plane), fb->pitches[0]);
	if (INTEL_INFO(dev)->gen >= 4) {
		I915_WRITE(DSPSURF(plane),
			   i915_gem_obj_ggtt_offset(obj) + intel_crtc->dspaddr_offset);
		I915_WRITE(DSPTILEOFF(plane), (y << 16) | x);
		I915_WRITE(DSPLINOFF(plane), linear_offset);
	} else
		I915_WRITE(DSPADDR(plane), i915_gem_obj_ggtt_offset(obj) + linear_offset);
	POSTING_READ(reg);
}

static void i9xx_disable_primary_plane(struct drm_plane *primary,
				       struct drm_crtc *crtc)
{
	struct drm_device *dev = crtc->dev;
	struct drm_i915_private *dev_priv = dev->dev_private;
	struct intel_crtc *intel_crtc = to_intel_crtc(crtc);
	int plane = intel_crtc->plane;

	I915_WRITE(DSPCNTR(plane), 0);
	if (INTEL_INFO(dev_priv)->gen >= 4)
		I915_WRITE(DSPSURF(plane), 0);
	else
		I915_WRITE(DSPADDR(plane), 0);
	POSTING_READ(DSPCNTR(plane));
}

static void ironlake_update_primary_plane(struct drm_plane *primary,
					  const struct intel_crtc_state *crtc_state,
					  const struct intel_plane_state *plane_state)
{
	struct drm_device *dev = primary->dev;
	struct drm_i915_private *dev_priv = dev->dev_private;
	struct intel_crtc *intel_crtc = to_intel_crtc(crtc_state->base.crtc);
	struct drm_framebuffer *fb = plane_state->base.fb;
	struct drm_i915_gem_object *obj = intel_fb_obj(fb);
	int plane = intel_crtc->plane;
	u32 linear_offset;
	u32 dspcntr;
	i915_reg_t reg = DSPCNTR(plane);
	unsigned int rotation = plane_state->base.rotation;
	int cpp = drm_format_plane_cpp(fb->pixel_format, 0);
	int x = plane_state->src.x1 >> 16;
	int y = plane_state->src.y1 >> 16;

	dspcntr = DISPPLANE_GAMMA_ENABLE;
	dspcntr |= DISPLAY_PLANE_ENABLE;

	if (IS_HASWELL(dev) || IS_BROADWELL(dev))
		dspcntr |= DISPPLANE_PIPE_CSC_ENABLE;

	switch (fb->pixel_format) {
	case DRM_FORMAT_C8:
		dspcntr |= DISPPLANE_8BPP;
		break;
	case DRM_FORMAT_RGB565:
		dspcntr |= DISPPLANE_BGRX565;
		break;
	case DRM_FORMAT_XRGB8888:
		dspcntr |= DISPPLANE_BGRX888;
		break;
	case DRM_FORMAT_XBGR8888:
		dspcntr |= DISPPLANE_RGBX888;
		break;
	case DRM_FORMAT_XRGB2101010:
		dspcntr |= DISPPLANE_BGRX101010;
		break;
	case DRM_FORMAT_XBGR2101010:
		dspcntr |= DISPPLANE_RGBX101010;
		break;
	default:
		BUG();
	}

	if (obj->tiling_mode != I915_TILING_NONE)
		dspcntr |= DISPPLANE_TILED;

	if (!IS_HASWELL(dev) && !IS_BROADWELL(dev))
		dspcntr |= DISPPLANE_TRICKLE_FEED_DISABLE;

	linear_offset = y * fb->pitches[0] + x * cpp;
	intel_crtc->dspaddr_offset =
		intel_compute_tile_offset(&x, &y, fb, 0,
					  fb->pitches[0], rotation);
	linear_offset -= intel_crtc->dspaddr_offset;
	if (rotation == BIT(DRM_ROTATE_180)) {
		dspcntr |= DISPPLANE_ROTATE_180;

		if (!IS_HASWELL(dev) && !IS_BROADWELL(dev)) {
			x += (crtc_state->pipe_src_w - 1);
			y += (crtc_state->pipe_src_h - 1);

			/* Finding the last pixel of the last line of the display
			data and adding to linear_offset*/
			linear_offset +=
				(crtc_state->pipe_src_h - 1) * fb->pitches[0] +
				(crtc_state->pipe_src_w - 1) * cpp;
		}
	}

	intel_crtc->adjusted_x = x;
	intel_crtc->adjusted_y = y;

	I915_WRITE(reg, dspcntr);

	I915_WRITE(DSPSTRIDE(plane), fb->pitches[0]);
	I915_WRITE(DSPSURF(plane),
		   i915_gem_obj_ggtt_offset(obj) + intel_crtc->dspaddr_offset);
	if (IS_HASWELL(dev) || IS_BROADWELL(dev)) {
		I915_WRITE(DSPOFFSET(plane), (y << 16) | x);
	} else {
		I915_WRITE(DSPTILEOFF(plane), (y << 16) | x);
		I915_WRITE(DSPLINOFF(plane), linear_offset);
	}
	POSTING_READ(reg);
}

u32 intel_fb_stride_alignment(const struct drm_i915_private *dev_priv,
			      uint64_t fb_modifier, uint32_t pixel_format)
{
	if (fb_modifier == DRM_FORMAT_MOD_NONE) {
		return 64;
	} else {
		int cpp = drm_format_plane_cpp(pixel_format, 0);

		return intel_tile_width_bytes(dev_priv, fb_modifier, cpp);
	}
}

u32 intel_plane_obj_offset(struct intel_plane *intel_plane,
			   struct drm_i915_gem_object *obj,
			   unsigned int plane)
{
	struct i915_ggtt_view view;
	struct i915_vma *vma;
	u64 offset;

	intel_fill_fb_ggtt_view(&view, intel_plane->base.state->fb,
				intel_plane->base.state->rotation);

	vma = i915_gem_obj_to_ggtt_view(obj, &view);
	if (WARN(!vma, "ggtt vma for display object not found! (view=%u)\n",
		view.type))
		return -1;

	offset = vma->node.start;

	if (plane == 1) {
		offset += vma->ggtt_view.params.rotated.uv_start_page *
			  PAGE_SIZE;
	}

	WARN_ON(upper_32_bits(offset));

	return lower_32_bits(offset);
}

static void skl_detach_scaler(struct intel_crtc *intel_crtc, int id)
{
	struct drm_device *dev = intel_crtc->base.dev;
	struct drm_i915_private *dev_priv = dev->dev_private;

	I915_WRITE(SKL_PS_CTRL(intel_crtc->pipe, id), 0);
	I915_WRITE(SKL_PS_WIN_POS(intel_crtc->pipe, id), 0);
	I915_WRITE(SKL_PS_WIN_SZ(intel_crtc->pipe, id), 0);
}

/*
 * This function detaches (aka. unbinds) unused scalers in hardware
 */
static void skl_detach_scalers(struct intel_crtc *intel_crtc)
{
	struct intel_crtc_scaler_state *scaler_state;
	int i;

	scaler_state = &intel_crtc->config->scaler_state;

	/* loop through and disable scalers that aren't in use */
	for (i = 0; i < intel_crtc->num_scalers; i++) {
		if (!scaler_state->scalers[i].in_use)
			skl_detach_scaler(intel_crtc, i);
	}
}

u32 skl_plane_ctl_format(uint32_t pixel_format)
{
	switch (pixel_format) {
	case DRM_FORMAT_C8:
		return PLANE_CTL_FORMAT_INDEXED;
	case DRM_FORMAT_RGB565:
		return PLANE_CTL_FORMAT_RGB_565;
	case DRM_FORMAT_XBGR8888:
		return PLANE_CTL_FORMAT_XRGB_8888 | PLANE_CTL_ORDER_RGBX;
	case DRM_FORMAT_XRGB8888:
		return PLANE_CTL_FORMAT_XRGB_8888;
	/*
	 * XXX: For ARBG/ABGR formats we default to expecting scanout buffers
	 * to be already pre-multiplied. We need to add a knob (or a different
	 * DRM_FORMAT) for user-space to configure that.
	 */
	case DRM_FORMAT_ABGR8888:
		return PLANE_CTL_FORMAT_XRGB_8888 | PLANE_CTL_ORDER_RGBX |
			PLANE_CTL_ALPHA_SW_PREMULTIPLY;
	case DRM_FORMAT_ARGB8888:
		return PLANE_CTL_FORMAT_XRGB_8888 |
			PLANE_CTL_ALPHA_SW_PREMULTIPLY;
	case DRM_FORMAT_XRGB2101010:
		return PLANE_CTL_FORMAT_XRGB_2101010;
	case DRM_FORMAT_XBGR2101010:
		return PLANE_CTL_ORDER_RGBX | PLANE_CTL_FORMAT_XRGB_2101010;
	case DRM_FORMAT_YUYV:
		return PLANE_CTL_FORMAT_YUV422 | PLANE_CTL_YUV422_YUYV;
	case DRM_FORMAT_YVYU:
		return PLANE_CTL_FORMAT_YUV422 | PLANE_CTL_YUV422_YVYU;
	case DRM_FORMAT_UYVY:
		return PLANE_CTL_FORMAT_YUV422 | PLANE_CTL_YUV422_UYVY;
	case DRM_FORMAT_VYUY:
		return PLANE_CTL_FORMAT_YUV422 | PLANE_CTL_YUV422_VYUY;
	default:
		MISSING_CASE(pixel_format);
	}

	return 0;
}

u32 skl_plane_ctl_tiling(uint64_t fb_modifier)
{
	switch (fb_modifier) {
	case DRM_FORMAT_MOD_NONE:
		break;
	case I915_FORMAT_MOD_X_TILED:
		return PLANE_CTL_TILED_X;
	case I915_FORMAT_MOD_Y_TILED:
		return PLANE_CTL_TILED_Y;
	case I915_FORMAT_MOD_Yf_TILED:
		return PLANE_CTL_TILED_YF;
	default:
		MISSING_CASE(fb_modifier);
	}

	return 0;
}

u32 skl_plane_ctl_rotation(unsigned int rotation)
{
	switch (rotation) {
	case BIT(DRM_ROTATE_0):
		break;
	/*
	 * DRM_ROTATE_ is counter clockwise to stay compatible with Xrandr
	 * while i915 HW rotation is clockwise, thats why this swapping.
	 */
	case BIT(DRM_ROTATE_90):
		return PLANE_CTL_ROTATE_270;
	case BIT(DRM_ROTATE_180):
		return PLANE_CTL_ROTATE_180;
	case BIT(DRM_ROTATE_270):
		return PLANE_CTL_ROTATE_90;
	default:
		MISSING_CASE(rotation);
	}

	return 0;
}

static void skylake_update_primary_plane(struct drm_plane *plane,
					 const struct intel_crtc_state *crtc_state,
					 const struct intel_plane_state *plane_state)
{
	struct drm_device *dev = plane->dev;
	struct drm_i915_private *dev_priv = dev->dev_private;
	struct intel_crtc *intel_crtc = to_intel_crtc(crtc_state->base.crtc);
	struct drm_framebuffer *fb = plane_state->base.fb;
	struct drm_i915_gem_object *obj = intel_fb_obj(fb);
	int pipe = intel_crtc->pipe;
	u32 plane_ctl, stride_div, stride;
	u32 tile_height, plane_offset, plane_size;
	unsigned int rotation = plane_state->base.rotation;
	int x_offset, y_offset;
	u32 surf_addr;
	int scaler_id = plane_state->scaler_id;
	int src_x = plane_state->src.x1 >> 16;
	int src_y = plane_state->src.y1 >> 16;
	int src_w = drm_rect_width(&plane_state->src) >> 16;
	int src_h = drm_rect_height(&plane_state->src) >> 16;
	int dst_x = plane_state->dst.x1;
	int dst_y = plane_state->dst.y1;
	int dst_w = drm_rect_width(&plane_state->dst);
	int dst_h = drm_rect_height(&plane_state->dst);

	plane_ctl = PLANE_CTL_ENABLE |
		    PLANE_CTL_PIPE_GAMMA_ENABLE |
		    PLANE_CTL_PIPE_CSC_ENABLE;

	plane_ctl |= skl_plane_ctl_format(fb->pixel_format);
	plane_ctl |= skl_plane_ctl_tiling(fb->modifier[0]);
	plane_ctl |= PLANE_CTL_PLANE_GAMMA_DISABLE;
	plane_ctl |= skl_plane_ctl_rotation(rotation);

	stride_div = intel_fb_stride_alignment(dev_priv, fb->modifier[0],
					       fb->pixel_format);
	surf_addr = intel_plane_obj_offset(to_intel_plane(plane), obj, 0);

	WARN_ON(drm_rect_width(&plane_state->src) == 0);

	if (intel_rotation_90_or_270(rotation)) {
		int cpp = drm_format_plane_cpp(fb->pixel_format, 0);

		/* stride = Surface height in tiles */
		tile_height = intel_tile_height(dev_priv, fb->modifier[0], cpp);
		stride = DIV_ROUND_UP(fb->height, tile_height);
		x_offset = stride * tile_height - src_y - src_h;
		y_offset = src_x;
		plane_size = (src_w - 1) << 16 | (src_h - 1);
	} else {
		stride = fb->pitches[0] / stride_div;
		x_offset = src_x;
		y_offset = src_y;
		plane_size = (src_h - 1) << 16 | (src_w - 1);
	}
	plane_offset = y_offset << 16 | x_offset;

	intel_crtc->adjusted_x = x_offset;
	intel_crtc->adjusted_y = y_offset;

	I915_WRITE(PLANE_CTL(pipe, 0), plane_ctl);
	I915_WRITE(PLANE_OFFSET(pipe, 0), plane_offset);
	I915_WRITE(PLANE_SIZE(pipe, 0), plane_size);
	I915_WRITE(PLANE_STRIDE(pipe, 0), stride);

	if (scaler_id >= 0) {
		uint32_t ps_ctrl = 0;

		WARN_ON(!dst_w || !dst_h);
		ps_ctrl = PS_SCALER_EN | PS_PLANE_SEL(0) |
			crtc_state->scaler_state.scalers[scaler_id].mode;
		I915_WRITE(SKL_PS_CTRL(pipe, scaler_id), ps_ctrl);
		I915_WRITE(SKL_PS_PWR_GATE(pipe, scaler_id), 0);
		I915_WRITE(SKL_PS_WIN_POS(pipe, scaler_id), (dst_x << 16) | dst_y);
		I915_WRITE(SKL_PS_WIN_SZ(pipe, scaler_id), (dst_w << 16) | dst_h);
		I915_WRITE(PLANE_POS(pipe, 0), 0);
	} else {
		I915_WRITE(PLANE_POS(pipe, 0), (dst_y << 16) | dst_x);
	}

	I915_WRITE(PLANE_SURF(pipe, 0), surf_addr);

	POSTING_READ(PLANE_SURF(pipe, 0));
}

static void skylake_disable_primary_plane(struct drm_plane *primary,
					  struct drm_crtc *crtc)
{
	struct drm_device *dev = crtc->dev;
	struct drm_i915_private *dev_priv = dev->dev_private;
	int pipe = to_intel_crtc(crtc)->pipe;

	I915_WRITE(PLANE_CTL(pipe, 0), 0);
	I915_WRITE(PLANE_SURF(pipe, 0), 0);
	POSTING_READ(PLANE_SURF(pipe, 0));
}

/* Assume fb object is pinned & idle & fenced and just update base pointers */
static int
intel_pipe_set_base_atomic(struct drm_crtc *crtc, struct drm_framebuffer *fb,
			   int x, int y, enum mode_set_atomic state)
{
	/* Support for kgdboc is disabled, this needs a major rework. */
	DRM_ERROR("legacy panic handler not supported any more.\n");

	return -ENODEV;
}

static void intel_complete_page_flips(struct drm_device *dev)
{
	struct drm_crtc *crtc;

	for_each_crtc(dev, crtc) {
		struct intel_crtc *intel_crtc = to_intel_crtc(crtc);
		enum plane plane = intel_crtc->plane;

		intel_prepare_page_flip(dev, plane);
		intel_finish_page_flip_plane(dev, plane);
	}
}

static void intel_update_primary_planes(struct drm_device *dev)
{
	struct drm_crtc *crtc;

	for_each_crtc(dev, crtc) {
		struct intel_plane *plane = to_intel_plane(crtc->primary);
		struct intel_plane_state *plane_state;

		drm_modeset_lock_crtc(crtc, &plane->base);
		plane_state = to_intel_plane_state(plane->base.state);

		if (plane_state->visible)
			plane->update_plane(&plane->base,
					    to_intel_crtc_state(crtc->state),
					    plane_state);

		drm_modeset_unlock_crtc(crtc);
	}
}

void intel_prepare_reset(struct drm_device *dev)
{
	/* no reset support for gen2 */
	if (IS_GEN2(dev))
		return;

	/* reset doesn't touch the display */
	if (INTEL_INFO(dev)->gen >= 5 || IS_G4X(dev))
		return;

	drm_modeset_lock_all(dev);
	/*
	 * Disabling the crtcs gracefully seems nicer. Also the
	 * g33 docs say we should at least disable all the planes.
	 */
	intel_display_suspend(dev);
}

void intel_finish_reset(struct drm_device *dev)
{
	struct drm_i915_private *dev_priv = to_i915(dev);

	/*
	 * Flips in the rings will be nuked by the reset,
	 * so complete all pending flips so that user space
	 * will get its events and not get stuck.
	 */
	intel_complete_page_flips(dev);

	/* no reset support for gen2 */
	if (IS_GEN2(dev))
		return;

	/* reset doesn't touch the display */
	if (INTEL_INFO(dev)->gen >= 5 || IS_G4X(dev)) {
		/*
		 * Flips in the rings have been nuked by the reset,
		 * so update the base address of all primary
		 * planes to the the last fb to make sure we're
		 * showing the correct fb after a reset.
		 *
		 * FIXME: Atomic will make this obsolete since we won't schedule
		 * CS-based flips (which might get lost in gpu resets) any more.
		 */
		intel_update_primary_planes(dev);
		return;
	}

	/*
	 * The display has been reset as well,
	 * so need a full re-initialization.
	 */
	intel_runtime_pm_disable_interrupts(dev_priv);
	intel_runtime_pm_enable_interrupts(dev_priv);

	intel_modeset_init_hw(dev);

	spin_lock_irq(&dev_priv->irq_lock);
	if (dev_priv->display.hpd_irq_setup)
		dev_priv->display.hpd_irq_setup(dev);
	spin_unlock_irq(&dev_priv->irq_lock);

	intel_display_resume(dev);

	intel_hpd_init(dev_priv);

	drm_modeset_unlock_all(dev);
}

static bool intel_crtc_has_pending_flip(struct drm_crtc *crtc)
{
	struct drm_device *dev = crtc->dev;
	struct intel_crtc *intel_crtc = to_intel_crtc(crtc);
	unsigned reset_counter;
	bool pending;

	reset_counter = i915_reset_counter(&to_i915(dev)->gpu_error);
	if (intel_crtc->reset_counter != reset_counter)
		return false;

	spin_lock_irq(&dev->event_lock);
	pending = to_intel_crtc(crtc)->unpin_work != NULL;
	spin_unlock_irq(&dev->event_lock);

	return pending;
}

static void intel_update_pipe_config(struct intel_crtc *crtc,
				     struct intel_crtc_state *old_crtc_state)
{
	struct drm_device *dev = crtc->base.dev;
	struct drm_i915_private *dev_priv = dev->dev_private;
	struct intel_crtc_state *pipe_config =
		to_intel_crtc_state(crtc->base.state);

	/* drm_atomic_helper_update_legacy_modeset_state might not be called. */
	crtc->base.mode = crtc->base.state->mode;

	DRM_DEBUG_KMS("Updating pipe size %ix%i -> %ix%i\n",
		      old_crtc_state->pipe_src_w, old_crtc_state->pipe_src_h,
		      pipe_config->pipe_src_w, pipe_config->pipe_src_h);

	/*
	 * Update pipe size and adjust fitter if needed: the reason for this is
	 * that in compute_mode_changes we check the native mode (not the pfit
	 * mode) to see if we can flip rather than do a full mode set. In the
	 * fastboot case, we'll flip, but if we don't update the pipesrc and
	 * pfit state, we'll end up with a big fb scanned out into the wrong
	 * sized surface.
	 */

	I915_WRITE(PIPESRC(crtc->pipe),
		   ((pipe_config->pipe_src_w - 1) << 16) |
		   (pipe_config->pipe_src_h - 1));

	/* on skylake this is done by detaching scalers */
	if (INTEL_INFO(dev)->gen >= 9) {
		skl_detach_scalers(crtc);

		if (pipe_config->pch_pfit.enabled)
			skylake_pfit_enable(crtc);
	} else if (HAS_PCH_SPLIT(dev)) {
		if (pipe_config->pch_pfit.enabled)
			ironlake_pfit_enable(crtc);
		else if (old_crtc_state->pch_pfit.enabled)
			ironlake_pfit_disable(crtc, true);
	}
}

static void intel_fdi_normal_train(struct drm_crtc *crtc)
{
	struct drm_device *dev = crtc->dev;
	struct drm_i915_private *dev_priv = dev->dev_private;
	struct intel_crtc *intel_crtc = to_intel_crtc(crtc);
	int pipe = intel_crtc->pipe;
	i915_reg_t reg;
	u32 temp;

	/* enable normal train */
	reg = FDI_TX_CTL(pipe);
	temp = I915_READ(reg);
	if (IS_IVYBRIDGE(dev)) {
		temp &= ~FDI_LINK_TRAIN_NONE_IVB;
		temp |= FDI_LINK_TRAIN_NONE_IVB | FDI_TX_ENHANCE_FRAME_ENABLE;
	} else {
		temp &= ~FDI_LINK_TRAIN_NONE;
		temp |= FDI_LINK_TRAIN_NONE | FDI_TX_ENHANCE_FRAME_ENABLE;
	}
	I915_WRITE(reg, temp);

	reg = FDI_RX_CTL(pipe);
	temp = I915_READ(reg);
	if (HAS_PCH_CPT(dev)) {
		temp &= ~FDI_LINK_TRAIN_PATTERN_MASK_CPT;
		temp |= FDI_LINK_TRAIN_NORMAL_CPT;
	} else {
		temp &= ~FDI_LINK_TRAIN_NONE;
		temp |= FDI_LINK_TRAIN_NONE;
	}
	I915_WRITE(reg, temp | FDI_RX_ENHANCE_FRAME_ENABLE);

	/* wait one idle pattern time */
	POSTING_READ(reg);
	udelay(1000);

	/* IVB wants error correction enabled */
	if (IS_IVYBRIDGE(dev))
		I915_WRITE(reg, I915_READ(reg) | FDI_FS_ERRC_ENABLE |
			   FDI_FE_ERRC_ENABLE);
}

/* The FDI link training functions for ILK/Ibexpeak. */
static void ironlake_fdi_link_train(struct drm_crtc *crtc)
{
	struct drm_device *dev = crtc->dev;
	struct drm_i915_private *dev_priv = dev->dev_private;
	struct intel_crtc *intel_crtc = to_intel_crtc(crtc);
	int pipe = intel_crtc->pipe;
	i915_reg_t reg;
	u32 temp, tries;

	/* FDI needs bits from pipe first */
	assert_pipe_enabled(dev_priv, pipe);

	/* Train 1: umask FDI RX Interrupt symbol_lock and bit_lock bit
	   for train result */
	reg = FDI_RX_IMR(pipe);
	temp = I915_READ(reg);
	temp &= ~FDI_RX_SYMBOL_LOCK;
	temp &= ~FDI_RX_BIT_LOCK;
	I915_WRITE(reg, temp);
	I915_READ(reg);
	udelay(150);

	/* enable CPU FDI TX and PCH FDI RX */
	reg = FDI_TX_CTL(pipe);
	temp = I915_READ(reg);
	temp &= ~FDI_DP_PORT_WIDTH_MASK;
	temp |= FDI_DP_PORT_WIDTH(intel_crtc->config->fdi_lanes);
	temp &= ~FDI_LINK_TRAIN_NONE;
	temp |= FDI_LINK_TRAIN_PATTERN_1;
	I915_WRITE(reg, temp | FDI_TX_ENABLE);

	reg = FDI_RX_CTL(pipe);
	temp = I915_READ(reg);
	temp &= ~FDI_LINK_TRAIN_NONE;
	temp |= FDI_LINK_TRAIN_PATTERN_1;
	I915_WRITE(reg, temp | FDI_RX_ENABLE);

	POSTING_READ(reg);
	udelay(150);

	/* Ironlake workaround, enable clock pointer after FDI enable*/
	I915_WRITE(FDI_RX_CHICKEN(pipe), FDI_RX_PHASE_SYNC_POINTER_OVR);
	I915_WRITE(FDI_RX_CHICKEN(pipe), FDI_RX_PHASE_SYNC_POINTER_OVR |
		   FDI_RX_PHASE_SYNC_POINTER_EN);

	reg = FDI_RX_IIR(pipe);
	for (tries = 0; tries < 5; tries++) {
		temp = I915_READ(reg);
		DRM_DEBUG_KMS("FDI_RX_IIR 0x%x\n", temp);

		if ((temp & FDI_RX_BIT_LOCK)) {
			DRM_DEBUG_KMS("FDI train 1 done.\n");
			I915_WRITE(reg, temp | FDI_RX_BIT_LOCK);
			break;
		}
	}
	if (tries == 5)
		DRM_ERROR("FDI train 1 fail!\n");

	/* Train 2 */
	reg = FDI_TX_CTL(pipe);
	temp = I915_READ(reg);
	temp &= ~FDI_LINK_TRAIN_NONE;
	temp |= FDI_LINK_TRAIN_PATTERN_2;
	I915_WRITE(reg, temp);

	reg = FDI_RX_CTL(pipe);
	temp = I915_READ(reg);
	temp &= ~FDI_LINK_TRAIN_NONE;
	temp |= FDI_LINK_TRAIN_PATTERN_2;
	I915_WRITE(reg, temp);

	POSTING_READ(reg);
	udelay(150);

	reg = FDI_RX_IIR(pipe);
	for (tries = 0; tries < 5; tries++) {
		temp = I915_READ(reg);
		DRM_DEBUG_KMS("FDI_RX_IIR 0x%x\n", temp);

		if (temp & FDI_RX_SYMBOL_LOCK) {
			I915_WRITE(reg, temp | FDI_RX_SYMBOL_LOCK);
			DRM_DEBUG_KMS("FDI train 2 done.\n");
			break;
		}
	}
	if (tries == 5)
		DRM_ERROR("FDI train 2 fail!\n");

	DRM_DEBUG_KMS("FDI train done\n");

}

static const int snb_b_fdi_train_param[] = {
	FDI_LINK_TRAIN_400MV_0DB_SNB_B,
	FDI_LINK_TRAIN_400MV_6DB_SNB_B,
	FDI_LINK_TRAIN_600MV_3_5DB_SNB_B,
	FDI_LINK_TRAIN_800MV_0DB_SNB_B,
};

/* The FDI link training functions for SNB/Cougarpoint. */
static void gen6_fdi_link_train(struct drm_crtc *crtc)
{
	struct drm_device *dev = crtc->dev;
	struct drm_i915_private *dev_priv = dev->dev_private;
	struct intel_crtc *intel_crtc = to_intel_crtc(crtc);
	int pipe = intel_crtc->pipe;
	i915_reg_t reg;
	u32 temp, i, retry;

	/* Train 1: umask FDI RX Interrupt symbol_lock and bit_lock bit
	   for train result */
	reg = FDI_RX_IMR(pipe);
	temp = I915_READ(reg);
	temp &= ~FDI_RX_SYMBOL_LOCK;
	temp &= ~FDI_RX_BIT_LOCK;
	I915_WRITE(reg, temp);

	POSTING_READ(reg);
	udelay(150);

	/* enable CPU FDI TX and PCH FDI RX */
	reg = FDI_TX_CTL(pipe);
	temp = I915_READ(reg);
	temp &= ~FDI_DP_PORT_WIDTH_MASK;
	temp |= FDI_DP_PORT_WIDTH(intel_crtc->config->fdi_lanes);
	temp &= ~FDI_LINK_TRAIN_NONE;
	temp |= FDI_LINK_TRAIN_PATTERN_1;
	temp &= ~FDI_LINK_TRAIN_VOL_EMP_MASK;
	/* SNB-B */
	temp |= FDI_LINK_TRAIN_400MV_0DB_SNB_B;
	I915_WRITE(reg, temp | FDI_TX_ENABLE);

	I915_WRITE(FDI_RX_MISC(pipe),
		   FDI_RX_TP1_TO_TP2_48 | FDI_RX_FDI_DELAY_90);

	reg = FDI_RX_CTL(pipe);
	temp = I915_READ(reg);
	if (HAS_PCH_CPT(dev)) {
		temp &= ~FDI_LINK_TRAIN_PATTERN_MASK_CPT;
		temp |= FDI_LINK_TRAIN_PATTERN_1_CPT;
	} else {
		temp &= ~FDI_LINK_TRAIN_NONE;
		temp |= FDI_LINK_TRAIN_PATTERN_1;
	}
	I915_WRITE(reg, temp | FDI_RX_ENABLE);

	POSTING_READ(reg);
	udelay(150);

	for (i = 0; i < 4; i++) {
		reg = FDI_TX_CTL(pipe);
		temp = I915_READ(reg);
		temp &= ~FDI_LINK_TRAIN_VOL_EMP_MASK;
		temp |= snb_b_fdi_train_param[i];
		I915_WRITE(reg, temp);

		POSTING_READ(reg);
		udelay(500);

		for (retry = 0; retry < 5; retry++) {
			reg = FDI_RX_IIR(pipe);
			temp = I915_READ(reg);
			DRM_DEBUG_KMS("FDI_RX_IIR 0x%x\n", temp);
			if (temp & FDI_RX_BIT_LOCK) {
				I915_WRITE(reg, temp | FDI_RX_BIT_LOCK);
				DRM_DEBUG_KMS("FDI train 1 done.\n");
				break;
			}
			udelay(50);
		}
		if (retry < 5)
			break;
	}
	if (i == 4)
		DRM_ERROR("FDI train 1 fail!\n");

	/* Train 2 */
	reg = FDI_TX_CTL(pipe);
	temp = I915_READ(reg);
	temp &= ~FDI_LINK_TRAIN_NONE;
	temp |= FDI_LINK_TRAIN_PATTERN_2;
	if (IS_GEN6(dev)) {
		temp &= ~FDI_LINK_TRAIN_VOL_EMP_MASK;
		/* SNB-B */
		temp |= FDI_LINK_TRAIN_400MV_0DB_SNB_B;
	}
	I915_WRITE(reg, temp);

	reg = FDI_RX_CTL(pipe);
	temp = I915_READ(reg);
	if (HAS_PCH_CPT(dev)) {
		temp &= ~FDI_LINK_TRAIN_PATTERN_MASK_CPT;
		temp |= FDI_LINK_TRAIN_PATTERN_2_CPT;
	} else {
		temp &= ~FDI_LINK_TRAIN_NONE;
		temp |= FDI_LINK_TRAIN_PATTERN_2;
	}
	I915_WRITE(reg, temp);

	POSTING_READ(reg);
	udelay(150);

	for (i = 0; i < 4; i++) {
		reg = FDI_TX_CTL(pipe);
		temp = I915_READ(reg);
		temp &= ~FDI_LINK_TRAIN_VOL_EMP_MASK;
		temp |= snb_b_fdi_train_param[i];
		I915_WRITE(reg, temp);

		POSTING_READ(reg);
		udelay(500);

		for (retry = 0; retry < 5; retry++) {
			reg = FDI_RX_IIR(pipe);
			temp = I915_READ(reg);
			DRM_DEBUG_KMS("FDI_RX_IIR 0x%x\n", temp);
			if (temp & FDI_RX_SYMBOL_LOCK) {
				I915_WRITE(reg, temp | FDI_RX_SYMBOL_LOCK);
				DRM_DEBUG_KMS("FDI train 2 done.\n");
				break;
			}
			udelay(50);
		}
		if (retry < 5)
			break;
	}
	if (i == 4)
		DRM_ERROR("FDI train 2 fail!\n");

	DRM_DEBUG_KMS("FDI train done.\n");
}

/* Manual link training for Ivy Bridge A0 parts */
static void ivb_manual_fdi_link_train(struct drm_crtc *crtc)
{
	struct drm_device *dev = crtc->dev;
	struct drm_i915_private *dev_priv = dev->dev_private;
	struct intel_crtc *intel_crtc = to_intel_crtc(crtc);
	int pipe = intel_crtc->pipe;
	i915_reg_t reg;
	u32 temp, i, j;

	/* Train 1: umask FDI RX Interrupt symbol_lock and bit_lock bit
	   for train result */
	reg = FDI_RX_IMR(pipe);
	temp = I915_READ(reg);
	temp &= ~FDI_RX_SYMBOL_LOCK;
	temp &= ~FDI_RX_BIT_LOCK;
	I915_WRITE(reg, temp);

	POSTING_READ(reg);
	udelay(150);

	DRM_DEBUG_KMS("FDI_RX_IIR before link train 0x%x\n",
		      I915_READ(FDI_RX_IIR(pipe)));

	/* Try each vswing and preemphasis setting twice before moving on */
	for (j = 0; j < ARRAY_SIZE(snb_b_fdi_train_param) * 2; j++) {
		/* disable first in case we need to retry */
		reg = FDI_TX_CTL(pipe);
		temp = I915_READ(reg);
		temp &= ~(FDI_LINK_TRAIN_AUTO | FDI_LINK_TRAIN_NONE_IVB);
		temp &= ~FDI_TX_ENABLE;
		I915_WRITE(reg, temp);

		reg = FDI_RX_CTL(pipe);
		temp = I915_READ(reg);
		temp &= ~FDI_LINK_TRAIN_AUTO;
		temp &= ~FDI_LINK_TRAIN_PATTERN_MASK_CPT;
		temp &= ~FDI_RX_ENABLE;
		I915_WRITE(reg, temp);

		/* enable CPU FDI TX and PCH FDI RX */
		reg = FDI_TX_CTL(pipe);
		temp = I915_READ(reg);
		temp &= ~FDI_DP_PORT_WIDTH_MASK;
		temp |= FDI_DP_PORT_WIDTH(intel_crtc->config->fdi_lanes);
		temp |= FDI_LINK_TRAIN_PATTERN_1_IVB;
		temp &= ~FDI_LINK_TRAIN_VOL_EMP_MASK;
		temp |= snb_b_fdi_train_param[j/2];
		temp |= FDI_COMPOSITE_SYNC;
		I915_WRITE(reg, temp | FDI_TX_ENABLE);

		I915_WRITE(FDI_RX_MISC(pipe),
			   FDI_RX_TP1_TO_TP2_48 | FDI_RX_FDI_DELAY_90);

		reg = FDI_RX_CTL(pipe);
		temp = I915_READ(reg);
		temp |= FDI_LINK_TRAIN_PATTERN_1_CPT;
		temp |= FDI_COMPOSITE_SYNC;
		I915_WRITE(reg, temp | FDI_RX_ENABLE);

		POSTING_READ(reg);
		udelay(1); /* should be 0.5us */

		for (i = 0; i < 4; i++) {
			reg = FDI_RX_IIR(pipe);
			temp = I915_READ(reg);
			DRM_DEBUG_KMS("FDI_RX_IIR 0x%x\n", temp);

			if (temp & FDI_RX_BIT_LOCK ||
			    (I915_READ(reg) & FDI_RX_BIT_LOCK)) {
				I915_WRITE(reg, temp | FDI_RX_BIT_LOCK);
				DRM_DEBUG_KMS("FDI train 1 done, level %i.\n",
					      i);
				break;
			}
			udelay(1); /* should be 0.5us */
		}
		if (i == 4) {
			DRM_DEBUG_KMS("FDI train 1 fail on vswing %d\n", j / 2);
			continue;
		}

		/* Train 2 */
		reg = FDI_TX_CTL(pipe);
		temp = I915_READ(reg);
		temp &= ~FDI_LINK_TRAIN_NONE_IVB;
		temp |= FDI_LINK_TRAIN_PATTERN_2_IVB;
		I915_WRITE(reg, temp);

		reg = FDI_RX_CTL(pipe);
		temp = I915_READ(reg);
		temp &= ~FDI_LINK_TRAIN_PATTERN_MASK_CPT;
		temp |= FDI_LINK_TRAIN_PATTERN_2_CPT;
		I915_WRITE(reg, temp);

		POSTING_READ(reg);
		udelay(2); /* should be 1.5us */

		for (i = 0; i < 4; i++) {
			reg = FDI_RX_IIR(pipe);
			temp = I915_READ(reg);
			DRM_DEBUG_KMS("FDI_RX_IIR 0x%x\n", temp);

			if (temp & FDI_RX_SYMBOL_LOCK ||
			    (I915_READ(reg) & FDI_RX_SYMBOL_LOCK)) {
				I915_WRITE(reg, temp | FDI_RX_SYMBOL_LOCK);
				DRM_DEBUG_KMS("FDI train 2 done, level %i.\n",
					      i);
				goto train_done;
			}
			udelay(2); /* should be 1.5us */
		}
		if (i == 4)
			DRM_DEBUG_KMS("FDI train 2 fail on vswing %d\n", j / 2);
	}

train_done:
	DRM_DEBUG_KMS("FDI train done.\n");
}

static void ironlake_fdi_pll_enable(struct intel_crtc *intel_crtc)
{
	struct drm_device *dev = intel_crtc->base.dev;
	struct drm_i915_private *dev_priv = dev->dev_private;
	int pipe = intel_crtc->pipe;
	i915_reg_t reg;
	u32 temp;

	/* enable PCH FDI RX PLL, wait warmup plus DMI latency */
	reg = FDI_RX_CTL(pipe);
	temp = I915_READ(reg);
	temp &= ~(FDI_DP_PORT_WIDTH_MASK | (0x7 << 16));
	temp |= FDI_DP_PORT_WIDTH(intel_crtc->config->fdi_lanes);
	temp |= (I915_READ(PIPECONF(pipe)) & PIPECONF_BPC_MASK) << 11;
	I915_WRITE(reg, temp | FDI_RX_PLL_ENABLE);

	POSTING_READ(reg);
	udelay(200);

	/* Switch from Rawclk to PCDclk */
	temp = I915_READ(reg);
	I915_WRITE(reg, temp | FDI_PCDCLK);

	POSTING_READ(reg);
	udelay(200);

	/* Enable CPU FDI TX PLL, always on for Ironlake */
	reg = FDI_TX_CTL(pipe);
	temp = I915_READ(reg);
	if ((temp & FDI_TX_PLL_ENABLE) == 0) {
		I915_WRITE(reg, temp | FDI_TX_PLL_ENABLE);

		POSTING_READ(reg);
		udelay(100);
	}
}

static void ironlake_fdi_pll_disable(struct intel_crtc *intel_crtc)
{
	struct drm_device *dev = intel_crtc->base.dev;
	struct drm_i915_private *dev_priv = dev->dev_private;
	int pipe = intel_crtc->pipe;
	i915_reg_t reg;
	u32 temp;

	/* Switch from PCDclk to Rawclk */
	reg = FDI_RX_CTL(pipe);
	temp = I915_READ(reg);
	I915_WRITE(reg, temp & ~FDI_PCDCLK);

	/* Disable CPU FDI TX PLL */
	reg = FDI_TX_CTL(pipe);
	temp = I915_READ(reg);
	I915_WRITE(reg, temp & ~FDI_TX_PLL_ENABLE);

	POSTING_READ(reg);
	udelay(100);

	reg = FDI_RX_CTL(pipe);
	temp = I915_READ(reg);
	I915_WRITE(reg, temp & ~FDI_RX_PLL_ENABLE);

	/* Wait for the clocks to turn off. */
	POSTING_READ(reg);
	udelay(100);
}

static void ironlake_fdi_disable(struct drm_crtc *crtc)
{
	struct drm_device *dev = crtc->dev;
	struct drm_i915_private *dev_priv = dev->dev_private;
	struct intel_crtc *intel_crtc = to_intel_crtc(crtc);
	int pipe = intel_crtc->pipe;
	i915_reg_t reg;
	u32 temp;

	/* disable CPU FDI tx and PCH FDI rx */
	reg = FDI_TX_CTL(pipe);
	temp = I915_READ(reg);
	I915_WRITE(reg, temp & ~FDI_TX_ENABLE);
	POSTING_READ(reg);

	reg = FDI_RX_CTL(pipe);
	temp = I915_READ(reg);
	temp &= ~(0x7 << 16);
	temp |= (I915_READ(PIPECONF(pipe)) & PIPECONF_BPC_MASK) << 11;
	I915_WRITE(reg, temp & ~FDI_RX_ENABLE);

	POSTING_READ(reg);
	udelay(100);

	/* Ironlake workaround, disable clock pointer after downing FDI */
	if (HAS_PCH_IBX(dev))
		I915_WRITE(FDI_RX_CHICKEN(pipe), FDI_RX_PHASE_SYNC_POINTER_OVR);

	/* still set train pattern 1 */
	reg = FDI_TX_CTL(pipe);
	temp = I915_READ(reg);
	temp &= ~FDI_LINK_TRAIN_NONE;
	temp |= FDI_LINK_TRAIN_PATTERN_1;
	I915_WRITE(reg, temp);

	reg = FDI_RX_CTL(pipe);
	temp = I915_READ(reg);
	if (HAS_PCH_CPT(dev)) {
		temp &= ~FDI_LINK_TRAIN_PATTERN_MASK_CPT;
		temp |= FDI_LINK_TRAIN_PATTERN_1_CPT;
	} else {
		temp &= ~FDI_LINK_TRAIN_NONE;
		temp |= FDI_LINK_TRAIN_PATTERN_1;
	}
	/* BPC in FDI rx is consistent with that in PIPECONF */
	temp &= ~(0x07 << 16);
	temp |= (I915_READ(PIPECONF(pipe)) & PIPECONF_BPC_MASK) << 11;
	I915_WRITE(reg, temp);

	POSTING_READ(reg);
	udelay(100);
}

bool intel_has_pending_fb_unpin(struct drm_device *dev)
{
	struct intel_crtc *crtc;

	/* Note that we don't need to be called with mode_config.lock here
	 * as our list of CRTC objects is static for the lifetime of the
	 * device and so cannot disappear as we iterate. Similarly, we can
	 * happily treat the predicates as racy, atomic checks as userspace
	 * cannot claim and pin a new fb without at least acquring the
	 * struct_mutex and so serialising with us.
	 */
	for_each_intel_crtc(dev, crtc) {
		if (atomic_read(&crtc->unpin_work_count) == 0)
			continue;

		if (crtc->unpin_work)
			intel_wait_for_vblank(dev, crtc->pipe);

		return true;
	}

	return false;
}

static void page_flip_completed(struct intel_crtc *intel_crtc)
{
	struct drm_i915_private *dev_priv = to_i915(intel_crtc->base.dev);
	struct intel_unpin_work *work = intel_crtc->unpin_work;

	/* ensure that the unpin work is consistent wrt ->pending. */
	smp_rmb();
	intel_crtc->unpin_work = NULL;

	if (work->event)
		drm_crtc_send_vblank_event(&intel_crtc->base, work->event);

	drm_crtc_vblank_put(&intel_crtc->base);

	wake_up_all(&dev_priv->pending_flip_queue);
	queue_work(dev_priv->wq, &work->work);

	trace_i915_flip_complete(intel_crtc->plane,
				 work->pending_flip_obj);
}

static int intel_crtc_wait_for_pending_flips(struct drm_crtc *crtc)
{
	struct drm_device *dev = crtc->dev;
	struct drm_i915_private *dev_priv = dev->dev_private;
	long ret;

	WARN_ON(waitqueue_active(&dev_priv->pending_flip_queue));

	ret = wait_event_interruptible_timeout(
					dev_priv->pending_flip_queue,
					!intel_crtc_has_pending_flip(crtc),
					60*HZ);

	if (ret < 0)
		return ret;

	if (ret == 0) {
		struct intel_crtc *intel_crtc = to_intel_crtc(crtc);

		spin_lock_irq(&dev->event_lock);
		if (intel_crtc->unpin_work) {
			WARN_ONCE(1, "Removing stuck page flip\n");
			page_flip_completed(intel_crtc);
		}
		spin_unlock_irq(&dev->event_lock);
	}

	return 0;
}

static void lpt_disable_iclkip(struct drm_i915_private *dev_priv)
{
	u32 temp;

	I915_WRITE(PIXCLK_GATE, PIXCLK_GATE_GATE);

	mutex_lock(&dev_priv->sb_lock);

	temp = intel_sbi_read(dev_priv, SBI_SSCCTL6, SBI_ICLK);
	temp |= SBI_SSCCTL_DISABLE;
	intel_sbi_write(dev_priv, SBI_SSCCTL6, temp, SBI_ICLK);

	mutex_unlock(&dev_priv->sb_lock);
}

/* Program iCLKIP clock to the desired frequency */
static void lpt_program_iclkip(struct drm_crtc *crtc)
{
	struct drm_i915_private *dev_priv = to_i915(crtc->dev);
	int clock = to_intel_crtc(crtc)->config->base.adjusted_mode.crtc_clock;
	u32 divsel, phaseinc, auxdiv, phasedir = 0;
	u32 temp;

	lpt_disable_iclkip(dev_priv);

	/* The iCLK virtual clock root frequency is in MHz,
	 * but the adjusted_mode->crtc_clock in in KHz. To get the
	 * divisors, it is necessary to divide one by another, so we
	 * convert the virtual clock precision to KHz here for higher
	 * precision.
	 */
	for (auxdiv = 0; auxdiv < 2; auxdiv++) {
		u32 iclk_virtual_root_freq = 172800 * 1000;
		u32 iclk_pi_range = 64;
		u32 desired_divisor;

		desired_divisor = DIV_ROUND_CLOSEST(iclk_virtual_root_freq,
						    clock << auxdiv);
		divsel = (desired_divisor / iclk_pi_range) - 2;
		phaseinc = desired_divisor % iclk_pi_range;

		/*
		 * Near 20MHz is a corner case which is
		 * out of range for the 7-bit divisor
		 */
		if (divsel <= 0x7f)
			break;
	}

	/* This should not happen with any sane values */
	WARN_ON(SBI_SSCDIVINTPHASE_DIVSEL(divsel) &
		~SBI_SSCDIVINTPHASE_DIVSEL_MASK);
	WARN_ON(SBI_SSCDIVINTPHASE_DIR(phasedir) &
		~SBI_SSCDIVINTPHASE_INCVAL_MASK);

	DRM_DEBUG_KMS("iCLKIP clock: found settings for %dKHz refresh rate: auxdiv=%x, divsel=%x, phasedir=%x, phaseinc=%x\n",
			clock,
			auxdiv,
			divsel,
			phasedir,
			phaseinc);

	mutex_lock(&dev_priv->sb_lock);

	/* Program SSCDIVINTPHASE6 */
	temp = intel_sbi_read(dev_priv, SBI_SSCDIVINTPHASE6, SBI_ICLK);
	temp &= ~SBI_SSCDIVINTPHASE_DIVSEL_MASK;
	temp |= SBI_SSCDIVINTPHASE_DIVSEL(divsel);
	temp &= ~SBI_SSCDIVINTPHASE_INCVAL_MASK;
	temp |= SBI_SSCDIVINTPHASE_INCVAL(phaseinc);
	temp |= SBI_SSCDIVINTPHASE_DIR(phasedir);
	temp |= SBI_SSCDIVINTPHASE_PROPAGATE;
	intel_sbi_write(dev_priv, SBI_SSCDIVINTPHASE6, temp, SBI_ICLK);

	/* Program SSCAUXDIV */
	temp = intel_sbi_read(dev_priv, SBI_SSCAUXDIV6, SBI_ICLK);
	temp &= ~SBI_SSCAUXDIV_FINALDIV2SEL(1);
	temp |= SBI_SSCAUXDIV_FINALDIV2SEL(auxdiv);
	intel_sbi_write(dev_priv, SBI_SSCAUXDIV6, temp, SBI_ICLK);

	/* Enable modulator and associated divider */
	temp = intel_sbi_read(dev_priv, SBI_SSCCTL6, SBI_ICLK);
	temp &= ~SBI_SSCCTL_DISABLE;
	intel_sbi_write(dev_priv, SBI_SSCCTL6, temp, SBI_ICLK);

	mutex_unlock(&dev_priv->sb_lock);

	/* Wait for initialization time */
	udelay(24);

	I915_WRITE(PIXCLK_GATE, PIXCLK_GATE_UNGATE);
}

int lpt_get_iclkip(struct drm_i915_private *dev_priv)
{
	u32 divsel, phaseinc, auxdiv;
	u32 iclk_virtual_root_freq = 172800 * 1000;
	u32 iclk_pi_range = 64;
	u32 desired_divisor;
	u32 temp;

	if ((I915_READ(PIXCLK_GATE) & PIXCLK_GATE_UNGATE) == 0)
		return 0;

	mutex_lock(&dev_priv->sb_lock);

	temp = intel_sbi_read(dev_priv, SBI_SSCCTL6, SBI_ICLK);
	if (temp & SBI_SSCCTL_DISABLE) {
		mutex_unlock(&dev_priv->sb_lock);
		return 0;
	}

	temp = intel_sbi_read(dev_priv, SBI_SSCDIVINTPHASE6, SBI_ICLK);
	divsel = (temp & SBI_SSCDIVINTPHASE_DIVSEL_MASK) >>
		SBI_SSCDIVINTPHASE_DIVSEL_SHIFT;
	phaseinc = (temp & SBI_SSCDIVINTPHASE_INCVAL_MASK) >>
		SBI_SSCDIVINTPHASE_INCVAL_SHIFT;

	temp = intel_sbi_read(dev_priv, SBI_SSCAUXDIV6, SBI_ICLK);
	auxdiv = (temp & SBI_SSCAUXDIV_FINALDIV2SEL_MASK) >>
		SBI_SSCAUXDIV_FINALDIV2SEL_SHIFT;

	mutex_unlock(&dev_priv->sb_lock);

	desired_divisor = (divsel + 2) * iclk_pi_range + phaseinc;

	return DIV_ROUND_CLOSEST(iclk_virtual_root_freq,
				 desired_divisor << auxdiv);
}

static void ironlake_pch_transcoder_set_timings(struct intel_crtc *crtc,
						enum pipe pch_transcoder)
{
	struct drm_device *dev = crtc->base.dev;
	struct drm_i915_private *dev_priv = dev->dev_private;
	enum transcoder cpu_transcoder = crtc->config->cpu_transcoder;

	I915_WRITE(PCH_TRANS_HTOTAL(pch_transcoder),
		   I915_READ(HTOTAL(cpu_transcoder)));
	I915_WRITE(PCH_TRANS_HBLANK(pch_transcoder),
		   I915_READ(HBLANK(cpu_transcoder)));
	I915_WRITE(PCH_TRANS_HSYNC(pch_transcoder),
		   I915_READ(HSYNC(cpu_transcoder)));

	I915_WRITE(PCH_TRANS_VTOTAL(pch_transcoder),
		   I915_READ(VTOTAL(cpu_transcoder)));
	I915_WRITE(PCH_TRANS_VBLANK(pch_transcoder),
		   I915_READ(VBLANK(cpu_transcoder)));
	I915_WRITE(PCH_TRANS_VSYNC(pch_transcoder),
		   I915_READ(VSYNC(cpu_transcoder)));
	I915_WRITE(PCH_TRANS_VSYNCSHIFT(pch_transcoder),
		   I915_READ(VSYNCSHIFT(cpu_transcoder)));
}

static void cpt_set_fdi_bc_bifurcation(struct drm_device *dev, bool enable)
{
	struct drm_i915_private *dev_priv = dev->dev_private;
	uint32_t temp;

	temp = I915_READ(SOUTH_CHICKEN1);
	if (!!(temp & FDI_BC_BIFURCATION_SELECT) == enable)
		return;

	WARN_ON(I915_READ(FDI_RX_CTL(PIPE_B)) & FDI_RX_ENABLE);
	WARN_ON(I915_READ(FDI_RX_CTL(PIPE_C)) & FDI_RX_ENABLE);

	temp &= ~FDI_BC_BIFURCATION_SELECT;
	if (enable)
		temp |= FDI_BC_BIFURCATION_SELECT;

	DRM_DEBUG_KMS("%sabling fdi C rx\n", enable ? "en" : "dis");
	I915_WRITE(SOUTH_CHICKEN1, temp);
	POSTING_READ(SOUTH_CHICKEN1);
}

static void ivybridge_update_fdi_bc_bifurcation(struct intel_crtc *intel_crtc)
{
	struct drm_device *dev = intel_crtc->base.dev;

	switch (intel_crtc->pipe) {
	case PIPE_A:
		break;
	case PIPE_B:
		if (intel_crtc->config->fdi_lanes > 2)
			cpt_set_fdi_bc_bifurcation(dev, false);
		else
			cpt_set_fdi_bc_bifurcation(dev, true);

		break;
	case PIPE_C:
		cpt_set_fdi_bc_bifurcation(dev, true);

		break;
	default:
		BUG();
	}
}

/* Return which DP Port should be selected for Transcoder DP control */
static enum port
intel_trans_dp_port_sel(struct drm_crtc *crtc)
{
	struct drm_device *dev = crtc->dev;
	struct intel_encoder *encoder;

	for_each_encoder_on_crtc(dev, crtc, encoder) {
		if (encoder->type == INTEL_OUTPUT_DISPLAYPORT ||
		    encoder->type == INTEL_OUTPUT_EDP)
			return enc_to_dig_port(&encoder->base)->port;
	}

	return -1;
}

/*
 * Enable PCH resources required for PCH ports:
 *   - PCH PLLs
 *   - FDI training & RX/TX
 *   - update transcoder timings
 *   - DP transcoding bits
 *   - transcoder
 */
static void ironlake_pch_enable(struct drm_crtc *crtc)
{
	struct drm_device *dev = crtc->dev;
	struct drm_i915_private *dev_priv = dev->dev_private;
	struct intel_crtc *intel_crtc = to_intel_crtc(crtc);
	int pipe = intel_crtc->pipe;
	u32 temp;

	assert_pch_transcoder_disabled(dev_priv, pipe);

	if (IS_IVYBRIDGE(dev))
		ivybridge_update_fdi_bc_bifurcation(intel_crtc);

	/* Write the TU size bits before fdi link training, so that error
	 * detection works. */
	I915_WRITE(FDI_RX_TUSIZE1(pipe),
		   I915_READ(PIPE_DATA_M1(pipe)) & TU_SIZE_MASK);

	/* For PCH output, training FDI link */
	dev_priv->display.fdi_link_train(crtc);

	/* We need to program the right clock selection before writing the pixel
	 * mutliplier into the DPLL. */
	if (HAS_PCH_CPT(dev)) {
		u32 sel;

		temp = I915_READ(PCH_DPLL_SEL);
		temp |= TRANS_DPLL_ENABLE(pipe);
		sel = TRANS_DPLLB_SEL(pipe);
		if (intel_crtc->config->shared_dpll ==
		    intel_get_shared_dpll_by_id(dev_priv, DPLL_ID_PCH_PLL_B))
			temp |= sel;
		else
			temp &= ~sel;
		I915_WRITE(PCH_DPLL_SEL, temp);
	}

	/* XXX: pch pll's can be enabled any time before we enable the PCH
	 * transcoder, and we actually should do this to not upset any PCH
	 * transcoder that already use the clock when we share it.
	 *
	 * Note that enable_shared_dpll tries to do the right thing, but
	 * get_shared_dpll unconditionally resets the pll - we need that to have
	 * the right LVDS enable sequence. */
	intel_enable_shared_dpll(intel_crtc);

	/* set transcoder timing, panel must allow it */
	assert_panel_unlocked(dev_priv, pipe);
	ironlake_pch_transcoder_set_timings(intel_crtc, pipe);

	intel_fdi_normal_train(crtc);

	/* For PCH DP, enable TRANS_DP_CTL */
	if (HAS_PCH_CPT(dev) && intel_crtc->config->has_dp_encoder) {
		const struct drm_display_mode *adjusted_mode =
			&intel_crtc->config->base.adjusted_mode;
		u32 bpc = (I915_READ(PIPECONF(pipe)) & PIPECONF_BPC_MASK) >> 5;
		i915_reg_t reg = TRANS_DP_CTL(pipe);
		temp = I915_READ(reg);
		temp &= ~(TRANS_DP_PORT_SEL_MASK |
			  TRANS_DP_SYNC_MASK |
			  TRANS_DP_BPC_MASK);
		temp |= TRANS_DP_OUTPUT_ENABLE;
		temp |= bpc << 9; /* same format but at 11:9 */

		if (adjusted_mode->flags & DRM_MODE_FLAG_PHSYNC)
			temp |= TRANS_DP_HSYNC_ACTIVE_HIGH;
		if (adjusted_mode->flags & DRM_MODE_FLAG_PVSYNC)
			temp |= TRANS_DP_VSYNC_ACTIVE_HIGH;

		switch (intel_trans_dp_port_sel(crtc)) {
		case PORT_B:
			temp |= TRANS_DP_PORT_SEL_B;
			break;
		case PORT_C:
			temp |= TRANS_DP_PORT_SEL_C;
			break;
		case PORT_D:
			temp |= TRANS_DP_PORT_SEL_D;
			break;
		default:
			BUG();
		}

		I915_WRITE(reg, temp);
	}

	ironlake_enable_pch_transcoder(dev_priv, pipe);
}

static void lpt_pch_enable(struct drm_crtc *crtc)
{
	struct drm_device *dev = crtc->dev;
	struct drm_i915_private *dev_priv = dev->dev_private;
	struct intel_crtc *intel_crtc = to_intel_crtc(crtc);
	enum transcoder cpu_transcoder = intel_crtc->config->cpu_transcoder;

	assert_pch_transcoder_disabled(dev_priv, TRANSCODER_A);

	lpt_program_iclkip(crtc);

	/* Set transcoder timing. */
	ironlake_pch_transcoder_set_timings(intel_crtc, PIPE_A);

	lpt_enable_pch_transcoder(dev_priv, cpu_transcoder);
}

static void cpt_verify_modeset(struct drm_device *dev, int pipe)
{
	struct drm_i915_private *dev_priv = dev->dev_private;
	i915_reg_t dslreg = PIPEDSL(pipe);
	u32 temp;

	temp = I915_READ(dslreg);
	udelay(500);
	if (wait_for(I915_READ(dslreg) != temp, 5)) {
		if (wait_for(I915_READ(dslreg) != temp, 5))
			DRM_ERROR("mode set failed: pipe %c stuck\n", pipe_name(pipe));
	}
}

static int
skl_update_scaler(struct intel_crtc_state *crtc_state, bool force_detach,
		  unsigned scaler_user, int *scaler_id, unsigned int rotation,
		  int src_w, int src_h, int dst_w, int dst_h)
{
	struct intel_crtc_scaler_state *scaler_state =
		&crtc_state->scaler_state;
	struct intel_crtc *intel_crtc =
		to_intel_crtc(crtc_state->base.crtc);
	int need_scaling;

	need_scaling = intel_rotation_90_or_270(rotation) ?
		(src_h != dst_w || src_w != dst_h):
		(src_w != dst_w || src_h != dst_h);

	/*
	 * if plane is being disabled or scaler is no more required or force detach
	 *  - free scaler binded to this plane/crtc
	 *  - in order to do this, update crtc->scaler_usage
	 *
	 * Here scaler state in crtc_state is set free so that
	 * scaler can be assigned to other user. Actual register
	 * update to free the scaler is done in plane/panel-fit programming.
	 * For this purpose crtc/plane_state->scaler_id isn't reset here.
	 */
	if (force_detach || !need_scaling) {
		if (*scaler_id >= 0) {
			scaler_state->scaler_users &= ~(1 << scaler_user);
			scaler_state->scalers[*scaler_id].in_use = 0;

			DRM_DEBUG_KMS("scaler_user index %u.%u: "
				"Staged freeing scaler id %d scaler_users = 0x%x\n",
				intel_crtc->pipe, scaler_user, *scaler_id,
				scaler_state->scaler_users);
			*scaler_id = -1;
		}
		return 0;
	}

	/* range checks */
	if (src_w < SKL_MIN_SRC_W || src_h < SKL_MIN_SRC_H ||
		dst_w < SKL_MIN_DST_W || dst_h < SKL_MIN_DST_H ||

		src_w > SKL_MAX_SRC_W || src_h > SKL_MAX_SRC_H ||
		dst_w > SKL_MAX_DST_W || dst_h > SKL_MAX_DST_H) {
		DRM_DEBUG_KMS("scaler_user index %u.%u: src %ux%u dst %ux%u "
			"size is out of scaler range\n",
			intel_crtc->pipe, scaler_user, src_w, src_h, dst_w, dst_h);
		return -EINVAL;
	}

	/* mark this plane as a scaler user in crtc_state */
	scaler_state->scaler_users |= (1 << scaler_user);
	DRM_DEBUG_KMS("scaler_user index %u.%u: "
		"staged scaling request for %ux%u->%ux%u scaler_users = 0x%x\n",
		intel_crtc->pipe, scaler_user, src_w, src_h, dst_w, dst_h,
		scaler_state->scaler_users);

	return 0;
}

/**
 * skl_update_scaler_crtc - Stages update to scaler state for a given crtc.
 *
 * @state: crtc's scaler state
 *
 * Return
 *     0 - scaler_usage updated successfully
 *    error - requested scaling cannot be supported or other error condition
 */
int skl_update_scaler_crtc(struct intel_crtc_state *state)
{
	struct intel_crtc *intel_crtc = to_intel_crtc(state->base.crtc);
	const struct drm_display_mode *adjusted_mode = &state->base.adjusted_mode;

	DRM_DEBUG_KMS("Updating scaler for [CRTC:%i] scaler_user index %u.%u\n",
		      intel_crtc->base.base.id, intel_crtc->pipe, SKL_CRTC_INDEX);

	return skl_update_scaler(state, !state->base.active, SKL_CRTC_INDEX,
		&state->scaler_state.scaler_id, BIT(DRM_ROTATE_0),
		state->pipe_src_w, state->pipe_src_h,
		adjusted_mode->crtc_hdisplay, adjusted_mode->crtc_vdisplay);
}

/**
 * skl_update_scaler_plane - Stages update to scaler state for a given plane.
 *
 * @state: crtc's scaler state
 * @plane_state: atomic plane state to update
 *
 * Return
 *     0 - scaler_usage updated successfully
 *    error - requested scaling cannot be supported or other error condition
 */
static int skl_update_scaler_plane(struct intel_crtc_state *crtc_state,
				   struct intel_plane_state *plane_state)
{

	struct intel_crtc *intel_crtc = to_intel_crtc(crtc_state->base.crtc);
	struct intel_plane *intel_plane =
		to_intel_plane(plane_state->base.plane);
	struct drm_framebuffer *fb = plane_state->base.fb;
	int ret;

	bool force_detach = !fb || !plane_state->visible;

	DRM_DEBUG_KMS("Updating scaler for [PLANE:%d] scaler_user index %u.%u\n",
		      intel_plane->base.base.id, intel_crtc->pipe,
		      drm_plane_index(&intel_plane->base));

	ret = skl_update_scaler(crtc_state, force_detach,
				drm_plane_index(&intel_plane->base),
				&plane_state->scaler_id,
				plane_state->base.rotation,
				drm_rect_width(&plane_state->src) >> 16,
				drm_rect_height(&plane_state->src) >> 16,
				drm_rect_width(&plane_state->dst),
				drm_rect_height(&plane_state->dst));

	if (ret || plane_state->scaler_id < 0)
		return ret;

	/* check colorkey */
	if (plane_state->ckey.flags != I915_SET_COLORKEY_NONE) {
		DRM_DEBUG_KMS("[PLANE:%d] scaling with color key not allowed",
			      intel_plane->base.base.id);
		return -EINVAL;
	}

	/* Check src format */
	switch (fb->pixel_format) {
	case DRM_FORMAT_RGB565:
	case DRM_FORMAT_XBGR8888:
	case DRM_FORMAT_XRGB8888:
	case DRM_FORMAT_ABGR8888:
	case DRM_FORMAT_ARGB8888:
	case DRM_FORMAT_XRGB2101010:
	case DRM_FORMAT_XBGR2101010:
	case DRM_FORMAT_YUYV:
	case DRM_FORMAT_YVYU:
	case DRM_FORMAT_UYVY:
	case DRM_FORMAT_VYUY:
		break;
	default:
		DRM_DEBUG_KMS("[PLANE:%d] FB:%d unsupported scaling format 0x%x\n",
			intel_plane->base.base.id, fb->base.id, fb->pixel_format);
		return -EINVAL;
	}

	return 0;
}

static void skylake_scaler_disable(struct intel_crtc *crtc)
{
	int i;

	for (i = 0; i < crtc->num_scalers; i++)
		skl_detach_scaler(crtc, i);
}

static void skylake_pfit_enable(struct intel_crtc *crtc)
{
	struct drm_device *dev = crtc->base.dev;
	struct drm_i915_private *dev_priv = dev->dev_private;
	int pipe = crtc->pipe;
	struct intel_crtc_scaler_state *scaler_state =
		&crtc->config->scaler_state;

	DRM_DEBUG_KMS("for crtc_state = %p\n", crtc->config);

	if (crtc->config->pch_pfit.enabled) {
		int id;

		if (WARN_ON(crtc->config->scaler_state.scaler_id < 0)) {
			DRM_ERROR("Requesting pfit without getting a scaler first\n");
			return;
		}

		id = scaler_state->scaler_id;
		I915_WRITE(SKL_PS_CTRL(pipe, id), PS_SCALER_EN |
			PS_FILTER_MEDIUM | scaler_state->scalers[id].mode);
		I915_WRITE(SKL_PS_WIN_POS(pipe, id), crtc->config->pch_pfit.pos);
		I915_WRITE(SKL_PS_WIN_SZ(pipe, id), crtc->config->pch_pfit.size);

		DRM_DEBUG_KMS("for crtc_state = %p scaler_id = %d\n", crtc->config, id);
	}
}

static void ironlake_pfit_enable(struct intel_crtc *crtc)
{
	struct drm_device *dev = crtc->base.dev;
	struct drm_i915_private *dev_priv = dev->dev_private;
	int pipe = crtc->pipe;

	if (crtc->config->pch_pfit.enabled) {
		/* Force use of hard-coded filter coefficients
		 * as some pre-programmed values are broken,
		 * e.g. x201.
		 */
		if (IS_IVYBRIDGE(dev) || IS_HASWELL(dev))
			I915_WRITE(PF_CTL(pipe), PF_ENABLE | PF_FILTER_MED_3x3 |
						 PF_PIPE_SEL_IVB(pipe));
		else
			I915_WRITE(PF_CTL(pipe), PF_ENABLE | PF_FILTER_MED_3x3);
		I915_WRITE(PF_WIN_POS(pipe), crtc->config->pch_pfit.pos);
		I915_WRITE(PF_WIN_SZ(pipe), crtc->config->pch_pfit.size);
	}
}

void hsw_enable_ips(struct intel_crtc *crtc)
{
	struct drm_device *dev = crtc->base.dev;
	struct drm_i915_private *dev_priv = dev->dev_private;

	if (!crtc->config->ips_enabled)
		return;

	/*
	 * We can only enable IPS after we enable a plane and wait for a vblank
	 * This function is called from post_plane_update, which is run after
	 * a vblank wait.
	 */

	assert_plane_enabled(dev_priv, crtc->plane);
	if (IS_BROADWELL(dev)) {
		mutex_lock(&dev_priv->rps.hw_lock);
		WARN_ON(sandybridge_pcode_write(dev_priv, DISPLAY_IPS_CONTROL, 0xc0000000));
		mutex_unlock(&dev_priv->rps.hw_lock);
		/* Quoting Art Runyan: "its not safe to expect any particular
		 * value in IPS_CTL bit 31 after enabling IPS through the
		 * mailbox." Moreover, the mailbox may return a bogus state,
		 * so we need to just enable it and continue on.
		 */
	} else {
		I915_WRITE(IPS_CTL, IPS_ENABLE);
		/* The bit only becomes 1 in the next vblank, so this wait here
		 * is essentially intel_wait_for_vblank. If we don't have this
		 * and don't wait for vblanks until the end of crtc_enable, then
		 * the HW state readout code will complain that the expected
		 * IPS_CTL value is not the one we read. */
		if (wait_for(I915_READ_NOTRACE(IPS_CTL) & IPS_ENABLE, 50))
			DRM_ERROR("Timed out waiting for IPS enable\n");
	}
}

void hsw_disable_ips(struct intel_crtc *crtc)
{
	struct drm_device *dev = crtc->base.dev;
	struct drm_i915_private *dev_priv = dev->dev_private;

	if (!crtc->config->ips_enabled)
		return;

	assert_plane_enabled(dev_priv, crtc->plane);
	if (IS_BROADWELL(dev)) {
		mutex_lock(&dev_priv->rps.hw_lock);
		WARN_ON(sandybridge_pcode_write(dev_priv, DISPLAY_IPS_CONTROL, 0));
		mutex_unlock(&dev_priv->rps.hw_lock);
		/* wait for pcode to finish disabling IPS, which may take up to 42ms */
		if (wait_for((I915_READ(IPS_CTL) & IPS_ENABLE) == 0, 42))
			DRM_ERROR("Timed out waiting for IPS disable\n");
	} else {
		I915_WRITE(IPS_CTL, 0);
		POSTING_READ(IPS_CTL);
	}

	/* We need to wait for a vblank before we can disable the plane. */
	intel_wait_for_vblank(dev, crtc->pipe);
}

static void intel_crtc_dpms_overlay_disable(struct intel_crtc *intel_crtc)
{
	if (intel_crtc->overlay) {
		struct drm_device *dev = intel_crtc->base.dev;
		struct drm_i915_private *dev_priv = dev->dev_private;

		mutex_lock(&dev->struct_mutex);
		dev_priv->mm.interruptible = false;
		(void) intel_overlay_switch_off(intel_crtc->overlay);
		dev_priv->mm.interruptible = true;
		mutex_unlock(&dev->struct_mutex);
	}

	/* Let userspace switch the overlay on again. In most cases userspace
	 * has to recompute where to put it anyway.
	 */
}

/**
 * intel_post_enable_primary - Perform operations after enabling primary plane
 * @crtc: the CRTC whose primary plane was just enabled
 *
 * Performs potentially sleeping operations that must be done after the primary
 * plane is enabled, such as updating FBC and IPS.  Note that this may be
 * called due to an explicit primary plane update, or due to an implicit
 * re-enable that is caused when a sprite plane is updated to no longer
 * completely hide the primary plane.
 */
static void
intel_post_enable_primary(struct drm_crtc *crtc)
{
	struct drm_device *dev = crtc->dev;
	struct drm_i915_private *dev_priv = dev->dev_private;
	struct intel_crtc *intel_crtc = to_intel_crtc(crtc);
	int pipe = intel_crtc->pipe;

	/*
	 * FIXME IPS should be fine as long as one plane is
	 * enabled, but in practice it seems to have problems
	 * when going from primary only to sprite only and vice
	 * versa.
	 */
	hsw_enable_ips(intel_crtc);

	/*
	 * Gen2 reports pipe underruns whenever all planes are disabled.
	 * So don't enable underrun reporting before at least some planes
	 * are enabled.
	 * FIXME: Need to fix the logic to work when we turn off all planes
	 * but leave the pipe running.
	 */
	if (IS_GEN2(dev))
		intel_set_cpu_fifo_underrun_reporting(dev_priv, pipe, true);

	/* Underruns don't always raise interrupts, so check manually. */
	intel_check_cpu_fifo_underruns(dev_priv);
	intel_check_pch_fifo_underruns(dev_priv);
}

/* FIXME move all this to pre_plane_update() with proper state tracking */
static void
intel_pre_disable_primary(struct drm_crtc *crtc)
{
	struct drm_device *dev = crtc->dev;
	struct drm_i915_private *dev_priv = dev->dev_private;
	struct intel_crtc *intel_crtc = to_intel_crtc(crtc);
	int pipe = intel_crtc->pipe;

	/*
	 * Gen2 reports pipe underruns whenever all planes are disabled.
	 * So diasble underrun reporting before all the planes get disabled.
	 * FIXME: Need to fix the logic to work when we turn off all planes
	 * but leave the pipe running.
	 */
	if (IS_GEN2(dev))
		intel_set_cpu_fifo_underrun_reporting(dev_priv, pipe, false);

	/*
	 * FIXME IPS should be fine as long as one plane is
	 * enabled, but in practice it seems to have problems
	 * when going from primary only to sprite only and vice
	 * versa.
	 */
	hsw_disable_ips(intel_crtc);
}

/* FIXME get rid of this and use pre_plane_update */
static void
intel_pre_disable_primary_noatomic(struct drm_crtc *crtc)
{
	struct drm_device *dev = crtc->dev;
	struct drm_i915_private *dev_priv = dev->dev_private;
	struct intel_crtc *intel_crtc = to_intel_crtc(crtc);
	int pipe = intel_crtc->pipe;

	intel_pre_disable_primary(crtc);

	/*
	 * Vblank time updates from the shadow to live plane control register
	 * are blocked if the memory self-refresh mode is active at that
	 * moment. So to make sure the plane gets truly disabled, disable
	 * first the self-refresh mode. The self-refresh enable bit in turn
	 * will be checked/applied by the HW only at the next frame start
	 * event which is after the vblank start event, so we need to have a
	 * wait-for-vblank between disabling the plane and the pipe.
	 */
	if (HAS_GMCH_DISPLAY(dev)) {
		intel_set_memory_cxsr(dev_priv, false);
		dev_priv->wm.vlv.cxsr = false;
		intel_wait_for_vblank(dev, pipe);
	}
}

static void intel_post_plane_update(struct intel_crtc_state *old_crtc_state)
{
	struct intel_crtc *crtc = to_intel_crtc(old_crtc_state->base.crtc);
	struct drm_atomic_state *old_state = old_crtc_state->base.state;
	struct intel_crtc_state *pipe_config =
		to_intel_crtc_state(crtc->base.state);
	struct drm_device *dev = crtc->base.dev;
	struct drm_plane *primary = crtc->base.primary;
	struct drm_plane_state *old_pri_state =
		drm_atomic_get_existing_plane_state(old_state, primary);

	intel_frontbuffer_flip(dev, pipe_config->fb_bits);

	crtc->wm.cxsr_allowed = true;

	if (pipe_config->update_wm_post && pipe_config->base.active)
		intel_update_watermarks(&crtc->base);

	if (old_pri_state) {
		struct intel_plane_state *primary_state =
			to_intel_plane_state(primary->state);
		struct intel_plane_state *old_primary_state =
			to_intel_plane_state(old_pri_state);

		intel_fbc_post_update(crtc);

		if (primary_state->visible &&
		    (needs_modeset(&pipe_config->base) ||
		     !old_primary_state->visible))
			intel_post_enable_primary(&crtc->base);
	}
}

static void intel_pre_plane_update(struct intel_crtc_state *old_crtc_state)
{
	struct intel_crtc *crtc = to_intel_crtc(old_crtc_state->base.crtc);
	struct drm_device *dev = crtc->base.dev;
	struct drm_i915_private *dev_priv = dev->dev_private;
	struct intel_crtc_state *pipe_config =
		to_intel_crtc_state(crtc->base.state);
	struct drm_atomic_state *old_state = old_crtc_state->base.state;
	struct drm_plane *primary = crtc->base.primary;
	struct drm_plane_state *old_pri_state =
		drm_atomic_get_existing_plane_state(old_state, primary);
	bool modeset = needs_modeset(&pipe_config->base);

	if (old_pri_state) {
		struct intel_plane_state *primary_state =
			to_intel_plane_state(primary->state);
		struct intel_plane_state *old_primary_state =
			to_intel_plane_state(old_pri_state);

		intel_fbc_pre_update(crtc);

		if (old_primary_state->visible &&
		    (modeset || !primary_state->visible))
			intel_pre_disable_primary(&crtc->base);
	}

	if (pipe_config->disable_cxsr) {
		crtc->wm.cxsr_allowed = false;

		/*
		 * Vblank time updates from the shadow to live plane control register
		 * are blocked if the memory self-refresh mode is active at that
		 * moment. So to make sure the plane gets truly disabled, disable
		 * first the self-refresh mode. The self-refresh enable bit in turn
		 * will be checked/applied by the HW only at the next frame start
		 * event which is after the vblank start event, so we need to have a
		 * wait-for-vblank between disabling the plane and the pipe.
		 */
		if (old_crtc_state->base.active) {
			intel_set_memory_cxsr(dev_priv, false);
			dev_priv->wm.vlv.cxsr = false;
			intel_wait_for_vblank(dev, crtc->pipe);
		}
	}

	/*
	 * IVB workaround: must disable low power watermarks for at least
	 * one frame before enabling scaling.  LP watermarks can be re-enabled
	 * when scaling is disabled.
	 *
	 * WaCxSRDisabledForSpriteScaling:ivb
	 */
	if (pipe_config->disable_lp_wm) {
		ilk_disable_lp_wm(dev);
		intel_wait_for_vblank(dev, crtc->pipe);
	}

	/*
	 * If we're doing a modeset, we're done.  No need to do any pre-vblank
	 * watermark programming here.
	 */
	if (needs_modeset(&pipe_config->base))
		return;

	/*
	 * For platforms that support atomic watermarks, program the
	 * 'intermediate' watermarks immediately.  On pre-gen9 platforms, these
	 * will be the intermediate values that are safe for both pre- and
	 * post- vblank; when vblank happens, the 'active' values will be set
	 * to the final 'target' values and we'll do this again to get the
	 * optimal watermarks.  For gen9+ platforms, the values we program here
	 * will be the final target values which will get automatically latched
	 * at vblank time; no further programming will be necessary.
	 *
	 * If a platform hasn't been transitioned to atomic watermarks yet,
	 * we'll continue to update watermarks the old way, if flags tell
	 * us to.
	 */
	if (dev_priv->display.initial_watermarks != NULL)
		dev_priv->display.initial_watermarks(pipe_config);
	else if (pipe_config->update_wm_pre)
		intel_update_watermarks(&crtc->base);
}

static void intel_crtc_disable_planes(struct drm_crtc *crtc, unsigned plane_mask)
{
	struct drm_device *dev = crtc->dev;
	struct intel_crtc *intel_crtc = to_intel_crtc(crtc);
	struct drm_plane *p;
	int pipe = intel_crtc->pipe;

	intel_crtc_dpms_overlay_disable(intel_crtc);

	drm_for_each_plane_mask(p, dev, plane_mask)
		to_intel_plane(p)->disable_plane(p, crtc);

	/*
	 * FIXME: Once we grow proper nuclear flip support out of this we need
	 * to compute the mask of flip planes precisely. For the time being
	 * consider this a flip to a NULL plane.
	 */
	intel_frontbuffer_flip(dev, INTEL_FRONTBUFFER_ALL_MASK(pipe));
}

static void ironlake_crtc_enable(struct drm_crtc *crtc)
{
	struct drm_device *dev = crtc->dev;
	struct drm_i915_private *dev_priv = dev->dev_private;
	struct intel_crtc *intel_crtc = to_intel_crtc(crtc);
	struct intel_encoder *encoder;
	int pipe = intel_crtc->pipe;
	struct intel_crtc_state *pipe_config =
		to_intel_crtc_state(crtc->state);

	if (WARN_ON(intel_crtc->active))
		return;

	/*
	 * Sometimes spurious CPU pipe underruns happen during FDI
	 * training, at least with VGA+HDMI cloning. Suppress them.
	 *
	 * On ILK we get an occasional spurious CPU pipe underruns
	 * between eDP port A enable and vdd enable. Also PCH port
	 * enable seems to result in the occasional CPU pipe underrun.
	 *
	 * Spurious PCH underruns also occur during PCH enabling.
	 */
	if (intel_crtc->config->has_pch_encoder || IS_GEN5(dev_priv))
		intel_set_cpu_fifo_underrun_reporting(dev_priv, pipe, false);
	if (intel_crtc->config->has_pch_encoder)
		intel_set_pch_fifo_underrun_reporting(dev_priv, pipe, false);

	if (intel_crtc->config->has_pch_encoder)
		intel_prepare_shared_dpll(intel_crtc);

	if (intel_crtc->config->has_dp_encoder)
		intel_dp_set_m_n(intel_crtc, M1_N1);

	intel_set_pipe_timings(intel_crtc);
	intel_set_pipe_src_size(intel_crtc);

	if (intel_crtc->config->has_pch_encoder) {
		intel_cpu_transcoder_set_m_n(intel_crtc,
				     &intel_crtc->config->fdi_m_n, NULL);
	}

	ironlake_set_pipeconf(crtc);

	intel_crtc->active = true;

	for_each_encoder_on_crtc(dev, crtc, encoder)
		if (encoder->pre_enable)
			encoder->pre_enable(encoder);

	if (intel_crtc->config->has_pch_encoder) {
		/* Note: FDI PLL enabling _must_ be done before we enable the
		 * cpu pipes, hence this is separate from all the other fdi/pch
		 * enabling. */
		ironlake_fdi_pll_enable(intel_crtc);
	} else {
		assert_fdi_tx_disabled(dev_priv, pipe);
		assert_fdi_rx_disabled(dev_priv, pipe);
	}

	ironlake_pfit_enable(intel_crtc);

	/*
	 * On ILK+ LUT must be loaded before the pipe is running but with
	 * clocks enabled
	 */
	intel_color_load_luts(&pipe_config->base);

	if (dev_priv->display.initial_watermarks != NULL)
		dev_priv->display.initial_watermarks(intel_crtc->config);
	intel_enable_pipe(intel_crtc);

	if (intel_crtc->config->has_pch_encoder)
		ironlake_pch_enable(crtc);

	assert_vblank_disabled(crtc);
	drm_crtc_vblank_on(crtc);

	for_each_encoder_on_crtc(dev, crtc, encoder)
		encoder->enable(encoder);

	if (HAS_PCH_CPT(dev))
		cpt_verify_modeset(dev, intel_crtc->pipe);

	/* Must wait for vblank to avoid spurious PCH FIFO underruns */
	if (intel_crtc->config->has_pch_encoder)
		intel_wait_for_vblank(dev, pipe);
	intel_set_cpu_fifo_underrun_reporting(dev_priv, pipe, true);
	intel_set_pch_fifo_underrun_reporting(dev_priv, pipe, true);
}

/* IPS only exists on ULT machines and is tied to pipe A. */
static bool hsw_crtc_supports_ips(struct intel_crtc *crtc)
{
	return HAS_IPS(crtc->base.dev) && crtc->pipe == PIPE_A;
}

static void haswell_crtc_enable(struct drm_crtc *crtc)
{
	struct drm_device *dev = crtc->dev;
	struct drm_i915_private *dev_priv = dev->dev_private;
	struct intel_crtc *intel_crtc = to_intel_crtc(crtc);
	struct intel_encoder *encoder;
	int pipe = intel_crtc->pipe, hsw_workaround_pipe;
	enum transcoder cpu_transcoder = intel_crtc->config->cpu_transcoder;
	struct intel_crtc_state *pipe_config =
		to_intel_crtc_state(crtc->state);

	if (WARN_ON(intel_crtc->active))
		return;

	if (intel_crtc->config->has_pch_encoder)
		intel_set_pch_fifo_underrun_reporting(dev_priv, TRANSCODER_A,
						      false);

	if (intel_crtc->config->shared_dpll)
		intel_enable_shared_dpll(intel_crtc);

	if (intel_crtc->config->has_dp_encoder)
		intel_dp_set_m_n(intel_crtc, M1_N1);

	if (!intel_crtc->config->has_dsi_encoder)
		intel_set_pipe_timings(intel_crtc);

	intel_set_pipe_src_size(intel_crtc);

	if (cpu_transcoder != TRANSCODER_EDP &&
	    !transcoder_is_dsi(cpu_transcoder)) {
		I915_WRITE(PIPE_MULT(cpu_transcoder),
			   intel_crtc->config->pixel_multiplier - 1);
	}

	if (intel_crtc->config->has_pch_encoder) {
		intel_cpu_transcoder_set_m_n(intel_crtc,
				     &intel_crtc->config->fdi_m_n, NULL);
	}

	if (!intel_crtc->config->has_dsi_encoder)
		haswell_set_pipeconf(crtc);

	haswell_set_pipemisc(crtc);

	intel_color_set_csc(&pipe_config->base);

	intel_crtc->active = true;

	if (intel_crtc->config->has_pch_encoder)
		intel_set_cpu_fifo_underrun_reporting(dev_priv, pipe, false);
	else
		intel_set_cpu_fifo_underrun_reporting(dev_priv, pipe, true);

	for_each_encoder_on_crtc(dev, crtc, encoder) {
		if (encoder->pre_enable)
			encoder->pre_enable(encoder);
	}

	if (intel_crtc->config->has_pch_encoder)
		dev_priv->display.fdi_link_train(crtc);

	if (!intel_crtc->config->has_dsi_encoder)
		intel_ddi_enable_pipe_clock(intel_crtc);

	if (INTEL_INFO(dev)->gen >= 9)
		skylake_pfit_enable(intel_crtc);
	else
		ironlake_pfit_enable(intel_crtc);

	/*
	 * On ILK+ LUT must be loaded before the pipe is running but with
	 * clocks enabled
	 */
	intel_color_load_luts(&pipe_config->base);

	intel_ddi_set_pipe_settings(crtc);
	if (!intel_crtc->config->has_dsi_encoder)
		intel_ddi_enable_transcoder_func(crtc);

	if (dev_priv->display.initial_watermarks != NULL)
		dev_priv->display.initial_watermarks(pipe_config);
	else
		intel_update_watermarks(crtc);

	/* XXX: Do the pipe assertions at the right place for BXT DSI. */
	if (!intel_crtc->config->has_dsi_encoder)
		intel_enable_pipe(intel_crtc);

	if (intel_crtc->config->has_pch_encoder)
		lpt_pch_enable(crtc);

	if (intel_crtc->config->dp_encoder_is_mst)
		intel_ddi_set_vc_payload_alloc(crtc, true);

	assert_vblank_disabled(crtc);
	drm_crtc_vblank_on(crtc);

	for_each_encoder_on_crtc(dev, crtc, encoder) {
		encoder->enable(encoder);
		intel_opregion_notify_encoder(encoder, true);
	}

	if (intel_crtc->config->has_pch_encoder) {
		intel_wait_for_vblank(dev, pipe);
		intel_wait_for_vblank(dev, pipe);
		intel_set_cpu_fifo_underrun_reporting(dev_priv, pipe, true);
		intel_set_pch_fifo_underrun_reporting(dev_priv, TRANSCODER_A,
						      true);
	}

	/* If we change the relative order between pipe/planes enabling, we need
	 * to change the workaround. */
	hsw_workaround_pipe = pipe_config->hsw_workaround_pipe;
	if (IS_HASWELL(dev) && hsw_workaround_pipe != INVALID_PIPE) {
		intel_wait_for_vblank(dev, hsw_workaround_pipe);
		intel_wait_for_vblank(dev, hsw_workaround_pipe);
	}
}

static void ironlake_pfit_disable(struct intel_crtc *crtc, bool force)
{
	struct drm_device *dev = crtc->base.dev;
	struct drm_i915_private *dev_priv = dev->dev_private;
	int pipe = crtc->pipe;

	/* To avoid upsetting the power well on haswell only disable the pfit if
	 * it's in use. The hw state code will make sure we get this right. */
	if (force || crtc->config->pch_pfit.enabled) {
		I915_WRITE(PF_CTL(pipe), 0);
		I915_WRITE(PF_WIN_POS(pipe), 0);
		I915_WRITE(PF_WIN_SZ(pipe), 0);
	}
}

static void ironlake_crtc_disable(struct drm_crtc *crtc)
{
	struct drm_device *dev = crtc->dev;
	struct drm_i915_private *dev_priv = dev->dev_private;
	struct intel_crtc *intel_crtc = to_intel_crtc(crtc);
	struct intel_encoder *encoder;
	int pipe = intel_crtc->pipe;

	/*
	 * Sometimes spurious CPU pipe underruns happen when the
	 * pipe is already disabled, but FDI RX/TX is still enabled.
	 * Happens at least with VGA+HDMI cloning. Suppress them.
	 */
	if (intel_crtc->config->has_pch_encoder) {
		intel_set_cpu_fifo_underrun_reporting(dev_priv, pipe, false);
		intel_set_pch_fifo_underrun_reporting(dev_priv, pipe, false);
	}

	for_each_encoder_on_crtc(dev, crtc, encoder)
		encoder->disable(encoder);

	drm_crtc_vblank_off(crtc);
	assert_vblank_disabled(crtc);

	intel_disable_pipe(intel_crtc);

	ironlake_pfit_disable(intel_crtc, false);

	if (intel_crtc->config->has_pch_encoder)
		ironlake_fdi_disable(crtc);

	for_each_encoder_on_crtc(dev, crtc, encoder)
		if (encoder->post_disable)
			encoder->post_disable(encoder);

	if (intel_crtc->config->has_pch_encoder) {
		ironlake_disable_pch_transcoder(dev_priv, pipe);

		if (HAS_PCH_CPT(dev)) {
			i915_reg_t reg;
			u32 temp;

			/* disable TRANS_DP_CTL */
			reg = TRANS_DP_CTL(pipe);
			temp = I915_READ(reg);
			temp &= ~(TRANS_DP_OUTPUT_ENABLE |
				  TRANS_DP_PORT_SEL_MASK);
			temp |= TRANS_DP_PORT_SEL_NONE;
			I915_WRITE(reg, temp);

			/* disable DPLL_SEL */
			temp = I915_READ(PCH_DPLL_SEL);
			temp &= ~(TRANS_DPLL_ENABLE(pipe) | TRANS_DPLLB_SEL(pipe));
			I915_WRITE(PCH_DPLL_SEL, temp);
		}

		ironlake_fdi_pll_disable(intel_crtc);
	}

	intel_set_cpu_fifo_underrun_reporting(dev_priv, pipe, true);
	intel_set_pch_fifo_underrun_reporting(dev_priv, pipe, true);
}

static void haswell_crtc_disable(struct drm_crtc *crtc)
{
	struct drm_device *dev = crtc->dev;
	struct drm_i915_private *dev_priv = dev->dev_private;
	struct intel_crtc *intel_crtc = to_intel_crtc(crtc);
	struct intel_encoder *encoder;
	enum transcoder cpu_transcoder = intel_crtc->config->cpu_transcoder;

	if (intel_crtc->config->has_pch_encoder)
		intel_set_pch_fifo_underrun_reporting(dev_priv, TRANSCODER_A,
						      false);

	for_each_encoder_on_crtc(dev, crtc, encoder) {
		intel_opregion_notify_encoder(encoder, false);
		encoder->disable(encoder);
	}

	drm_crtc_vblank_off(crtc);
	assert_vblank_disabled(crtc);

	/* XXX: Do the pipe assertions at the right place for BXT DSI. */
	if (!intel_crtc->config->has_dsi_encoder)
		intel_disable_pipe(intel_crtc);

	if (intel_crtc->config->dp_encoder_is_mst)
		intel_ddi_set_vc_payload_alloc(crtc, false);

	if (!intel_crtc->config->has_dsi_encoder)
		intel_ddi_disable_transcoder_func(dev_priv, cpu_transcoder);

	if (INTEL_INFO(dev)->gen >= 9)
		skylake_scaler_disable(intel_crtc);
	else
		ironlake_pfit_disable(intel_crtc, false);

	if (!intel_crtc->config->has_dsi_encoder)
		intel_ddi_disable_pipe_clock(intel_crtc);

	for_each_encoder_on_crtc(dev, crtc, encoder)
		if (encoder->post_disable)
			encoder->post_disable(encoder);

	if (intel_crtc->config->has_pch_encoder) {
		lpt_disable_pch_transcoder(dev_priv);
		lpt_disable_iclkip(dev_priv);
		intel_ddi_fdi_disable(crtc);

		intel_set_pch_fifo_underrun_reporting(dev_priv, TRANSCODER_A,
						      true);
	}
}

static void i9xx_pfit_enable(struct intel_crtc *crtc)
{
	struct drm_device *dev = crtc->base.dev;
	struct drm_i915_private *dev_priv = dev->dev_private;
	struct intel_crtc_state *pipe_config = crtc->config;

	if (!pipe_config->gmch_pfit.control)
		return;

	/*
	 * The panel fitter should only be adjusted whilst the pipe is disabled,
	 * according to register description and PRM.
	 */
	WARN_ON(I915_READ(PFIT_CONTROL) & PFIT_ENABLE);
	assert_pipe_disabled(dev_priv, crtc->pipe);

	I915_WRITE(PFIT_PGM_RATIOS, pipe_config->gmch_pfit.pgm_ratios);
	I915_WRITE(PFIT_CONTROL, pipe_config->gmch_pfit.control);

	/* Border color in case we don't scale up to the full screen. Black by
	 * default, change to something else for debugging. */
	I915_WRITE(BCLRPAT(crtc->pipe), 0);
}

static enum intel_display_power_domain port_to_power_domain(enum port port)
{
	switch (port) {
	case PORT_A:
		return POWER_DOMAIN_PORT_DDI_A_LANES;
	case PORT_B:
		return POWER_DOMAIN_PORT_DDI_B_LANES;
	case PORT_C:
		return POWER_DOMAIN_PORT_DDI_C_LANES;
	case PORT_D:
		return POWER_DOMAIN_PORT_DDI_D_LANES;
	case PORT_E:
		return POWER_DOMAIN_PORT_DDI_E_LANES;
	default:
		MISSING_CASE(port);
		return POWER_DOMAIN_PORT_OTHER;
	}
}

static enum intel_display_power_domain port_to_aux_power_domain(enum port port)
{
	switch (port) {
	case PORT_A:
		return POWER_DOMAIN_AUX_A;
	case PORT_B:
		return POWER_DOMAIN_AUX_B;
	case PORT_C:
		return POWER_DOMAIN_AUX_C;
	case PORT_D:
		return POWER_DOMAIN_AUX_D;
	case PORT_E:
		/* FIXME: Check VBT for actual wiring of PORT E */
		return POWER_DOMAIN_AUX_D;
	default:
		MISSING_CASE(port);
		return POWER_DOMAIN_AUX_A;
	}
}

enum intel_display_power_domain
intel_display_port_power_domain(struct intel_encoder *intel_encoder)
{
	struct drm_device *dev = intel_encoder->base.dev;
	struct intel_digital_port *intel_dig_port;

	switch (intel_encoder->type) {
	case INTEL_OUTPUT_UNKNOWN:
		/* Only DDI platforms should ever use this output type */
		WARN_ON_ONCE(!HAS_DDI(dev));
	case INTEL_OUTPUT_DISPLAYPORT:
	case INTEL_OUTPUT_HDMI:
	case INTEL_OUTPUT_EDP:
		intel_dig_port = enc_to_dig_port(&intel_encoder->base);
		return port_to_power_domain(intel_dig_port->port);
	case INTEL_OUTPUT_DP_MST:
		intel_dig_port = enc_to_mst(&intel_encoder->base)->primary;
		return port_to_power_domain(intel_dig_port->port);
	case INTEL_OUTPUT_ANALOG:
		return POWER_DOMAIN_PORT_CRT;
	case INTEL_OUTPUT_DSI:
		return POWER_DOMAIN_PORT_DSI;
	default:
		return POWER_DOMAIN_PORT_OTHER;
	}
}

enum intel_display_power_domain
intel_display_port_aux_power_domain(struct intel_encoder *intel_encoder)
{
	struct drm_device *dev = intel_encoder->base.dev;
	struct intel_digital_port *intel_dig_port;

	switch (intel_encoder->type) {
	case INTEL_OUTPUT_UNKNOWN:
	case INTEL_OUTPUT_HDMI:
		/*
		 * Only DDI platforms should ever use these output types.
		 * We can get here after the HDMI detect code has already set
		 * the type of the shared encoder. Since we can't be sure
		 * what's the status of the given connectors, play safe and
		 * run the DP detection too.
		 */
		WARN_ON_ONCE(!HAS_DDI(dev));
	case INTEL_OUTPUT_DISPLAYPORT:
	case INTEL_OUTPUT_EDP:
		intel_dig_port = enc_to_dig_port(&intel_encoder->base);
		return port_to_aux_power_domain(intel_dig_port->port);
	case INTEL_OUTPUT_DP_MST:
		intel_dig_port = enc_to_mst(&intel_encoder->base)->primary;
		return port_to_aux_power_domain(intel_dig_port->port);
	default:
		MISSING_CASE(intel_encoder->type);
		return POWER_DOMAIN_AUX_A;
	}
}

static unsigned long get_crtc_power_domains(struct drm_crtc *crtc,
					    struct intel_crtc_state *crtc_state)
{
	struct drm_device *dev = crtc->dev;
	struct drm_encoder *encoder;
	struct intel_crtc *intel_crtc = to_intel_crtc(crtc);
	enum pipe pipe = intel_crtc->pipe;
	unsigned long mask;
	enum transcoder transcoder = crtc_state->cpu_transcoder;

	if (!crtc_state->base.active)
		return 0;

	mask = BIT(POWER_DOMAIN_PIPE(pipe));
	mask |= BIT(POWER_DOMAIN_TRANSCODER(transcoder));
	if (crtc_state->pch_pfit.enabled ||
	    crtc_state->pch_pfit.force_thru)
		mask |= BIT(POWER_DOMAIN_PIPE_PANEL_FITTER(pipe));

	drm_for_each_encoder_mask(encoder, dev, crtc_state->base.encoder_mask) {
		struct intel_encoder *intel_encoder = to_intel_encoder(encoder);

		mask |= BIT(intel_display_port_power_domain(intel_encoder));
	}

	if (crtc_state->shared_dpll)
		mask |= BIT(POWER_DOMAIN_PLLS);

	return mask;
}

static unsigned long
modeset_get_crtc_power_domains(struct drm_crtc *crtc,
			       struct intel_crtc_state *crtc_state)
{
	struct drm_i915_private *dev_priv = crtc->dev->dev_private;
	struct intel_crtc *intel_crtc = to_intel_crtc(crtc);
	enum intel_display_power_domain domain;
	unsigned long domains, new_domains, old_domains;

	old_domains = intel_crtc->enabled_power_domains;
	intel_crtc->enabled_power_domains = new_domains =
		get_crtc_power_domains(crtc, crtc_state);

	domains = new_domains & ~old_domains;

	for_each_power_domain(domain, domains)
		intel_display_power_get(dev_priv, domain);

	return old_domains & ~new_domains;
}

static void modeset_put_power_domains(struct drm_i915_private *dev_priv,
				      unsigned long domains)
{
	enum intel_display_power_domain domain;

	for_each_power_domain(domain, domains)
		intel_display_power_put(dev_priv, domain);
}

static int intel_compute_max_dotclk(struct drm_i915_private *dev_priv)
{
	int max_cdclk_freq = dev_priv->max_cdclk_freq;

	if (INTEL_INFO(dev_priv)->gen >= 9 ||
	    IS_HASWELL(dev_priv) || IS_BROADWELL(dev_priv))
		return max_cdclk_freq;
	else if (IS_CHERRYVIEW(dev_priv))
		return max_cdclk_freq*95/100;
	else if (INTEL_INFO(dev_priv)->gen < 4)
		return 2*max_cdclk_freq*90/100;
	else
		return max_cdclk_freq*90/100;
}

static void intel_update_max_cdclk(struct drm_device *dev)
{
	struct drm_i915_private *dev_priv = dev->dev_private;

	if (IS_SKYLAKE(dev) || IS_KABYLAKE(dev)) {
		u32 limit = I915_READ(SKL_DFSM) & SKL_DFSM_CDCLK_LIMIT_MASK;

		if (limit == SKL_DFSM_CDCLK_LIMIT_675)
			dev_priv->max_cdclk_freq = 675000;
		else if (limit == SKL_DFSM_CDCLK_LIMIT_540)
			dev_priv->max_cdclk_freq = 540000;
		else if (limit == SKL_DFSM_CDCLK_LIMIT_450)
			dev_priv->max_cdclk_freq = 450000;
		else
			dev_priv->max_cdclk_freq = 337500;
	} else if (IS_BROXTON(dev)) {
		dev_priv->max_cdclk_freq = 624000;
	} else if (IS_BROADWELL(dev))  {
		/*
		 * FIXME with extra cooling we can allow
		 * 540 MHz for ULX and 675 Mhz for ULT.
		 * How can we know if extra cooling is
		 * available? PCI ID, VTB, something else?
		 */
		if (I915_READ(FUSE_STRAP) & HSW_CDCLK_LIMIT)
			dev_priv->max_cdclk_freq = 450000;
		else if (IS_BDW_ULX(dev))
			dev_priv->max_cdclk_freq = 450000;
		else if (IS_BDW_ULT(dev))
			dev_priv->max_cdclk_freq = 540000;
		else
			dev_priv->max_cdclk_freq = 675000;
	} else if (IS_CHERRYVIEW(dev)) {
		dev_priv->max_cdclk_freq = 320000;
	} else if (IS_VALLEYVIEW(dev)) {
		dev_priv->max_cdclk_freq = 400000;
	} else {
		/* otherwise assume cdclk is fixed */
		dev_priv->max_cdclk_freq = dev_priv->cdclk_freq;
	}

	dev_priv->max_dotclk_freq = intel_compute_max_dotclk(dev_priv);

	DRM_DEBUG_DRIVER("Max CD clock rate: %d kHz\n",
			 dev_priv->max_cdclk_freq);

	DRM_DEBUG_DRIVER("Max dotclock rate: %d kHz\n",
			 dev_priv->max_dotclk_freq);
}

static void intel_update_cdclk(struct drm_device *dev)
{
	struct drm_i915_private *dev_priv = dev->dev_private;

	dev_priv->cdclk_freq = dev_priv->display.get_display_clock_speed(dev);
	DRM_DEBUG_DRIVER("Current CD clock rate: %d kHz\n",
			 dev_priv->cdclk_freq);

	/*
	 * Program the gmbus_freq based on the cdclk frequency.
	 * BSpec erroneously claims we should aim for 4MHz, but
	 * in fact 1MHz is the correct frequency.
	 */
	if (IS_VALLEYVIEW(dev) || IS_CHERRYVIEW(dev)) {
		/*
		 * Program the gmbus_freq based on the cdclk frequency.
		 * BSpec erroneously claims we should aim for 4MHz, but
		 * in fact 1MHz is the correct frequency.
		 */
		I915_WRITE(GMBUSFREQ_VLV, DIV_ROUND_UP(dev_priv->cdclk_freq, 1000));
	}

	if (dev_priv->max_cdclk_freq == 0)
		intel_update_max_cdclk(dev);
}

static void broxton_set_cdclk(struct drm_i915_private *dev_priv, int frequency)
{
	uint32_t divider;
	uint32_t ratio;
	uint32_t current_freq;
	int ret;

	/* frequency = 19.2MHz * ratio / 2 / div{1,1.5,2,4} */
	switch (frequency) {
	case 144000:
		divider = BXT_CDCLK_CD2X_DIV_SEL_4;
		ratio = BXT_DE_PLL_RATIO(60);
		break;
	case 288000:
		divider = BXT_CDCLK_CD2X_DIV_SEL_2;
		ratio = BXT_DE_PLL_RATIO(60);
		break;
	case 384000:
		divider = BXT_CDCLK_CD2X_DIV_SEL_1_5;
		ratio = BXT_DE_PLL_RATIO(60);
		break;
	case 576000:
		divider = BXT_CDCLK_CD2X_DIV_SEL_1;
		ratio = BXT_DE_PLL_RATIO(60);
		break;
	case 624000:
		divider = BXT_CDCLK_CD2X_DIV_SEL_1;
		ratio = BXT_DE_PLL_RATIO(65);
		break;
	case 19200:
		/*
		 * Bypass frequency with DE PLL disabled. Init ratio, divider
		 * to suppress GCC warning.
		 */
		ratio = 0;
		divider = 0;
		break;
	default:
		DRM_ERROR("unsupported CDCLK freq %d", frequency);

		return;
	}

	mutex_lock(&dev_priv->rps.hw_lock);
	/* Inform power controller of upcoming frequency change */
	ret = sandybridge_pcode_write(dev_priv, HSW_PCODE_DE_WRITE_FREQ_REQ,
				      0x80000000);
	mutex_unlock(&dev_priv->rps.hw_lock);

	if (ret) {
		DRM_ERROR("PCode CDCLK freq change notify failed (err %d, freq %d)\n",
			  ret, frequency);
		return;
	}

	current_freq = I915_READ(CDCLK_CTL) & CDCLK_FREQ_DECIMAL_MASK;
	/* convert from .1 fixpoint MHz with -1MHz offset to kHz */
	current_freq = current_freq * 500 + 1000;

	/*
	 * DE PLL has to be disabled when
	 * - setting to 19.2MHz (bypass, PLL isn't used)
	 * - before setting to 624MHz (PLL needs toggling)
	 * - before setting to any frequency from 624MHz (PLL needs toggling)
	 */
	if (frequency == 19200 || frequency == 624000 ||
	    current_freq == 624000) {
		I915_WRITE(BXT_DE_PLL_ENABLE, ~BXT_DE_PLL_PLL_ENABLE);
		/* Timeout 200us */
		if (wait_for(!(I915_READ(BXT_DE_PLL_ENABLE) & BXT_DE_PLL_LOCK),
			     1))
			DRM_ERROR("timout waiting for DE PLL unlock\n");
	}

	if (frequency != 19200) {
		uint32_t val;

		val = I915_READ(BXT_DE_PLL_CTL);
		val &= ~BXT_DE_PLL_RATIO_MASK;
		val |= ratio;
		I915_WRITE(BXT_DE_PLL_CTL, val);

		I915_WRITE(BXT_DE_PLL_ENABLE, BXT_DE_PLL_PLL_ENABLE);
		/* Timeout 200us */
		if (wait_for(I915_READ(BXT_DE_PLL_ENABLE) & BXT_DE_PLL_LOCK, 1))
			DRM_ERROR("timeout waiting for DE PLL lock\n");

		val = I915_READ(CDCLK_CTL);
		val &= ~BXT_CDCLK_CD2X_DIV_SEL_MASK;
		val |= divider;
		/*
		 * Disable SSA Precharge when CD clock frequency < 500 MHz,
		 * enable otherwise.
		 */
		val &= ~BXT_CDCLK_SSA_PRECHARGE_ENABLE;
		if (frequency >= 500000)
			val |= BXT_CDCLK_SSA_PRECHARGE_ENABLE;

		val &= ~CDCLK_FREQ_DECIMAL_MASK;
		/* convert from kHz to .1 fixpoint MHz with -1MHz offset */
		val |= (frequency - 1000) / 500;
		I915_WRITE(CDCLK_CTL, val);
	}

	mutex_lock(&dev_priv->rps.hw_lock);
	ret = sandybridge_pcode_write(dev_priv, HSW_PCODE_DE_WRITE_FREQ_REQ,
				      DIV_ROUND_UP(frequency, 25000));
	mutex_unlock(&dev_priv->rps.hw_lock);

	if (ret) {
		DRM_ERROR("PCode CDCLK freq set failed, (err %d, freq %d)\n",
			  ret, frequency);
		return;
	}

	intel_update_cdclk(dev_priv->dev);
}

static bool broxton_cdclk_is_enabled(struct drm_i915_private *dev_priv)
{
	if (!(I915_READ(BXT_DE_PLL_ENABLE) & BXT_DE_PLL_PLL_ENABLE))
		return false;

	/* TODO: Check for a valid CDCLK rate */

	if (!(I915_READ(DBUF_CTL) & DBUF_POWER_REQUEST)) {
		DRM_DEBUG_DRIVER("CDCLK enabled, but DBUF power not requested\n");

		return false;
	}

	if (!(I915_READ(DBUF_CTL) & DBUF_POWER_STATE)) {
		DRM_DEBUG_DRIVER("CDCLK enabled, but DBUF power hasn't settled\n");

		return false;
	}

	return true;
}

bool broxton_cdclk_verify_state(struct drm_i915_private *dev_priv)
{
	return broxton_cdclk_is_enabled(dev_priv);
}

void broxton_init_cdclk(struct drm_i915_private *dev_priv)
{
	/* check if cd clock is enabled */
	if (broxton_cdclk_is_enabled(dev_priv)) {
		DRM_DEBUG_KMS("CDCLK already enabled, won't reprogram it\n");
		return;
	}

	DRM_DEBUG_KMS("CDCLK not enabled, enabling it\n");

	/*
	 * FIXME:
	 * - The initial CDCLK needs to be read from VBT.
	 *   Need to make this change after VBT has changes for BXT.
	 * - check if setting the max (or any) cdclk freq is really necessary
	 *   here, it belongs to modeset time
	 */
	broxton_set_cdclk(dev_priv, 624000);

	I915_WRITE(DBUF_CTL, I915_READ(DBUF_CTL) | DBUF_POWER_REQUEST);
	POSTING_READ(DBUF_CTL);

	udelay(10);

	if (!(I915_READ(DBUF_CTL) & DBUF_POWER_STATE))
		DRM_ERROR("DBuf power enable timeout!\n");
}

void broxton_uninit_cdclk(struct drm_i915_private *dev_priv)
{
	I915_WRITE(DBUF_CTL, I915_READ(DBUF_CTL) & ~DBUF_POWER_REQUEST);
	POSTING_READ(DBUF_CTL);

	udelay(10);

	if (I915_READ(DBUF_CTL) & DBUF_POWER_STATE)
		DRM_ERROR("DBuf power disable timeout!\n");

	/* Set minimum (bypass) frequency, in effect turning off the DE PLL */
	broxton_set_cdclk(dev_priv, 19200);
}

static const struct skl_cdclk_entry {
	unsigned int freq;
	unsigned int vco;
} skl_cdclk_frequencies[] = {
	{ .freq = 308570, .vco = 8640 },
	{ .freq = 337500, .vco = 8100 },
	{ .freq = 432000, .vco = 8640 },
	{ .freq = 450000, .vco = 8100 },
	{ .freq = 540000, .vco = 8100 },
	{ .freq = 617140, .vco = 8640 },
	{ .freq = 675000, .vco = 8100 },
};

static unsigned int skl_cdclk_decimal(unsigned int freq)
{
	return (freq - 1000) / 500;
}

static unsigned int skl_cdclk_get_vco(unsigned int freq)
{
	unsigned int i;

	for (i = 0; i < ARRAY_SIZE(skl_cdclk_frequencies); i++) {
		const struct skl_cdclk_entry *e = &skl_cdclk_frequencies[i];

		if (e->freq == freq)
			return e->vco;
	}

	return 8100;
}

static void
skl_dpll0_enable(struct drm_i915_private *dev_priv, unsigned int required_vco)
{
	unsigned int min_freq;
	u32 val;

	/* select the minimum CDCLK before enabling DPLL 0 */
	val = I915_READ(CDCLK_CTL);
	val &= ~CDCLK_FREQ_SEL_MASK | ~CDCLK_FREQ_DECIMAL_MASK;
	val |= CDCLK_FREQ_337_308;

	if (required_vco == 8640)
		min_freq = 308570;
	else
		min_freq = 337500;

	val = CDCLK_FREQ_337_308 | skl_cdclk_decimal(min_freq);

	I915_WRITE(CDCLK_CTL, val);
	POSTING_READ(CDCLK_CTL);

	/*
	 * We always enable DPLL0 with the lowest link rate possible, but still
	 * taking into account the VCO required to operate the eDP panel at the
	 * desired frequency. The usual DP link rates operate with a VCO of
	 * 8100 while the eDP 1.4 alternate link rates need a VCO of 8640.
	 * The modeset code is responsible for the selection of the exact link
	 * rate later on, with the constraint of choosing a frequency that
	 * works with required_vco.
	 */
	val = I915_READ(DPLL_CTRL1);

	val &= ~(DPLL_CTRL1_HDMI_MODE(SKL_DPLL0) | DPLL_CTRL1_SSC(SKL_DPLL0) |
		 DPLL_CTRL1_LINK_RATE_MASK(SKL_DPLL0));
	val |= DPLL_CTRL1_OVERRIDE(SKL_DPLL0);
	if (required_vco == 8640)
		val |= DPLL_CTRL1_LINK_RATE(DPLL_CTRL1_LINK_RATE_1080,
					    SKL_DPLL0);
	else
		val |= DPLL_CTRL1_LINK_RATE(DPLL_CTRL1_LINK_RATE_810,
					    SKL_DPLL0);

	I915_WRITE(DPLL_CTRL1, val);
	POSTING_READ(DPLL_CTRL1);

	I915_WRITE(LCPLL1_CTL, I915_READ(LCPLL1_CTL) | LCPLL_PLL_ENABLE);

	if (wait_for(I915_READ(LCPLL1_CTL) & LCPLL_PLL_LOCK, 5))
		DRM_ERROR("DPLL0 not locked\n");
}

static bool skl_cdclk_pcu_ready(struct drm_i915_private *dev_priv)
{
	int ret;
	u32 val;

	/* inform PCU we want to change CDCLK */
	val = SKL_CDCLK_PREPARE_FOR_CHANGE;
	mutex_lock(&dev_priv->rps.hw_lock);
	ret = sandybridge_pcode_read(dev_priv, SKL_PCODE_CDCLK_CONTROL, &val);
	mutex_unlock(&dev_priv->rps.hw_lock);

	return ret == 0 && (val & SKL_CDCLK_READY_FOR_CHANGE);
}

static bool skl_cdclk_wait_for_pcu_ready(struct drm_i915_private *dev_priv)
{
	unsigned int i;

	for (i = 0; i < 15; i++) {
		if (skl_cdclk_pcu_ready(dev_priv))
			return true;
		udelay(10);
	}

	return false;
}

static void skl_set_cdclk(struct drm_i915_private *dev_priv, unsigned int freq)
{
	struct drm_device *dev = dev_priv->dev;
	u32 freq_select, pcu_ack;

	DRM_DEBUG_DRIVER("Changing CDCLK to %dKHz\n", freq);

	if (!skl_cdclk_wait_for_pcu_ready(dev_priv)) {
		DRM_ERROR("failed to inform PCU about cdclk change\n");
		return;
	}

	/* set CDCLK_CTL */
	switch(freq) {
	case 450000:
	case 432000:
		freq_select = CDCLK_FREQ_450_432;
		pcu_ack = 1;
		break;
	case 540000:
		freq_select = CDCLK_FREQ_540;
		pcu_ack = 2;
		break;
	case 308570:
	case 337500:
	default:
		freq_select = CDCLK_FREQ_337_308;
		pcu_ack = 0;
		break;
	case 617140:
	case 675000:
		freq_select = CDCLK_FREQ_675_617;
		pcu_ack = 3;
		break;
	}

	I915_WRITE(CDCLK_CTL, freq_select | skl_cdclk_decimal(freq));
	POSTING_READ(CDCLK_CTL);

	/* inform PCU of the change */
	mutex_lock(&dev_priv->rps.hw_lock);
	sandybridge_pcode_write(dev_priv, SKL_PCODE_CDCLK_CONTROL, pcu_ack);
	mutex_unlock(&dev_priv->rps.hw_lock);

	intel_update_cdclk(dev);
}

void skl_uninit_cdclk(struct drm_i915_private *dev_priv)
{
	/* disable DBUF power */
	I915_WRITE(DBUF_CTL, I915_READ(DBUF_CTL) & ~DBUF_POWER_REQUEST);
	POSTING_READ(DBUF_CTL);

	udelay(10);

	if (I915_READ(DBUF_CTL) & DBUF_POWER_STATE)
		DRM_ERROR("DBuf power disable timeout\n");

	/* disable DPLL0 */
	I915_WRITE(LCPLL1_CTL, I915_READ(LCPLL1_CTL) & ~LCPLL_PLL_ENABLE);
	if (wait_for(!(I915_READ(LCPLL1_CTL) & LCPLL_PLL_LOCK), 1))
		DRM_ERROR("Couldn't disable DPLL0\n");
}

void skl_init_cdclk(struct drm_i915_private *dev_priv)
{
	unsigned int required_vco;

	/* DPLL0 not enabled (happens on early BIOS versions) */
	if (!(I915_READ(LCPLL1_CTL) & LCPLL_PLL_ENABLE)) {
		/* enable DPLL0 */
		required_vco = skl_cdclk_get_vco(dev_priv->skl_boot_cdclk);
		skl_dpll0_enable(dev_priv, required_vco);
	}

	/* set CDCLK to the frequency the BIOS chose */
	skl_set_cdclk(dev_priv, dev_priv->skl_boot_cdclk);

	/* enable DBUF power */
	I915_WRITE(DBUF_CTL, I915_READ(DBUF_CTL) | DBUF_POWER_REQUEST);
	POSTING_READ(DBUF_CTL);

	udelay(10);

	if (!(I915_READ(DBUF_CTL) & DBUF_POWER_STATE))
		DRM_ERROR("DBuf power enable timeout\n");
}

int skl_sanitize_cdclk(struct drm_i915_private *dev_priv)
{
	uint32_t lcpll1 = I915_READ(LCPLL1_CTL);
	uint32_t cdctl = I915_READ(CDCLK_CTL);
	int freq = dev_priv->skl_boot_cdclk;

	/*
	 * check if the pre-os intialized the display
	 * There is SWF18 scratchpad register defined which is set by the
	 * pre-os which can be used by the OS drivers to check the status
	 */
	if ((I915_READ(SWF_ILK(0x18)) & 0x00FFFFFF) == 0)
		goto sanitize;

	/* Is PLL enabled and locked ? */
	if (!((lcpll1 & LCPLL_PLL_ENABLE) && (lcpll1 & LCPLL_PLL_LOCK)))
		goto sanitize;

	/* DPLL okay; verify the cdclock
	 *
	 * Noticed in some instances that the freq selection is correct but
	 * decimal part is programmed wrong from BIOS where pre-os does not
	 * enable display. Verify the same as well.
	 */
	if (cdctl == ((cdctl & CDCLK_FREQ_SEL_MASK) | skl_cdclk_decimal(freq)))
		/* All well; nothing to sanitize */
		return false;
sanitize:
	/*
	 * As of now initialize with max cdclk till
	 * we get dynamic cdclk support
	 * */
	dev_priv->skl_boot_cdclk = dev_priv->max_cdclk_freq;
	skl_init_cdclk(dev_priv);

	/* we did have to sanitize */
	return true;
}

/* Adjust CDclk dividers to allow high res or save power if possible */
static void valleyview_set_cdclk(struct drm_device *dev, int cdclk)
{
	struct drm_i915_private *dev_priv = dev->dev_private;
	u32 val, cmd;

	WARN_ON(dev_priv->display.get_display_clock_speed(dev)
					!= dev_priv->cdclk_freq);

	if (cdclk >= 320000) /* jump to highest voltage for 400MHz too */
		cmd = 2;
	else if (cdclk == 266667)
		cmd = 1;
	else
		cmd = 0;

	mutex_lock(&dev_priv->rps.hw_lock);
	val = vlv_punit_read(dev_priv, PUNIT_REG_DSPFREQ);
	val &= ~DSPFREQGUAR_MASK;
	val |= (cmd << DSPFREQGUAR_SHIFT);
	vlv_punit_write(dev_priv, PUNIT_REG_DSPFREQ, val);
	if (wait_for((vlv_punit_read(dev_priv, PUNIT_REG_DSPFREQ) &
		      DSPFREQSTAT_MASK) == (cmd << DSPFREQSTAT_SHIFT),
		     50)) {
		DRM_ERROR("timed out waiting for CDclk change\n");
	}
	mutex_unlock(&dev_priv->rps.hw_lock);

	mutex_lock(&dev_priv->sb_lock);

	if (cdclk == 400000) {
		u32 divider;

		divider = DIV_ROUND_CLOSEST(dev_priv->hpll_freq << 1, cdclk) - 1;

		/* adjust cdclk divider */
		val = vlv_cck_read(dev_priv, CCK_DISPLAY_CLOCK_CONTROL);
		val &= ~CCK_FREQUENCY_VALUES;
		val |= divider;
		vlv_cck_write(dev_priv, CCK_DISPLAY_CLOCK_CONTROL, val);

		if (wait_for((vlv_cck_read(dev_priv, CCK_DISPLAY_CLOCK_CONTROL) &
			      CCK_FREQUENCY_STATUS) == (divider << CCK_FREQUENCY_STATUS_SHIFT),
			     50))
			DRM_ERROR("timed out waiting for CDclk change\n");
	}

	/* adjust self-refresh exit latency value */
	val = vlv_bunit_read(dev_priv, BUNIT_REG_BISOC);
	val &= ~0x7f;

	/*
	 * For high bandwidth configs, we set a higher latency in the bunit
	 * so that the core display fetch happens in time to avoid underruns.
	 */
	if (cdclk == 400000)
		val |= 4500 / 250; /* 4.5 usec */
	else
		val |= 3000 / 250; /* 3.0 usec */
	vlv_bunit_write(dev_priv, BUNIT_REG_BISOC, val);

	mutex_unlock(&dev_priv->sb_lock);

	intel_update_cdclk(dev);
}

static void cherryview_set_cdclk(struct drm_device *dev, int cdclk)
{
	struct drm_i915_private *dev_priv = dev->dev_private;
	u32 val, cmd;

	WARN_ON(dev_priv->display.get_display_clock_speed(dev)
						!= dev_priv->cdclk_freq);

	switch (cdclk) {
	case 333333:
	case 320000:
	case 266667:
	case 200000:
		break;
	default:
		MISSING_CASE(cdclk);
		return;
	}

	/*
	 * Specs are full of misinformation, but testing on actual
	 * hardware has shown that we just need to write the desired
	 * CCK divider into the Punit register.
	 */
	cmd = DIV_ROUND_CLOSEST(dev_priv->hpll_freq << 1, cdclk) - 1;

	mutex_lock(&dev_priv->rps.hw_lock);
	val = vlv_punit_read(dev_priv, PUNIT_REG_DSPFREQ);
	val &= ~DSPFREQGUAR_MASK_CHV;
	val |= (cmd << DSPFREQGUAR_SHIFT_CHV);
	vlv_punit_write(dev_priv, PUNIT_REG_DSPFREQ, val);
	if (wait_for((vlv_punit_read(dev_priv, PUNIT_REG_DSPFREQ) &
		      DSPFREQSTAT_MASK_CHV) == (cmd << DSPFREQSTAT_SHIFT_CHV),
		     50)) {
		DRM_ERROR("timed out waiting for CDclk change\n");
	}
	mutex_unlock(&dev_priv->rps.hw_lock);

	intel_update_cdclk(dev);
}

static int valleyview_calc_cdclk(struct drm_i915_private *dev_priv,
				 int max_pixclk)
{
	int freq_320 = (dev_priv->hpll_freq <<  1) % 320000 != 0 ? 333333 : 320000;
	int limit = IS_CHERRYVIEW(dev_priv) ? 95 : 90;

	/*
	 * Really only a few cases to deal with, as only 4 CDclks are supported:
	 *   200MHz
	 *   267MHz
	 *   320/333MHz (depends on HPLL freq)
	 *   400MHz (VLV only)
	 * So we check to see whether we're above 90% (VLV) or 95% (CHV)
	 * of the lower bin and adjust if needed.
	 *
	 * We seem to get an unstable or solid color picture at 200MHz.
	 * Not sure what's wrong. For now use 200MHz only when all pipes
	 * are off.
	 */
	if (!IS_CHERRYVIEW(dev_priv) &&
	    max_pixclk > freq_320*limit/100)
		return 400000;
	else if (max_pixclk > 266667*limit/100)
		return freq_320;
	else if (max_pixclk > 0)
		return 266667;
	else
		return 200000;
}

static int broxton_calc_cdclk(struct drm_i915_private *dev_priv,
			      int max_pixclk)
{
	/*
	 * FIXME:
	 * - remove the guardband, it's not needed on BXT
	 * - set 19.2MHz bypass frequency if there are no active pipes
	 */
	if (max_pixclk > 576000*9/10)
		return 624000;
	else if (max_pixclk > 384000*9/10)
		return 576000;
	else if (max_pixclk > 288000*9/10)
		return 384000;
	else if (max_pixclk > 144000*9/10)
		return 288000;
	else
		return 144000;
}

/* Compute the max pixel clock for new configuration. */
static int intel_mode_max_pixclk(struct drm_device *dev,
				 struct drm_atomic_state *state)
{
	struct intel_atomic_state *intel_state = to_intel_atomic_state(state);
	struct drm_i915_private *dev_priv = dev->dev_private;
	struct drm_crtc *crtc;
	struct drm_crtc_state *crtc_state;
	unsigned max_pixclk = 0, i;
	enum pipe pipe;

	memcpy(intel_state->min_pixclk, dev_priv->min_pixclk,
	       sizeof(intel_state->min_pixclk));

	for_each_crtc_in_state(state, crtc, crtc_state, i) {
		int pixclk = 0;

		if (crtc_state->enable)
			pixclk = crtc_state->adjusted_mode.crtc_clock;

		intel_state->min_pixclk[i] = pixclk;
	}

	for_each_pipe(dev_priv, pipe)
		max_pixclk = max(intel_state->min_pixclk[pipe], max_pixclk);

	return max_pixclk;
}

static int valleyview_modeset_calc_cdclk(struct drm_atomic_state *state)
{
	struct drm_device *dev = state->dev;
	struct drm_i915_private *dev_priv = dev->dev_private;
	int max_pixclk = intel_mode_max_pixclk(dev, state);
	struct intel_atomic_state *intel_state =
		to_intel_atomic_state(state);

	if (max_pixclk < 0)
		return max_pixclk;

	intel_state->cdclk = intel_state->dev_cdclk =
		valleyview_calc_cdclk(dev_priv, max_pixclk);

	if (!intel_state->active_crtcs)
		intel_state->dev_cdclk = valleyview_calc_cdclk(dev_priv, 0);

	return 0;
}

static int broxton_modeset_calc_cdclk(struct drm_atomic_state *state)
{
	struct drm_device *dev = state->dev;
	struct drm_i915_private *dev_priv = dev->dev_private;
	int max_pixclk = intel_mode_max_pixclk(dev, state);
	struct intel_atomic_state *intel_state =
		to_intel_atomic_state(state);

	if (max_pixclk < 0)
		return max_pixclk;

	intel_state->cdclk = intel_state->dev_cdclk =
		broxton_calc_cdclk(dev_priv, max_pixclk);

	if (!intel_state->active_crtcs)
		intel_state->dev_cdclk = broxton_calc_cdclk(dev_priv, 0);

	return 0;
}

static void vlv_program_pfi_credits(struct drm_i915_private *dev_priv)
{
	unsigned int credits, default_credits;

	if (IS_CHERRYVIEW(dev_priv))
		default_credits = PFI_CREDIT(12);
	else
		default_credits = PFI_CREDIT(8);

	if (dev_priv->cdclk_freq >= dev_priv->czclk_freq) {
		/* CHV suggested value is 31 or 63 */
		if (IS_CHERRYVIEW(dev_priv))
			credits = PFI_CREDIT_63;
		else
			credits = PFI_CREDIT(15);
	} else {
		credits = default_credits;
	}

	/*
	 * WA - write default credits before re-programming
	 * FIXME: should we also set the resend bit here?
	 */
	I915_WRITE(GCI_CONTROL, VGA_FAST_MODE_DISABLE |
		   default_credits);

	I915_WRITE(GCI_CONTROL, VGA_FAST_MODE_DISABLE |
		   credits | PFI_CREDIT_RESEND);

	/*
	 * FIXME is this guaranteed to clear
	 * immediately or should we poll for it?
	 */
	WARN_ON(I915_READ(GCI_CONTROL) & PFI_CREDIT_RESEND);
}

static void valleyview_modeset_commit_cdclk(struct drm_atomic_state *old_state)
{
	struct drm_device *dev = old_state->dev;
	struct drm_i915_private *dev_priv = dev->dev_private;
	struct intel_atomic_state *old_intel_state =
		to_intel_atomic_state(old_state);
	unsigned req_cdclk = old_intel_state->dev_cdclk;

	/*
	 * FIXME: We can end up here with all power domains off, yet
	 * with a CDCLK frequency other than the minimum. To account
	 * for this take the PIPE-A power domain, which covers the HW
	 * blocks needed for the following programming. This can be
	 * removed once it's guaranteed that we get here either with
	 * the minimum CDCLK set, or the required power domains
	 * enabled.
	 */
	intel_display_power_get(dev_priv, POWER_DOMAIN_PIPE_A);

	if (IS_CHERRYVIEW(dev))
		cherryview_set_cdclk(dev, req_cdclk);
	else
		valleyview_set_cdclk(dev, req_cdclk);

	vlv_program_pfi_credits(dev_priv);

	intel_display_power_put(dev_priv, POWER_DOMAIN_PIPE_A);
}

static void valleyview_crtc_enable(struct drm_crtc *crtc)
{
	struct drm_device *dev = crtc->dev;
	struct drm_i915_private *dev_priv = to_i915(dev);
	struct intel_crtc *intel_crtc = to_intel_crtc(crtc);
	struct intel_encoder *encoder;
	struct intel_crtc_state *pipe_config =
		to_intel_crtc_state(crtc->state);
	int pipe = intel_crtc->pipe;

	if (WARN_ON(intel_crtc->active))
		return;

	if (intel_crtc->config->has_dp_encoder)
		intel_dp_set_m_n(intel_crtc, M1_N1);

	intel_set_pipe_timings(intel_crtc);
	intel_set_pipe_src_size(intel_crtc);

	if (IS_CHERRYVIEW(dev) && pipe == PIPE_B) {
		struct drm_i915_private *dev_priv = dev->dev_private;

		I915_WRITE(CHV_BLEND(pipe), CHV_BLEND_LEGACY);
		I915_WRITE(CHV_CANVAS(pipe), 0);
	}

	i9xx_set_pipeconf(intel_crtc);

	intel_crtc->active = true;

	intel_set_cpu_fifo_underrun_reporting(dev_priv, pipe, true);

	for_each_encoder_on_crtc(dev, crtc, encoder)
		if (encoder->pre_pll_enable)
			encoder->pre_pll_enable(encoder);

	if (IS_CHERRYVIEW(dev)) {
		chv_prepare_pll(intel_crtc, intel_crtc->config);
		chv_enable_pll(intel_crtc, intel_crtc->config);
	} else {
		vlv_prepare_pll(intel_crtc, intel_crtc->config);
		vlv_enable_pll(intel_crtc, intel_crtc->config);
	}

	for_each_encoder_on_crtc(dev, crtc, encoder)
		if (encoder->pre_enable)
			encoder->pre_enable(encoder);

	i9xx_pfit_enable(intel_crtc);

	intel_color_load_luts(&pipe_config->base);

	intel_update_watermarks(crtc);
	intel_enable_pipe(intel_crtc);

	assert_vblank_disabled(crtc);
	drm_crtc_vblank_on(crtc);

	for_each_encoder_on_crtc(dev, crtc, encoder)
		encoder->enable(encoder);
}

static void i9xx_set_pll_dividers(struct intel_crtc *crtc)
{
	struct drm_device *dev = crtc->base.dev;
	struct drm_i915_private *dev_priv = dev->dev_private;

	I915_WRITE(FP0(crtc->pipe), crtc->config->dpll_hw_state.fp0);
	I915_WRITE(FP1(crtc->pipe), crtc->config->dpll_hw_state.fp1);
}

static void i9xx_crtc_enable(struct drm_crtc *crtc)
{
	struct drm_device *dev = crtc->dev;
	struct drm_i915_private *dev_priv = to_i915(dev);
	struct intel_crtc *intel_crtc = to_intel_crtc(crtc);
	struct intel_encoder *encoder;
	struct intel_crtc_state *pipe_config =
		to_intel_crtc_state(crtc->state);
	enum pipe pipe = intel_crtc->pipe;

	if (WARN_ON(intel_crtc->active))
		return;

	i9xx_set_pll_dividers(intel_crtc);

	if (intel_crtc->config->has_dp_encoder)
		intel_dp_set_m_n(intel_crtc, M1_N1);

	intel_set_pipe_timings(intel_crtc);
	intel_set_pipe_src_size(intel_crtc);

	i9xx_set_pipeconf(intel_crtc);

	intel_crtc->active = true;

	if (!IS_GEN2(dev))
		intel_set_cpu_fifo_underrun_reporting(dev_priv, pipe, true);

	for_each_encoder_on_crtc(dev, crtc, encoder)
		if (encoder->pre_enable)
			encoder->pre_enable(encoder);

	i9xx_enable_pll(intel_crtc);

	i9xx_pfit_enable(intel_crtc);

	intel_color_load_luts(&pipe_config->base);

	intel_update_watermarks(crtc);
	intel_enable_pipe(intel_crtc);

	assert_vblank_disabled(crtc);
	drm_crtc_vblank_on(crtc);

	for_each_encoder_on_crtc(dev, crtc, encoder)
		encoder->enable(encoder);
}

static void i9xx_pfit_disable(struct intel_crtc *crtc)
{
	struct drm_device *dev = crtc->base.dev;
	struct drm_i915_private *dev_priv = dev->dev_private;

	if (!crtc->config->gmch_pfit.control)
		return;

	assert_pipe_disabled(dev_priv, crtc->pipe);

	DRM_DEBUG_DRIVER("disabling pfit, current: 0x%08x\n",
			 I915_READ(PFIT_CONTROL));
	I915_WRITE(PFIT_CONTROL, 0);
}

static void i9xx_crtc_disable(struct drm_crtc *crtc)
{
	struct drm_device *dev = crtc->dev;
	struct drm_i915_private *dev_priv = dev->dev_private;
	struct intel_crtc *intel_crtc = to_intel_crtc(crtc);
	struct intel_encoder *encoder;
	int pipe = intel_crtc->pipe;

	/*
	 * On gen2 planes are double buffered but the pipe isn't, so we must
	 * wait for planes to fully turn off before disabling the pipe.
	 */
	if (IS_GEN2(dev))
		intel_wait_for_vblank(dev, pipe);

	for_each_encoder_on_crtc(dev, crtc, encoder)
		encoder->disable(encoder);

	drm_crtc_vblank_off(crtc);
	assert_vblank_disabled(crtc);

	intel_disable_pipe(intel_crtc);

	i9xx_pfit_disable(intel_crtc);

	for_each_encoder_on_crtc(dev, crtc, encoder)
		if (encoder->post_disable)
			encoder->post_disable(encoder);

	if (!intel_crtc->config->has_dsi_encoder) {
		if (IS_CHERRYVIEW(dev))
			chv_disable_pll(dev_priv, pipe);
		else if (IS_VALLEYVIEW(dev))
			vlv_disable_pll(dev_priv, pipe);
		else
			i9xx_disable_pll(intel_crtc);
	}

	for_each_encoder_on_crtc(dev, crtc, encoder)
		if (encoder->post_pll_disable)
			encoder->post_pll_disable(encoder);

	if (!IS_GEN2(dev))
		intel_set_cpu_fifo_underrun_reporting(dev_priv, pipe, false);
}

static void intel_crtc_disable_noatomic(struct drm_crtc *crtc)
{
	struct intel_encoder *encoder;
	struct intel_crtc *intel_crtc = to_intel_crtc(crtc);
	struct drm_i915_private *dev_priv = to_i915(crtc->dev);
	enum intel_display_power_domain domain;
	unsigned long domains;

	if (!intel_crtc->active)
		return;

	if (to_intel_plane_state(crtc->primary->state)->visible) {
		WARN_ON(intel_crtc->unpin_work);

		intel_pre_disable_primary_noatomic(crtc);

		intel_crtc_disable_planes(crtc, 1 << drm_plane_index(crtc->primary));
		to_intel_plane_state(crtc->primary->state)->visible = false;
	}

	dev_priv->display.crtc_disable(crtc);

	DRM_DEBUG_KMS("[CRTC:%d] hw state adjusted, was enabled, now disabled\n",
		      crtc->base.id);

	WARN_ON(drm_atomic_set_mode_for_crtc(crtc->state, NULL) < 0);
	crtc->state->active = false;
	intel_crtc->active = false;
	crtc->enabled = false;
	crtc->state->connector_mask = 0;
	crtc->state->encoder_mask = 0;

	for_each_encoder_on_crtc(crtc->dev, crtc, encoder)
		encoder->base.crtc = NULL;

	intel_fbc_disable(intel_crtc);
	intel_update_watermarks(crtc);
	intel_disable_shared_dpll(intel_crtc);

	domains = intel_crtc->enabled_power_domains;
	for_each_power_domain(domain, domains)
		intel_display_power_put(dev_priv, domain);
	intel_crtc->enabled_power_domains = 0;

	dev_priv->active_crtcs &= ~(1 << intel_crtc->pipe);
	dev_priv->min_pixclk[intel_crtc->pipe] = 0;
}

/*
 * turn all crtc's off, but do not adjust state
 * This has to be paired with a call to intel_modeset_setup_hw_state.
 */
int intel_display_suspend(struct drm_device *dev)
{
	struct drm_i915_private *dev_priv = to_i915(dev);
	struct drm_atomic_state *state;
	int ret;

	state = drm_atomic_helper_suspend(dev);
	ret = PTR_ERR_OR_ZERO(state);
	if (ret)
		DRM_ERROR("Suspending crtc's failed with %i\n", ret);
	else
		dev_priv->modeset_restore_state = state;
	return ret;
}

void intel_encoder_destroy(struct drm_encoder *encoder)
{
	struct intel_encoder *intel_encoder = to_intel_encoder(encoder);

	drm_encoder_cleanup(encoder);
	kfree(intel_encoder);
}

/* Cross check the actual hw state with our own modeset state tracking (and it's
 * internal consistency). */
static void intel_connector_verify_state(struct intel_connector *connector)
{
	struct drm_crtc *crtc = connector->base.state->crtc;

	DRM_DEBUG_KMS("[CONNECTOR:%d:%s]\n",
		      connector->base.base.id,
		      connector->base.name);

	if (connector->get_hw_state(connector)) {
		struct intel_encoder *encoder = connector->encoder;
		struct drm_connector_state *conn_state = connector->base.state;

		I915_STATE_WARN(!crtc,
			 "connector enabled without attached crtc\n");

		if (!crtc)
			return;

		I915_STATE_WARN(!crtc->state->active,
		      "connector is active, but attached crtc isn't\n");

		if (!encoder || encoder->type == INTEL_OUTPUT_DP_MST)
			return;

		I915_STATE_WARN(conn_state->best_encoder != &encoder->base,
			"atomic encoder doesn't match attached encoder\n");

		I915_STATE_WARN(conn_state->crtc != encoder->base.crtc,
			"attached encoder crtc differs from connector crtc\n");
	} else {
		I915_STATE_WARN(crtc && crtc->state->active,
			"attached crtc is active, but connector isn't\n");
		I915_STATE_WARN(!crtc && connector->base.state->best_encoder,
			"best encoder set without crtc!\n");
	}
}

int intel_connector_init(struct intel_connector *connector)
{
	drm_atomic_helper_connector_reset(&connector->base);

	if (!connector->base.state)
		return -ENOMEM;

	return 0;
}

struct intel_connector *intel_connector_alloc(void)
{
	struct intel_connector *connector;

	connector = kzalloc(sizeof *connector, GFP_KERNEL);
	if (!connector)
		return NULL;

	if (intel_connector_init(connector) < 0) {
		kfree(connector);
		return NULL;
	}

	return connector;
}

/* Simple connector->get_hw_state implementation for encoders that support only
 * one connector and no cloning and hence the encoder state determines the state
 * of the connector. */
bool intel_connector_get_hw_state(struct intel_connector *connector)
{
	enum pipe pipe = 0;
	struct intel_encoder *encoder = connector->encoder;

	return encoder->get_hw_state(encoder, &pipe);
}

static int pipe_required_fdi_lanes(struct intel_crtc_state *crtc_state)
{
	if (crtc_state->base.enable && crtc_state->has_pch_encoder)
		return crtc_state->fdi_lanes;

	return 0;
}

static int ironlake_check_fdi_lanes(struct drm_device *dev, enum pipe pipe,
				     struct intel_crtc_state *pipe_config)
{
	struct drm_atomic_state *state = pipe_config->base.state;
	struct intel_crtc *other_crtc;
	struct intel_crtc_state *other_crtc_state;

	DRM_DEBUG_KMS("checking fdi config on pipe %c, lanes %i\n",
		      pipe_name(pipe), pipe_config->fdi_lanes);
	if (pipe_config->fdi_lanes > 4) {
		DRM_DEBUG_KMS("invalid fdi lane config on pipe %c: %i lanes\n",
			      pipe_name(pipe), pipe_config->fdi_lanes);
		return -EINVAL;
	}

	if (IS_HASWELL(dev) || IS_BROADWELL(dev)) {
		if (pipe_config->fdi_lanes > 2) {
			DRM_DEBUG_KMS("only 2 lanes on haswell, required: %i lanes\n",
				      pipe_config->fdi_lanes);
			return -EINVAL;
		} else {
			return 0;
		}
	}

	if (INTEL_INFO(dev)->num_pipes == 2)
		return 0;

	/* Ivybridge 3 pipe is really complicated */
	switch (pipe) {
	case PIPE_A:
		return 0;
	case PIPE_B:
		if (pipe_config->fdi_lanes <= 2)
			return 0;

		other_crtc = to_intel_crtc(intel_get_crtc_for_pipe(dev, PIPE_C));
		other_crtc_state =
			intel_atomic_get_crtc_state(state, other_crtc);
		if (IS_ERR(other_crtc_state))
			return PTR_ERR(other_crtc_state);

		if (pipe_required_fdi_lanes(other_crtc_state) > 0) {
			DRM_DEBUG_KMS("invalid shared fdi lane config on pipe %c: %i lanes\n",
				      pipe_name(pipe), pipe_config->fdi_lanes);
			return -EINVAL;
		}
		return 0;
	case PIPE_C:
		if (pipe_config->fdi_lanes > 2) {
			DRM_DEBUG_KMS("only 2 lanes on pipe %c: required %i lanes\n",
				      pipe_name(pipe), pipe_config->fdi_lanes);
			return -EINVAL;
		}

		other_crtc = to_intel_crtc(intel_get_crtc_for_pipe(dev, PIPE_B));
		other_crtc_state =
			intel_atomic_get_crtc_state(state, other_crtc);
		if (IS_ERR(other_crtc_state))
			return PTR_ERR(other_crtc_state);

		if (pipe_required_fdi_lanes(other_crtc_state) > 2) {
			DRM_DEBUG_KMS("fdi link B uses too many lanes to enable link C\n");
			return -EINVAL;
		}
		return 0;
	default:
		BUG();
	}
}

#define RETRY 1
static int ironlake_fdi_compute_config(struct intel_crtc *intel_crtc,
				       struct intel_crtc_state *pipe_config)
{
	struct drm_device *dev = intel_crtc->base.dev;
	const struct drm_display_mode *adjusted_mode = &pipe_config->base.adjusted_mode;
	int lane, link_bw, fdi_dotclock, ret;
	bool needs_recompute = false;

retry:
	/* FDI is a binary signal running at ~2.7GHz, encoding
	 * each output octet as 10 bits. The actual frequency
	 * is stored as a divider into a 100MHz clock, and the
	 * mode pixel clock is stored in units of 1KHz.
	 * Hence the bw of each lane in terms of the mode signal
	 * is:
	 */
	link_bw = intel_fdi_link_freq(to_i915(dev), pipe_config);

	fdi_dotclock = adjusted_mode->crtc_clock;

	lane = ironlake_get_lanes_required(fdi_dotclock, link_bw,
					   pipe_config->pipe_bpp);

	pipe_config->fdi_lanes = lane;

	intel_link_compute_m_n(pipe_config->pipe_bpp, lane, fdi_dotclock,
			       link_bw, &pipe_config->fdi_m_n);

	ret = ironlake_check_fdi_lanes(dev, intel_crtc->pipe, pipe_config);
	if (ret == -EINVAL && pipe_config->pipe_bpp > 6*3) {
		pipe_config->pipe_bpp -= 2*3;
		DRM_DEBUG_KMS("fdi link bw constraint, reducing pipe bpp to %i\n",
			      pipe_config->pipe_bpp);
		needs_recompute = true;
		pipe_config->bw_constrained = true;

		goto retry;
	}

	if (needs_recompute)
		return RETRY;

	return ret;
}

static bool pipe_config_supports_ips(struct drm_i915_private *dev_priv,
				     struct intel_crtc_state *pipe_config)
{
	if (pipe_config->pipe_bpp > 24)
		return false;

	/* HSW can handle pixel rate up to cdclk? */
	if (IS_HASWELL(dev_priv))
		return true;

	/*
	 * We compare against max which means we must take
	 * the increased cdclk requirement into account when
	 * calculating the new cdclk.
	 *
	 * Should measure whether using a lower cdclk w/o IPS
	 */
	return ilk_pipe_pixel_rate(pipe_config) <=
		dev_priv->max_cdclk_freq * 95 / 100;
}

static void hsw_compute_ips_config(struct intel_crtc *crtc,
				   struct intel_crtc_state *pipe_config)
{
	struct drm_device *dev = crtc->base.dev;
	struct drm_i915_private *dev_priv = dev->dev_private;

	pipe_config->ips_enabled = i915.enable_ips &&
		hsw_crtc_supports_ips(crtc) &&
		pipe_config_supports_ips(dev_priv, pipe_config);
}

static bool intel_crtc_supports_double_wide(const struct intel_crtc *crtc)
{
	const struct drm_i915_private *dev_priv = to_i915(crtc->base.dev);

	/* GDG double wide on either pipe, otherwise pipe A only */
	return INTEL_INFO(dev_priv)->gen < 4 &&
		(crtc->pipe == PIPE_A || IS_I915G(dev_priv));
}

static int intel_crtc_compute_config(struct intel_crtc *crtc,
				     struct intel_crtc_state *pipe_config)
{
	struct drm_device *dev = crtc->base.dev;
	struct drm_i915_private *dev_priv = dev->dev_private;
	const struct drm_display_mode *adjusted_mode = &pipe_config->base.adjusted_mode;

	/* FIXME should check pixel clock limits on all platforms */
	if (INTEL_INFO(dev)->gen < 4) {
		int clock_limit = dev_priv->max_cdclk_freq * 9 / 10;

		/*
		 * Enable double wide mode when the dot clock
		 * is > 90% of the (display) core speed.
		 */
		if (intel_crtc_supports_double_wide(crtc) &&
		    adjusted_mode->crtc_clock > clock_limit) {
			clock_limit *= 2;
			pipe_config->double_wide = true;
		}

		if (adjusted_mode->crtc_clock > clock_limit) {
			DRM_DEBUG_KMS("requested pixel clock (%d kHz) too high (max: %d kHz, double wide: %s)\n",
				      adjusted_mode->crtc_clock, clock_limit,
				      yesno(pipe_config->double_wide));
			return -EINVAL;
		}
	}

	/*
	 * Pipe horizontal size must be even in:
	 * - DVO ganged mode
	 * - LVDS dual channel mode
	 * - Double wide pipe
	 */
	if ((intel_pipe_will_have_type(pipe_config, INTEL_OUTPUT_LVDS) &&
	     intel_is_dual_link_lvds(dev)) || pipe_config->double_wide)
		pipe_config->pipe_src_w &= ~1;

	/* Cantiga+ cannot handle modes with a hsync front porch of 0.
	 * WaPruneModeWithIncorrectHsyncOffset:ctg,elk,ilk,snb,ivb,vlv,hsw.
	 */
	if ((INTEL_INFO(dev)->gen > 4 || IS_G4X(dev)) &&
		adjusted_mode->crtc_hsync_start == adjusted_mode->crtc_hdisplay)
		return -EINVAL;

	if (HAS_IPS(dev))
		hsw_compute_ips_config(crtc, pipe_config);

	if (pipe_config->has_pch_encoder)
		return ironlake_fdi_compute_config(crtc, pipe_config);

	return 0;
}

static int skylake_get_display_clock_speed(struct drm_device *dev)
{
	struct drm_i915_private *dev_priv = to_i915(dev);
	uint32_t lcpll1 = I915_READ(LCPLL1_CTL);
	uint32_t cdctl = I915_READ(CDCLK_CTL);
	uint32_t linkrate;

	if (!(lcpll1 & LCPLL_PLL_ENABLE))
		return 24000; /* 24MHz is the cd freq with NSSC ref */

	if ((cdctl & CDCLK_FREQ_SEL_MASK) == CDCLK_FREQ_540)
		return 540000;

	linkrate = (I915_READ(DPLL_CTRL1) &
		    DPLL_CTRL1_LINK_RATE_MASK(SKL_DPLL0)) >> 1;

	if (linkrate == DPLL_CTRL1_LINK_RATE_2160 ||
	    linkrate == DPLL_CTRL1_LINK_RATE_1080) {
		/* vco 8640 */
		switch (cdctl & CDCLK_FREQ_SEL_MASK) {
		case CDCLK_FREQ_450_432:
			return 432000;
		case CDCLK_FREQ_337_308:
			return 308570;
		case CDCLK_FREQ_675_617:
			return 617140;
		default:
			WARN(1, "Unknown cd freq selection\n");
		}
	} else {
		/* vco 8100 */
		switch (cdctl & CDCLK_FREQ_SEL_MASK) {
		case CDCLK_FREQ_450_432:
			return 450000;
		case CDCLK_FREQ_337_308:
			return 337500;
		case CDCLK_FREQ_675_617:
			return 675000;
		default:
			WARN(1, "Unknown cd freq selection\n");
		}
	}

	/* error case, do as if DPLL0 isn't enabled */
	return 24000;
}

static int broxton_get_display_clock_speed(struct drm_device *dev)
{
	struct drm_i915_private *dev_priv = to_i915(dev);
	uint32_t cdctl = I915_READ(CDCLK_CTL);
	uint32_t pll_ratio = I915_READ(BXT_DE_PLL_CTL) & BXT_DE_PLL_RATIO_MASK;
	uint32_t pll_enab = I915_READ(BXT_DE_PLL_ENABLE);
	int cdclk;

	if (!(pll_enab & BXT_DE_PLL_PLL_ENABLE))
		return 19200;

	cdclk = 19200 * pll_ratio / 2;

	switch (cdctl & BXT_CDCLK_CD2X_DIV_SEL_MASK) {
	case BXT_CDCLK_CD2X_DIV_SEL_1:
		return cdclk;  /* 576MHz or 624MHz */
	case BXT_CDCLK_CD2X_DIV_SEL_1_5:
		return cdclk * 2 / 3; /* 384MHz */
	case BXT_CDCLK_CD2X_DIV_SEL_2:
		return cdclk / 2; /* 288MHz */
	case BXT_CDCLK_CD2X_DIV_SEL_4:
		return cdclk / 4; /* 144MHz */
	}

	/* error case, do as if DE PLL isn't enabled */
	return 19200;
}

static int broadwell_get_display_clock_speed(struct drm_device *dev)
{
	struct drm_i915_private *dev_priv = dev->dev_private;
	uint32_t lcpll = I915_READ(LCPLL_CTL);
	uint32_t freq = lcpll & LCPLL_CLK_FREQ_MASK;

	if (lcpll & LCPLL_CD_SOURCE_FCLK)
		return 800000;
	else if (I915_READ(FUSE_STRAP) & HSW_CDCLK_LIMIT)
		return 450000;
	else if (freq == LCPLL_CLK_FREQ_450)
		return 450000;
	else if (freq == LCPLL_CLK_FREQ_54O_BDW)
		return 540000;
	else if (freq == LCPLL_CLK_FREQ_337_5_BDW)
		return 337500;
	else
		return 675000;
}

static int haswell_get_display_clock_speed(struct drm_device *dev)
{
	struct drm_i915_private *dev_priv = dev->dev_private;
	uint32_t lcpll = I915_READ(LCPLL_CTL);
	uint32_t freq = lcpll & LCPLL_CLK_FREQ_MASK;

	if (lcpll & LCPLL_CD_SOURCE_FCLK)
		return 800000;
	else if (I915_READ(FUSE_STRAP) & HSW_CDCLK_LIMIT)
		return 450000;
	else if (freq == LCPLL_CLK_FREQ_450)
		return 450000;
	else if (IS_HSW_ULT(dev))
		return 337500;
	else
		return 540000;
}

static int valleyview_get_display_clock_speed(struct drm_device *dev)
{
	return vlv_get_cck_clock_hpll(to_i915(dev), "cdclk",
				      CCK_DISPLAY_CLOCK_CONTROL);
}

static int ilk_get_display_clock_speed(struct drm_device *dev)
{
	return 450000;
}

static int i945_get_display_clock_speed(struct drm_device *dev)
{
	return 400000;
}

static int i915_get_display_clock_speed(struct drm_device *dev)
{
	return 333333;
}

static int i9xx_misc_get_display_clock_speed(struct drm_device *dev)
{
	return 200000;
}

static int pnv_get_display_clock_speed(struct drm_device *dev)
{
	u16 gcfgc = 0;

	pci_read_config_word(dev->pdev, GCFGC, &gcfgc);

	switch (gcfgc & GC_DISPLAY_CLOCK_MASK) {
	case GC_DISPLAY_CLOCK_267_MHZ_PNV:
		return 266667;
	case GC_DISPLAY_CLOCK_333_MHZ_PNV:
		return 333333;
	case GC_DISPLAY_CLOCK_444_MHZ_PNV:
		return 444444;
	case GC_DISPLAY_CLOCK_200_MHZ_PNV:
		return 200000;
	default:
		DRM_ERROR("Unknown pnv display core clock 0x%04x\n", gcfgc);
	case GC_DISPLAY_CLOCK_133_MHZ_PNV:
		return 133333;
	case GC_DISPLAY_CLOCK_167_MHZ_PNV:
		return 166667;
	}
}

static int i915gm_get_display_clock_speed(struct drm_device *dev)
{
	u16 gcfgc = 0;

	pci_read_config_word(dev->pdev, GCFGC, &gcfgc);

	if (gcfgc & GC_LOW_FREQUENCY_ENABLE)
		return 133333;
	else {
		switch (gcfgc & GC_DISPLAY_CLOCK_MASK) {
		case GC_DISPLAY_CLOCK_333_MHZ:
			return 333333;
		default:
		case GC_DISPLAY_CLOCK_190_200_MHZ:
			return 190000;
		}
	}
}

static int i865_get_display_clock_speed(struct drm_device *dev)
{
	return 266667;
}

static int i85x_get_display_clock_speed(struct drm_device *dev)
{
	u16 hpllcc = 0;

	/*
	 * 852GM/852GMV only supports 133 MHz and the HPLLCC
	 * encoding is different :(
	 * FIXME is this the right way to detect 852GM/852GMV?
	 */
	if (dev->pdev->revision == 0x1)
		return 133333;

	pci_bus_read_config_word(dev->pdev->bus,
				 PCI_DEVFN(0, 3), HPLLCC, &hpllcc);

	/* Assume that the hardware is in the high speed state.  This
	 * should be the default.
	 */
	switch (hpllcc & GC_CLOCK_CONTROL_MASK) {
	case GC_CLOCK_133_200:
	case GC_CLOCK_133_200_2:
	case GC_CLOCK_100_200:
		return 200000;
	case GC_CLOCK_166_250:
		return 250000;
	case GC_CLOCK_100_133:
		return 133333;
	case GC_CLOCK_133_266:
	case GC_CLOCK_133_266_2:
	case GC_CLOCK_166_266:
		return 266667;
	}

	/* Shouldn't happen */
	return 0;
}

static int i830_get_display_clock_speed(struct drm_device *dev)
{
	return 133333;
}

static unsigned int intel_hpll_vco(struct drm_device *dev)
{
	struct drm_i915_private *dev_priv = dev->dev_private;
	static const unsigned int blb_vco[8] = {
		[0] = 3200000,
		[1] = 4000000,
		[2] = 5333333,
		[3] = 4800000,
		[4] = 6400000,
	};
	static const unsigned int pnv_vco[8] = {
		[0] = 3200000,
		[1] = 4000000,
		[2] = 5333333,
		[3] = 4800000,
		[4] = 2666667,
	};
	static const unsigned int cl_vco[8] = {
		[0] = 3200000,
		[1] = 4000000,
		[2] = 5333333,
		[3] = 6400000,
		[4] = 3333333,
		[5] = 3566667,
		[6] = 4266667,
	};
	static const unsigned int elk_vco[8] = {
		[0] = 3200000,
		[1] = 4000000,
		[2] = 5333333,
		[3] = 4800000,
	};
	static const unsigned int ctg_vco[8] = {
		[0] = 3200000,
		[1] = 4000000,
		[2] = 5333333,
		[3] = 6400000,
		[4] = 2666667,
		[5] = 4266667,
	};
	const unsigned int *vco_table;
	unsigned int vco;
	uint8_t tmp = 0;

	/* FIXME other chipsets? */
	if (IS_GM45(dev))
		vco_table = ctg_vco;
	else if (IS_G4X(dev))
		vco_table = elk_vco;
	else if (IS_CRESTLINE(dev))
		vco_table = cl_vco;
	else if (IS_PINEVIEW(dev))
		vco_table = pnv_vco;
	else if (IS_G33(dev))
		vco_table = blb_vco;
	else
		return 0;

	tmp = I915_READ(IS_MOBILE(dev) ? HPLLVCO_MOBILE : HPLLVCO);

	vco = vco_table[tmp & 0x7];
	if (vco == 0)
		DRM_ERROR("Bad HPLL VCO (HPLLVCO=0x%02x)\n", tmp);
	else
		DRM_DEBUG_KMS("HPLL VCO %u kHz\n", vco);

	return vco;
}

static int gm45_get_display_clock_speed(struct drm_device *dev)
{
	unsigned int cdclk_sel, vco = intel_hpll_vco(dev);
	uint16_t tmp = 0;

	pci_read_config_word(dev->pdev, GCFGC, &tmp);

	cdclk_sel = (tmp >> 12) & 0x1;

	switch (vco) {
	case 2666667:
	case 4000000:
	case 5333333:
		return cdclk_sel ? 333333 : 222222;
	case 3200000:
		return cdclk_sel ? 320000 : 228571;
	default:
		DRM_ERROR("Unable to determine CDCLK. HPLL VCO=%u, CFGC=0x%04x\n", vco, tmp);
		return 222222;
	}
}

static int i965gm_get_display_clock_speed(struct drm_device *dev)
{
	static const uint8_t div_3200[] = { 16, 10,  8 };
	static const uint8_t div_4000[] = { 20, 12, 10 };
	static const uint8_t div_5333[] = { 24, 16, 14 };
	const uint8_t *div_table;
	unsigned int cdclk_sel, vco = intel_hpll_vco(dev);
	uint16_t tmp = 0;

	pci_read_config_word(dev->pdev, GCFGC, &tmp);

	cdclk_sel = ((tmp >> 8) & 0x1f) - 1;

	if (cdclk_sel >= ARRAY_SIZE(div_3200))
		goto fail;

	switch (vco) {
	case 3200000:
		div_table = div_3200;
		break;
	case 4000000:
		div_table = div_4000;
		break;
	case 5333333:
		div_table = div_5333;
		break;
	default:
		goto fail;
	}

	return DIV_ROUND_CLOSEST(vco, div_table[cdclk_sel]);

fail:
	DRM_ERROR("Unable to determine CDCLK. HPLL VCO=%u kHz, CFGC=0x%04x\n", vco, tmp);
	return 200000;
}

static int g33_get_display_clock_speed(struct drm_device *dev)
{
	static const uint8_t div_3200[] = { 12, 10,  8,  7, 5, 16 };
	static const uint8_t div_4000[] = { 14, 12, 10,  8, 6, 20 };
	static const uint8_t div_4800[] = { 20, 14, 12, 10, 8, 24 };
	static const uint8_t div_5333[] = { 20, 16, 12, 12, 8, 28 };
	const uint8_t *div_table;
	unsigned int cdclk_sel, vco = intel_hpll_vco(dev);
	uint16_t tmp = 0;

	pci_read_config_word(dev->pdev, GCFGC, &tmp);

	cdclk_sel = (tmp >> 4) & 0x7;

	if (cdclk_sel >= ARRAY_SIZE(div_3200))
		goto fail;

	switch (vco) {
	case 3200000:
		div_table = div_3200;
		break;
	case 4000000:
		div_table = div_4000;
		break;
	case 4800000:
		div_table = div_4800;
		break;
	case 5333333:
		div_table = div_5333;
		break;
	default:
		goto fail;
	}

	return DIV_ROUND_CLOSEST(vco, div_table[cdclk_sel]);

fail:
	DRM_ERROR("Unable to determine CDCLK. HPLL VCO=%u kHz, CFGC=0x%08x\n", vco, tmp);
	return 190476;
}

static void
intel_reduce_m_n_ratio(uint32_t *num, uint32_t *den)
{
	while (*num > DATA_LINK_M_N_MASK ||
	       *den > DATA_LINK_M_N_MASK) {
		*num >>= 1;
		*den >>= 1;
	}
}

static void compute_m_n(unsigned int m, unsigned int n,
			uint32_t *ret_m, uint32_t *ret_n)
{
	*ret_n = min_t(unsigned int, roundup_pow_of_two(n), DATA_LINK_N_MAX);
	*ret_m = div_u64((uint64_t) m * *ret_n, n);
	intel_reduce_m_n_ratio(ret_m, ret_n);
}

void
intel_link_compute_m_n(int bits_per_pixel, int nlanes,
		       int pixel_clock, int link_clock,
		       struct intel_link_m_n *m_n)
{
	m_n->tu = 64;

	compute_m_n(bits_per_pixel * pixel_clock,
		    link_clock * nlanes * 8,
		    &m_n->gmch_m, &m_n->gmch_n);

	compute_m_n(pixel_clock, link_clock,
		    &m_n->link_m, &m_n->link_n);
}

static inline bool intel_panel_use_ssc(struct drm_i915_private *dev_priv)
{
	if (i915.panel_use_ssc >= 0)
		return i915.panel_use_ssc != 0;
	return dev_priv->vbt.lvds_use_ssc
		&& !(dev_priv->quirks & QUIRK_LVDS_SSC_DISABLE);
}

static uint32_t pnv_dpll_compute_fp(struct dpll *dpll)
{
	return (1 << dpll->n) << 16 | dpll->m2;
}

static uint32_t i9xx_dpll_compute_fp(struct dpll *dpll)
{
	return dpll->n << 16 | dpll->m1 << 8 | dpll->m2;
}

static void i9xx_update_pll_dividers(struct intel_crtc *crtc,
				     struct intel_crtc_state *crtc_state,
				     intel_clock_t *reduced_clock)
{
	struct drm_device *dev = crtc->base.dev;
	u32 fp, fp2 = 0;

	if (IS_PINEVIEW(dev)) {
		fp = pnv_dpll_compute_fp(&crtc_state->dpll);
		if (reduced_clock)
			fp2 = pnv_dpll_compute_fp(reduced_clock);
	} else {
		fp = i9xx_dpll_compute_fp(&crtc_state->dpll);
		if (reduced_clock)
			fp2 = i9xx_dpll_compute_fp(reduced_clock);
	}

	crtc_state->dpll_hw_state.fp0 = fp;

	crtc->lowfreq_avail = false;
	if (intel_pipe_will_have_type(crtc_state, INTEL_OUTPUT_LVDS) &&
	    reduced_clock) {
		crtc_state->dpll_hw_state.fp1 = fp2;
		crtc->lowfreq_avail = true;
	} else {
		crtc_state->dpll_hw_state.fp1 = fp;
	}
}

static void vlv_pllb_recal_opamp(struct drm_i915_private *dev_priv, enum pipe
		pipe)
{
	u32 reg_val;

	/*
	 * PLLB opamp always calibrates to max value of 0x3f, force enable it
	 * and set it to a reasonable value instead.
	 */
	reg_val = vlv_dpio_read(dev_priv, pipe, VLV_PLL_DW9(1));
	reg_val &= 0xffffff00;
	reg_val |= 0x00000030;
	vlv_dpio_write(dev_priv, pipe, VLV_PLL_DW9(1), reg_val);

	reg_val = vlv_dpio_read(dev_priv, pipe, VLV_REF_DW13);
	reg_val &= 0x8cffffff;
	reg_val = 0x8c000000;
	vlv_dpio_write(dev_priv, pipe, VLV_REF_DW13, reg_val);

	reg_val = vlv_dpio_read(dev_priv, pipe, VLV_PLL_DW9(1));
	reg_val &= 0xffffff00;
	vlv_dpio_write(dev_priv, pipe, VLV_PLL_DW9(1), reg_val);

	reg_val = vlv_dpio_read(dev_priv, pipe, VLV_REF_DW13);
	reg_val &= 0x00ffffff;
	reg_val |= 0xb0000000;
	vlv_dpio_write(dev_priv, pipe, VLV_REF_DW13, reg_val);
}

static void intel_pch_transcoder_set_m_n(struct intel_crtc *crtc,
					 struct intel_link_m_n *m_n)
{
	struct drm_device *dev = crtc->base.dev;
	struct drm_i915_private *dev_priv = dev->dev_private;
	int pipe = crtc->pipe;

	I915_WRITE(PCH_TRANS_DATA_M1(pipe), TU_SIZE(m_n->tu) | m_n->gmch_m);
	I915_WRITE(PCH_TRANS_DATA_N1(pipe), m_n->gmch_n);
	I915_WRITE(PCH_TRANS_LINK_M1(pipe), m_n->link_m);
	I915_WRITE(PCH_TRANS_LINK_N1(pipe), m_n->link_n);
}

static void intel_cpu_transcoder_set_m_n(struct intel_crtc *crtc,
					 struct intel_link_m_n *m_n,
					 struct intel_link_m_n *m2_n2)
{
	struct drm_device *dev = crtc->base.dev;
	struct drm_i915_private *dev_priv = dev->dev_private;
	int pipe = crtc->pipe;
	enum transcoder transcoder = crtc->config->cpu_transcoder;

	if (INTEL_INFO(dev)->gen >= 5) {
		I915_WRITE(PIPE_DATA_M1(transcoder), TU_SIZE(m_n->tu) | m_n->gmch_m);
		I915_WRITE(PIPE_DATA_N1(transcoder), m_n->gmch_n);
		I915_WRITE(PIPE_LINK_M1(transcoder), m_n->link_m);
		I915_WRITE(PIPE_LINK_N1(transcoder), m_n->link_n);
		/* M2_N2 registers to be set only for gen < 8 (M2_N2 available
		 * for gen < 8) and if DRRS is supported (to make sure the
		 * registers are not unnecessarily accessed).
		 */
		if (m2_n2 && (IS_CHERRYVIEW(dev) || INTEL_INFO(dev)->gen < 8) &&
			crtc->config->has_drrs) {
			I915_WRITE(PIPE_DATA_M2(transcoder),
					TU_SIZE(m2_n2->tu) | m2_n2->gmch_m);
			I915_WRITE(PIPE_DATA_N2(transcoder), m2_n2->gmch_n);
			I915_WRITE(PIPE_LINK_M2(transcoder), m2_n2->link_m);
			I915_WRITE(PIPE_LINK_N2(transcoder), m2_n2->link_n);
		}
	} else {
		I915_WRITE(PIPE_DATA_M_G4X(pipe), TU_SIZE(m_n->tu) | m_n->gmch_m);
		I915_WRITE(PIPE_DATA_N_G4X(pipe), m_n->gmch_n);
		I915_WRITE(PIPE_LINK_M_G4X(pipe), m_n->link_m);
		I915_WRITE(PIPE_LINK_N_G4X(pipe), m_n->link_n);
	}
}

void intel_dp_set_m_n(struct intel_crtc *crtc, enum link_m_n_set m_n)
{
	struct intel_link_m_n *dp_m_n, *dp_m2_n2 = NULL;

	if (m_n == M1_N1) {
		dp_m_n = &crtc->config->dp_m_n;
		dp_m2_n2 = &crtc->config->dp_m2_n2;
	} else if (m_n == M2_N2) {

		/*
		 * M2_N2 registers are not supported. Hence m2_n2 divider value
		 * needs to be programmed into M1_N1.
		 */
		dp_m_n = &crtc->config->dp_m2_n2;
	} else {
		DRM_ERROR("Unsupported divider value\n");
		return;
	}

	if (crtc->config->has_pch_encoder)
		intel_pch_transcoder_set_m_n(crtc, &crtc->config->dp_m_n);
	else
		intel_cpu_transcoder_set_m_n(crtc, dp_m_n, dp_m2_n2);
}

static void vlv_compute_dpll(struct intel_crtc *crtc,
			     struct intel_crtc_state *pipe_config)
{
	pipe_config->dpll_hw_state.dpll = DPLL_INTEGRATED_REF_CLK_VLV |
		DPLL_REF_CLK_ENABLE_VLV | DPLL_VGA_MODE_DIS;
	if (crtc->pipe != PIPE_A)
		pipe_config->dpll_hw_state.dpll |= DPLL_INTEGRATED_CRI_CLK_VLV;

	/* DPLL not used with DSI, but still need the rest set up */
	if (!pipe_config->has_dsi_encoder)
		pipe_config->dpll_hw_state.dpll |= DPLL_VCO_ENABLE |
			DPLL_EXT_BUFFER_ENABLE_VLV;

	pipe_config->dpll_hw_state.dpll_md =
		(pipe_config->pixel_multiplier - 1) << DPLL_MD_UDI_MULTIPLIER_SHIFT;
}

static void chv_compute_dpll(struct intel_crtc *crtc,
			     struct intel_crtc_state *pipe_config)
{
	pipe_config->dpll_hw_state.dpll = DPLL_SSC_REF_CLK_CHV |
		DPLL_REF_CLK_ENABLE_VLV | DPLL_VGA_MODE_DIS;
	if (crtc->pipe != PIPE_A)
		pipe_config->dpll_hw_state.dpll |= DPLL_INTEGRATED_CRI_CLK_VLV;

	/* DPLL not used with DSI, but still need the rest set up */
	if (!pipe_config->has_dsi_encoder)
		pipe_config->dpll_hw_state.dpll |= DPLL_VCO_ENABLE;

	pipe_config->dpll_hw_state.dpll_md =
		(pipe_config->pixel_multiplier - 1) << DPLL_MD_UDI_MULTIPLIER_SHIFT;
}

static void vlv_prepare_pll(struct intel_crtc *crtc,
			    const struct intel_crtc_state *pipe_config)
{
	struct drm_device *dev = crtc->base.dev;
	struct drm_i915_private *dev_priv = dev->dev_private;
	enum pipe pipe = crtc->pipe;
	u32 mdiv;
	u32 bestn, bestm1, bestm2, bestp1, bestp2;
	u32 coreclk, reg_val;

	/* Enable Refclk */
	I915_WRITE(DPLL(pipe),
		   pipe_config->dpll_hw_state.dpll &
		   ~(DPLL_VCO_ENABLE | DPLL_EXT_BUFFER_ENABLE_VLV));

	/* No need to actually set up the DPLL with DSI */
	if ((pipe_config->dpll_hw_state.dpll & DPLL_VCO_ENABLE) == 0)
		return;

	mutex_lock(&dev_priv->sb_lock);

	bestn = pipe_config->dpll.n;
	bestm1 = pipe_config->dpll.m1;
	bestm2 = pipe_config->dpll.m2;
	bestp1 = pipe_config->dpll.p1;
	bestp2 = pipe_config->dpll.p2;

	/* See eDP HDMI DPIO driver vbios notes doc */

	/* PLL B needs special handling */
	if (pipe == PIPE_B)
		vlv_pllb_recal_opamp(dev_priv, pipe);

	/* Set up Tx target for periodic Rcomp update */
	vlv_dpio_write(dev_priv, pipe, VLV_PLL_DW9_BCAST, 0x0100000f);

	/* Disable target IRef on PLL */
	reg_val = vlv_dpio_read(dev_priv, pipe, VLV_PLL_DW8(pipe));
	reg_val &= 0x00ffffff;
	vlv_dpio_write(dev_priv, pipe, VLV_PLL_DW8(pipe), reg_val);

	/* Disable fast lock */
	vlv_dpio_write(dev_priv, pipe, VLV_CMN_DW0, 0x610);

	/* Set idtafcrecal before PLL is enabled */
	mdiv = ((bestm1 << DPIO_M1DIV_SHIFT) | (bestm2 & DPIO_M2DIV_MASK));
	mdiv |= ((bestp1 << DPIO_P1_SHIFT) | (bestp2 << DPIO_P2_SHIFT));
	mdiv |= ((bestn << DPIO_N_SHIFT));
	mdiv |= (1 << DPIO_K_SHIFT);

	/*
	 * Post divider depends on pixel clock rate, DAC vs digital (and LVDS,
	 * but we don't support that).
	 * Note: don't use the DAC post divider as it seems unstable.
	 */
	mdiv |= (DPIO_POST_DIV_HDMIDP << DPIO_POST_DIV_SHIFT);
	vlv_dpio_write(dev_priv, pipe, VLV_PLL_DW3(pipe), mdiv);

	mdiv |= DPIO_ENABLE_CALIBRATION;
	vlv_dpio_write(dev_priv, pipe, VLV_PLL_DW3(pipe), mdiv);

	/* Set HBR and RBR LPF coefficients */
	if (pipe_config->port_clock == 162000 ||
	    intel_pipe_has_type(crtc, INTEL_OUTPUT_ANALOG) ||
	    intel_pipe_has_type(crtc, INTEL_OUTPUT_HDMI))
		vlv_dpio_write(dev_priv, pipe, VLV_PLL_DW10(pipe),
				 0x009f0003);
	else
		vlv_dpio_write(dev_priv, pipe, VLV_PLL_DW10(pipe),
				 0x00d0000f);

	if (pipe_config->has_dp_encoder) {
		/* Use SSC source */
		if (pipe == PIPE_A)
			vlv_dpio_write(dev_priv, pipe, VLV_PLL_DW5(pipe),
					 0x0df40000);
		else
			vlv_dpio_write(dev_priv, pipe, VLV_PLL_DW5(pipe),
					 0x0df70000);
	} else { /* HDMI or VGA */
		/* Use bend source */
		if (pipe == PIPE_A)
			vlv_dpio_write(dev_priv, pipe, VLV_PLL_DW5(pipe),
					 0x0df70000);
		else
			vlv_dpio_write(dev_priv, pipe, VLV_PLL_DW5(pipe),
					 0x0df40000);
	}

	coreclk = vlv_dpio_read(dev_priv, pipe, VLV_PLL_DW7(pipe));
	coreclk = (coreclk & 0x0000ff00) | 0x01c00000;
	if (intel_pipe_has_type(crtc, INTEL_OUTPUT_DISPLAYPORT) ||
	    intel_pipe_has_type(crtc, INTEL_OUTPUT_EDP))
		coreclk |= 0x01000000;
	vlv_dpio_write(dev_priv, pipe, VLV_PLL_DW7(pipe), coreclk);

	vlv_dpio_write(dev_priv, pipe, VLV_PLL_DW11(pipe), 0x87871000);
	mutex_unlock(&dev_priv->sb_lock);
}

static void chv_prepare_pll(struct intel_crtc *crtc,
			    const struct intel_crtc_state *pipe_config)
{
	struct drm_device *dev = crtc->base.dev;
	struct drm_i915_private *dev_priv = dev->dev_private;
	enum pipe pipe = crtc->pipe;
	enum dpio_channel port = vlv_pipe_to_channel(pipe);
	u32 loopfilter, tribuf_calcntr;
	u32 bestn, bestm1, bestm2, bestp1, bestp2, bestm2_frac;
	u32 dpio_val;
	int vco;

	/* Enable Refclk and SSC */
	I915_WRITE(DPLL(pipe),
		   pipe_config->dpll_hw_state.dpll & ~DPLL_VCO_ENABLE);

	/* No need to actually set up the DPLL with DSI */
	if ((pipe_config->dpll_hw_state.dpll & DPLL_VCO_ENABLE) == 0)
		return;

	bestn = pipe_config->dpll.n;
	bestm2_frac = pipe_config->dpll.m2 & 0x3fffff;
	bestm1 = pipe_config->dpll.m1;
	bestm2 = pipe_config->dpll.m2 >> 22;
	bestp1 = pipe_config->dpll.p1;
	bestp2 = pipe_config->dpll.p2;
	vco = pipe_config->dpll.vco;
	dpio_val = 0;
	loopfilter = 0;

	mutex_lock(&dev_priv->sb_lock);

	/* p1 and p2 divider */
	vlv_dpio_write(dev_priv, pipe, CHV_CMN_DW13(port),
			5 << DPIO_CHV_S1_DIV_SHIFT |
			bestp1 << DPIO_CHV_P1_DIV_SHIFT |
			bestp2 << DPIO_CHV_P2_DIV_SHIFT |
			1 << DPIO_CHV_K_DIV_SHIFT);

	/* Feedback post-divider - m2 */
	vlv_dpio_write(dev_priv, pipe, CHV_PLL_DW0(port), bestm2);

	/* Feedback refclk divider - n and m1 */
	vlv_dpio_write(dev_priv, pipe, CHV_PLL_DW1(port),
			DPIO_CHV_M1_DIV_BY_2 |
			1 << DPIO_CHV_N_DIV_SHIFT);

	/* M2 fraction division */
	vlv_dpio_write(dev_priv, pipe, CHV_PLL_DW2(port), bestm2_frac);

	/* M2 fraction division enable */
	dpio_val = vlv_dpio_read(dev_priv, pipe, CHV_PLL_DW3(port));
	dpio_val &= ~(DPIO_CHV_FEEDFWD_GAIN_MASK | DPIO_CHV_FRAC_DIV_EN);
	dpio_val |= (2 << DPIO_CHV_FEEDFWD_GAIN_SHIFT);
	if (bestm2_frac)
		dpio_val |= DPIO_CHV_FRAC_DIV_EN;
	vlv_dpio_write(dev_priv, pipe, CHV_PLL_DW3(port), dpio_val);

	/* Program digital lock detect threshold */
	dpio_val = vlv_dpio_read(dev_priv, pipe, CHV_PLL_DW9(port));
	dpio_val &= ~(DPIO_CHV_INT_LOCK_THRESHOLD_MASK |
					DPIO_CHV_INT_LOCK_THRESHOLD_SEL_COARSE);
	dpio_val |= (0x5 << DPIO_CHV_INT_LOCK_THRESHOLD_SHIFT);
	if (!bestm2_frac)
		dpio_val |= DPIO_CHV_INT_LOCK_THRESHOLD_SEL_COARSE;
	vlv_dpio_write(dev_priv, pipe, CHV_PLL_DW9(port), dpio_val);

	/* Loop filter */
	if (vco == 5400000) {
		loopfilter |= (0x3 << DPIO_CHV_PROP_COEFF_SHIFT);
		loopfilter |= (0x8 << DPIO_CHV_INT_COEFF_SHIFT);
		loopfilter |= (0x1 << DPIO_CHV_GAIN_CTRL_SHIFT);
		tribuf_calcntr = 0x9;
	} else if (vco <= 6200000) {
		loopfilter |= (0x5 << DPIO_CHV_PROP_COEFF_SHIFT);
		loopfilter |= (0xB << DPIO_CHV_INT_COEFF_SHIFT);
		loopfilter |= (0x3 << DPIO_CHV_GAIN_CTRL_SHIFT);
		tribuf_calcntr = 0x9;
	} else if (vco <= 6480000) {
		loopfilter |= (0x4 << DPIO_CHV_PROP_COEFF_SHIFT);
		loopfilter |= (0x9 << DPIO_CHV_INT_COEFF_SHIFT);
		loopfilter |= (0x3 << DPIO_CHV_GAIN_CTRL_SHIFT);
		tribuf_calcntr = 0x8;
	} else {
		/* Not supported. Apply the same limits as in the max case */
		loopfilter |= (0x4 << DPIO_CHV_PROP_COEFF_SHIFT);
		loopfilter |= (0x9 << DPIO_CHV_INT_COEFF_SHIFT);
		loopfilter |= (0x3 << DPIO_CHV_GAIN_CTRL_SHIFT);
		tribuf_calcntr = 0;
	}
	vlv_dpio_write(dev_priv, pipe, CHV_PLL_DW6(port), loopfilter);

	dpio_val = vlv_dpio_read(dev_priv, pipe, CHV_PLL_DW8(port));
	dpio_val &= ~DPIO_CHV_TDC_TARGET_CNT_MASK;
	dpio_val |= (tribuf_calcntr << DPIO_CHV_TDC_TARGET_CNT_SHIFT);
	vlv_dpio_write(dev_priv, pipe, CHV_PLL_DW8(port), dpio_val);

	/* AFC Recal */
	vlv_dpio_write(dev_priv, pipe, CHV_CMN_DW14(port),
			vlv_dpio_read(dev_priv, pipe, CHV_CMN_DW14(port)) |
			DPIO_AFC_RECAL);

	mutex_unlock(&dev_priv->sb_lock);
}

/**
 * vlv_force_pll_on - forcibly enable just the PLL
 * @dev_priv: i915 private structure
 * @pipe: pipe PLL to enable
 * @dpll: PLL configuration
 *
 * Enable the PLL for @pipe using the supplied @dpll config. To be used
 * in cases where we need the PLL enabled even when @pipe is not going to
 * be enabled.
 */
int vlv_force_pll_on(struct drm_device *dev, enum pipe pipe,
		     const struct dpll *dpll)
{
	struct intel_crtc *crtc =
		to_intel_crtc(intel_get_crtc_for_pipe(dev, pipe));
	struct intel_crtc_state *pipe_config;

	pipe_config = kzalloc(sizeof(*pipe_config), GFP_KERNEL);
	if (!pipe_config)
		return -ENOMEM;

	pipe_config->base.crtc = &crtc->base;
	pipe_config->pixel_multiplier = 1;
	pipe_config->dpll = *dpll;

	if (IS_CHERRYVIEW(dev)) {
		chv_compute_dpll(crtc, pipe_config);
		chv_prepare_pll(crtc, pipe_config);
		chv_enable_pll(crtc, pipe_config);
	} else {
		vlv_compute_dpll(crtc, pipe_config);
		vlv_prepare_pll(crtc, pipe_config);
		vlv_enable_pll(crtc, pipe_config);
	}

	kfree(pipe_config);

	return 0;
}

/**
 * vlv_force_pll_off - forcibly disable just the PLL
 * @dev_priv: i915 private structure
 * @pipe: pipe PLL to disable
 *
 * Disable the PLL for @pipe. To be used in cases where we need
 * the PLL enabled even when @pipe is not going to be enabled.
 */
void vlv_force_pll_off(struct drm_device *dev, enum pipe pipe)
{
	if (IS_CHERRYVIEW(dev))
		chv_disable_pll(to_i915(dev), pipe);
	else
		vlv_disable_pll(to_i915(dev), pipe);
}

static void i9xx_compute_dpll(struct intel_crtc *crtc,
			      struct intel_crtc_state *crtc_state,
			      intel_clock_t *reduced_clock)
{
	struct drm_device *dev = crtc->base.dev;
	struct drm_i915_private *dev_priv = dev->dev_private;
	u32 dpll;
	bool is_sdvo;
	struct dpll *clock = &crtc_state->dpll;

	i9xx_update_pll_dividers(crtc, crtc_state, reduced_clock);

	is_sdvo = intel_pipe_will_have_type(crtc_state, INTEL_OUTPUT_SDVO) ||
		intel_pipe_will_have_type(crtc_state, INTEL_OUTPUT_HDMI);

	dpll = DPLL_VGA_MODE_DIS;

	if (intel_pipe_will_have_type(crtc_state, INTEL_OUTPUT_LVDS))
		dpll |= DPLLB_MODE_LVDS;
	else
		dpll |= DPLLB_MODE_DAC_SERIAL;

	if (IS_I945G(dev) || IS_I945GM(dev) || IS_G33(dev)) {
		dpll |= (crtc_state->pixel_multiplier - 1)
			<< SDVO_MULTIPLIER_SHIFT_HIRES;
	}

	if (is_sdvo)
		dpll |= DPLL_SDVO_HIGH_SPEED;

	if (crtc_state->has_dp_encoder)
		dpll |= DPLL_SDVO_HIGH_SPEED;

	/* compute bitmask from p1 value */
	if (IS_PINEVIEW(dev))
		dpll |= (1 << (clock->p1 - 1)) << DPLL_FPA01_P1_POST_DIV_SHIFT_PINEVIEW;
	else {
		dpll |= (1 << (clock->p1 - 1)) << DPLL_FPA01_P1_POST_DIV_SHIFT;
		if (IS_G4X(dev) && reduced_clock)
			dpll |= (1 << (reduced_clock->p1 - 1)) << DPLL_FPA1_P1_POST_DIV_SHIFT;
	}
	switch (clock->p2) {
	case 5:
		dpll |= DPLL_DAC_SERIAL_P2_CLOCK_DIV_5;
		break;
	case 7:
		dpll |= DPLLB_LVDS_P2_CLOCK_DIV_7;
		break;
	case 10:
		dpll |= DPLL_DAC_SERIAL_P2_CLOCK_DIV_10;
		break;
	case 14:
		dpll |= DPLLB_LVDS_P2_CLOCK_DIV_14;
		break;
	}
	if (INTEL_INFO(dev)->gen >= 4)
		dpll |= (6 << PLL_LOAD_PULSE_PHASE_SHIFT);

	if (crtc_state->sdvo_tv_clock)
		dpll |= PLL_REF_INPUT_TVCLKINBC;
	else if (intel_pipe_will_have_type(crtc_state, INTEL_OUTPUT_LVDS) &&
		 intel_panel_use_ssc(dev_priv))
		dpll |= PLLB_REF_INPUT_SPREADSPECTRUMIN;
	else
		dpll |= PLL_REF_INPUT_DREFCLK;

	dpll |= DPLL_VCO_ENABLE;
	crtc_state->dpll_hw_state.dpll = dpll;

	if (INTEL_INFO(dev)->gen >= 4) {
		u32 dpll_md = (crtc_state->pixel_multiplier - 1)
			<< DPLL_MD_UDI_MULTIPLIER_SHIFT;
		crtc_state->dpll_hw_state.dpll_md = dpll_md;
	}
}

static void i8xx_compute_dpll(struct intel_crtc *crtc,
			      struct intel_crtc_state *crtc_state,
			      intel_clock_t *reduced_clock)
{
	struct drm_device *dev = crtc->base.dev;
	struct drm_i915_private *dev_priv = dev->dev_private;
	u32 dpll;
	struct dpll *clock = &crtc_state->dpll;

	i9xx_update_pll_dividers(crtc, crtc_state, reduced_clock);

	dpll = DPLL_VGA_MODE_DIS;

	if (intel_pipe_will_have_type(crtc_state, INTEL_OUTPUT_LVDS)) {
		dpll |= (1 << (clock->p1 - 1)) << DPLL_FPA01_P1_POST_DIV_SHIFT;
	} else {
		if (clock->p1 == 2)
			dpll |= PLL_P1_DIVIDE_BY_TWO;
		else
			dpll |= (clock->p1 - 2) << DPLL_FPA01_P1_POST_DIV_SHIFT;
		if (clock->p2 == 4)
			dpll |= PLL_P2_DIVIDE_BY_4;
	}

	if (!IS_I830(dev) && intel_pipe_will_have_type(crtc_state, INTEL_OUTPUT_DVO))
		dpll |= DPLL_DVO_2X_MODE;

	if (intel_pipe_will_have_type(crtc_state, INTEL_OUTPUT_LVDS) &&
	    intel_panel_use_ssc(dev_priv))
		dpll |= PLLB_REF_INPUT_SPREADSPECTRUMIN;
	else
		dpll |= PLL_REF_INPUT_DREFCLK;

	dpll |= DPLL_VCO_ENABLE;
	crtc_state->dpll_hw_state.dpll = dpll;
}

static void intel_set_pipe_timings(struct intel_crtc *intel_crtc)
{
	struct drm_device *dev = intel_crtc->base.dev;
	struct drm_i915_private *dev_priv = dev->dev_private;
	enum pipe pipe = intel_crtc->pipe;
	enum transcoder cpu_transcoder = intel_crtc->config->cpu_transcoder;
	const struct drm_display_mode *adjusted_mode = &intel_crtc->config->base.adjusted_mode;
	uint32_t crtc_vtotal, crtc_vblank_end;
	int vsyncshift = 0;

	/* We need to be careful not to changed the adjusted mode, for otherwise
	 * the hw state checker will get angry at the mismatch. */
	crtc_vtotal = adjusted_mode->crtc_vtotal;
	crtc_vblank_end = adjusted_mode->crtc_vblank_end;

	if (adjusted_mode->flags & DRM_MODE_FLAG_INTERLACE) {
		/* the chip adds 2 halflines automatically */
		crtc_vtotal -= 1;
		crtc_vblank_end -= 1;

		if (intel_pipe_has_type(intel_crtc, INTEL_OUTPUT_SDVO))
			vsyncshift = (adjusted_mode->crtc_htotal - 1) / 2;
		else
			vsyncshift = adjusted_mode->crtc_hsync_start -
				adjusted_mode->crtc_htotal / 2;
		if (vsyncshift < 0)
			vsyncshift += adjusted_mode->crtc_htotal;
	}

	if (INTEL_INFO(dev)->gen > 3)
		I915_WRITE(VSYNCSHIFT(cpu_transcoder), vsyncshift);

	I915_WRITE(HTOTAL(cpu_transcoder),
		   (adjusted_mode->crtc_hdisplay - 1) |
		   ((adjusted_mode->crtc_htotal - 1) << 16));
	I915_WRITE(HBLANK(cpu_transcoder),
		   (adjusted_mode->crtc_hblank_start - 1) |
		   ((adjusted_mode->crtc_hblank_end - 1) << 16));
	I915_WRITE(HSYNC(cpu_transcoder),
		   (adjusted_mode->crtc_hsync_start - 1) |
		   ((adjusted_mode->crtc_hsync_end - 1) << 16));

	I915_WRITE(VTOTAL(cpu_transcoder),
		   (adjusted_mode->crtc_vdisplay - 1) |
		   ((crtc_vtotal - 1) << 16));
	I915_WRITE(VBLANK(cpu_transcoder),
		   (adjusted_mode->crtc_vblank_start - 1) |
		   ((crtc_vblank_end - 1) << 16));
	I915_WRITE(VSYNC(cpu_transcoder),
		   (adjusted_mode->crtc_vsync_start - 1) |
		   ((adjusted_mode->crtc_vsync_end - 1) << 16));

	/* Workaround: when the EDP input selection is B, the VTOTAL_B must be
	 * programmed with the VTOTAL_EDP value. Same for VTOTAL_C. This is
	 * documented on the DDI_FUNC_CTL register description, EDP Input Select
	 * bits. */
	if (IS_HASWELL(dev) && cpu_transcoder == TRANSCODER_EDP &&
	    (pipe == PIPE_B || pipe == PIPE_C))
		I915_WRITE(VTOTAL(pipe), I915_READ(VTOTAL(cpu_transcoder)));

}

static void intel_set_pipe_src_size(struct intel_crtc *intel_crtc)
{
	struct drm_device *dev = intel_crtc->base.dev;
	struct drm_i915_private *dev_priv = dev->dev_private;
	enum pipe pipe = intel_crtc->pipe;

	/* pipesrc controls the size that is scaled from, which should
	 * always be the user's requested size.
	 */
	I915_WRITE(PIPESRC(pipe),
		   ((intel_crtc->config->pipe_src_w - 1) << 16) |
		   (intel_crtc->config->pipe_src_h - 1));
}

static void intel_get_pipe_timings(struct intel_crtc *crtc,
				   struct intel_crtc_state *pipe_config)
{
	struct drm_device *dev = crtc->base.dev;
	struct drm_i915_private *dev_priv = dev->dev_private;
	enum transcoder cpu_transcoder = pipe_config->cpu_transcoder;
	uint32_t tmp;

	tmp = I915_READ(HTOTAL(cpu_transcoder));
	pipe_config->base.adjusted_mode.crtc_hdisplay = (tmp & 0xffff) + 1;
	pipe_config->base.adjusted_mode.crtc_htotal = ((tmp >> 16) & 0xffff) + 1;
	tmp = I915_READ(HBLANK(cpu_transcoder));
	pipe_config->base.adjusted_mode.crtc_hblank_start = (tmp & 0xffff) + 1;
	pipe_config->base.adjusted_mode.crtc_hblank_end = ((tmp >> 16) & 0xffff) + 1;
	tmp = I915_READ(HSYNC(cpu_transcoder));
	pipe_config->base.adjusted_mode.crtc_hsync_start = (tmp & 0xffff) + 1;
	pipe_config->base.adjusted_mode.crtc_hsync_end = ((tmp >> 16) & 0xffff) + 1;

	tmp = I915_READ(VTOTAL(cpu_transcoder));
	pipe_config->base.adjusted_mode.crtc_vdisplay = (tmp & 0xffff) + 1;
	pipe_config->base.adjusted_mode.crtc_vtotal = ((tmp >> 16) & 0xffff) + 1;
	tmp = I915_READ(VBLANK(cpu_transcoder));
	pipe_config->base.adjusted_mode.crtc_vblank_start = (tmp & 0xffff) + 1;
	pipe_config->base.adjusted_mode.crtc_vblank_end = ((tmp >> 16) & 0xffff) + 1;
	tmp = I915_READ(VSYNC(cpu_transcoder));
	pipe_config->base.adjusted_mode.crtc_vsync_start = (tmp & 0xffff) + 1;
	pipe_config->base.adjusted_mode.crtc_vsync_end = ((tmp >> 16) & 0xffff) + 1;

	if (I915_READ(PIPECONF(cpu_transcoder)) & PIPECONF_INTERLACE_MASK) {
		pipe_config->base.adjusted_mode.flags |= DRM_MODE_FLAG_INTERLACE;
		pipe_config->base.adjusted_mode.crtc_vtotal += 1;
		pipe_config->base.adjusted_mode.crtc_vblank_end += 1;
	}
}

static void intel_get_pipe_src_size(struct intel_crtc *crtc,
				    struct intel_crtc_state *pipe_config)
{
	struct drm_device *dev = crtc->base.dev;
	struct drm_i915_private *dev_priv = dev->dev_private;
	u32 tmp;

	tmp = I915_READ(PIPESRC(crtc->pipe));
	pipe_config->pipe_src_h = (tmp & 0xffff) + 1;
	pipe_config->pipe_src_w = ((tmp >> 16) & 0xffff) + 1;

	pipe_config->base.mode.vdisplay = pipe_config->pipe_src_h;
	pipe_config->base.mode.hdisplay = pipe_config->pipe_src_w;
}

void intel_mode_from_pipe_config(struct drm_display_mode *mode,
				 struct intel_crtc_state *pipe_config)
{
	mode->hdisplay = pipe_config->base.adjusted_mode.crtc_hdisplay;
	mode->htotal = pipe_config->base.adjusted_mode.crtc_htotal;
	mode->hsync_start = pipe_config->base.adjusted_mode.crtc_hsync_start;
	mode->hsync_end = pipe_config->base.adjusted_mode.crtc_hsync_end;

	mode->vdisplay = pipe_config->base.adjusted_mode.crtc_vdisplay;
	mode->vtotal = pipe_config->base.adjusted_mode.crtc_vtotal;
	mode->vsync_start = pipe_config->base.adjusted_mode.crtc_vsync_start;
	mode->vsync_end = pipe_config->base.adjusted_mode.crtc_vsync_end;

	mode->flags = pipe_config->base.adjusted_mode.flags;
	mode->type = DRM_MODE_TYPE_DRIVER;

	mode->clock = pipe_config->base.adjusted_mode.crtc_clock;
	mode->flags |= pipe_config->base.adjusted_mode.flags;

	mode->hsync = drm_mode_hsync(mode);
	mode->vrefresh = drm_mode_vrefresh(mode);
	drm_mode_set_name(mode);
}

static void i9xx_set_pipeconf(struct intel_crtc *intel_crtc)
{
	struct drm_device *dev = intel_crtc->base.dev;
	struct drm_i915_private *dev_priv = dev->dev_private;
	uint32_t pipeconf;

	pipeconf = 0;

	if ((intel_crtc->pipe == PIPE_A && dev_priv->quirks & QUIRK_PIPEA_FORCE) ||
	    (intel_crtc->pipe == PIPE_B && dev_priv->quirks & QUIRK_PIPEB_FORCE))
		pipeconf |= I915_READ(PIPECONF(intel_crtc->pipe)) & PIPECONF_ENABLE;

	if (intel_crtc->config->double_wide)
		pipeconf |= PIPECONF_DOUBLE_WIDE;

	/* only g4x and later have fancy bpc/dither controls */
	if (IS_G4X(dev) || IS_VALLEYVIEW(dev) || IS_CHERRYVIEW(dev)) {
		/* Bspec claims that we can't use dithering for 30bpp pipes. */
		if (intel_crtc->config->dither && intel_crtc->config->pipe_bpp != 30)
			pipeconf |= PIPECONF_DITHER_EN |
				    PIPECONF_DITHER_TYPE_SP;

		switch (intel_crtc->config->pipe_bpp) {
		case 18:
			pipeconf |= PIPECONF_6BPC;
			break;
		case 24:
			pipeconf |= PIPECONF_8BPC;
			break;
		case 30:
			pipeconf |= PIPECONF_10BPC;
			break;
		default:
			/* Case prevented by intel_choose_pipe_bpp_dither. */
			BUG();
		}
	}

	if (HAS_PIPE_CXSR(dev)) {
		if (intel_crtc->lowfreq_avail) {
			DRM_DEBUG_KMS("enabling CxSR downclocking\n");
			pipeconf |= PIPECONF_CXSR_DOWNCLOCK;
		} else {
			DRM_DEBUG_KMS("disabling CxSR downclocking\n");
		}
	}

	if (intel_crtc->config->base.adjusted_mode.flags & DRM_MODE_FLAG_INTERLACE) {
		if (INTEL_INFO(dev)->gen < 4 ||
		    intel_pipe_has_type(intel_crtc, INTEL_OUTPUT_SDVO))
			pipeconf |= PIPECONF_INTERLACE_W_FIELD_INDICATION;
		else
			pipeconf |= PIPECONF_INTERLACE_W_SYNC_SHIFT;
	} else
		pipeconf |= PIPECONF_PROGRESSIVE;

	if ((IS_VALLEYVIEW(dev) || IS_CHERRYVIEW(dev)) &&
	     intel_crtc->config->limited_color_range)
		pipeconf |= PIPECONF_COLOR_RANGE_SELECT;

	I915_WRITE(PIPECONF(intel_crtc->pipe), pipeconf);
	POSTING_READ(PIPECONF(intel_crtc->pipe));
}

static int i8xx_crtc_compute_clock(struct intel_crtc *crtc,
				   struct intel_crtc_state *crtc_state)
{
	struct drm_device *dev = crtc->base.dev;
	struct drm_i915_private *dev_priv = dev->dev_private;
	const intel_limit_t *limit;
	int refclk = 48000;

	memset(&crtc_state->dpll_hw_state, 0,
	       sizeof(crtc_state->dpll_hw_state));

	if (intel_pipe_will_have_type(crtc_state, INTEL_OUTPUT_LVDS)) {
		if (intel_panel_use_ssc(dev_priv)) {
			refclk = dev_priv->vbt.lvds_ssc_freq;
			DRM_DEBUG_KMS("using SSC reference clock of %d kHz\n", refclk);
		}

		limit = &intel_limits_i8xx_lvds;
	} else if (intel_pipe_will_have_type(crtc_state, INTEL_OUTPUT_DVO)) {
		limit = &intel_limits_i8xx_dvo;
	} else {
		limit = &intel_limits_i8xx_dac;
	}

	if (!crtc_state->clock_set &&
	    !i9xx_find_best_dpll(limit, crtc_state, crtc_state->port_clock,
				 refclk, NULL, &crtc_state->dpll)) {
		DRM_ERROR("Couldn't find PLL settings for mode!\n");
		return -EINVAL;
	}

	i8xx_compute_dpll(crtc, crtc_state, NULL);

	return 0;
}

static int g4x_crtc_compute_clock(struct intel_crtc *crtc,
				  struct intel_crtc_state *crtc_state)
{
	struct drm_device *dev = crtc->base.dev;
	struct drm_i915_private *dev_priv = dev->dev_private;
	const intel_limit_t *limit;
	int refclk = 96000;

	memset(&crtc_state->dpll_hw_state, 0,
	       sizeof(crtc_state->dpll_hw_state));

	if (intel_pipe_will_have_type(crtc_state, INTEL_OUTPUT_LVDS)) {
		if (intel_panel_use_ssc(dev_priv)) {
			refclk = dev_priv->vbt.lvds_ssc_freq;
			DRM_DEBUG_KMS("using SSC reference clock of %d kHz\n", refclk);
		}

		if (intel_is_dual_link_lvds(dev))
			limit = &intel_limits_g4x_dual_channel_lvds;
		else
			limit = &intel_limits_g4x_single_channel_lvds;
	} else if (intel_pipe_will_have_type(crtc_state, INTEL_OUTPUT_HDMI) ||
		   intel_pipe_will_have_type(crtc_state, INTEL_OUTPUT_ANALOG)) {
		limit = &intel_limits_g4x_hdmi;
	} else if (intel_pipe_will_have_type(crtc_state, INTEL_OUTPUT_SDVO)) {
		limit = &intel_limits_g4x_sdvo;
	} else {
		/* The option is for other outputs */
		limit = &intel_limits_i9xx_sdvo;
	}

	if (!crtc_state->clock_set &&
	    !g4x_find_best_dpll(limit, crtc_state, crtc_state->port_clock,
				refclk, NULL, &crtc_state->dpll)) {
		DRM_ERROR("Couldn't find PLL settings for mode!\n");
		return -EINVAL;
	}

	i9xx_compute_dpll(crtc, crtc_state, NULL);

	return 0;
}

static int pnv_crtc_compute_clock(struct intel_crtc *crtc,
				  struct intel_crtc_state *crtc_state)
{
	struct drm_device *dev = crtc->base.dev;
	struct drm_i915_private *dev_priv = dev->dev_private;
	const intel_limit_t *limit;
	int refclk = 96000;

	memset(&crtc_state->dpll_hw_state, 0,
	       sizeof(crtc_state->dpll_hw_state));

	if (intel_pipe_will_have_type(crtc_state, INTEL_OUTPUT_LVDS)) {
		if (intel_panel_use_ssc(dev_priv)) {
			refclk = dev_priv->vbt.lvds_ssc_freq;
			DRM_DEBUG_KMS("using SSC reference clock of %d kHz\n", refclk);
		}

		limit = &intel_limits_pineview_lvds;
	} else {
		limit = &intel_limits_pineview_sdvo;
	}

	if (!crtc_state->clock_set &&
	    !pnv_find_best_dpll(limit, crtc_state, crtc_state->port_clock,
				refclk, NULL, &crtc_state->dpll)) {
		DRM_ERROR("Couldn't find PLL settings for mode!\n");
		return -EINVAL;
	}

	i9xx_compute_dpll(crtc, crtc_state, NULL);

	return 0;
}

static int i9xx_crtc_compute_clock(struct intel_crtc *crtc,
				   struct intel_crtc_state *crtc_state)
{
	struct drm_device *dev = crtc->base.dev;
	struct drm_i915_private *dev_priv = dev->dev_private;
	const intel_limit_t *limit;
	int refclk = 96000;

	memset(&crtc_state->dpll_hw_state, 0,
	       sizeof(crtc_state->dpll_hw_state));

	if (intel_pipe_will_have_type(crtc_state, INTEL_OUTPUT_LVDS)) {
		if (intel_panel_use_ssc(dev_priv)) {
			refclk = dev_priv->vbt.lvds_ssc_freq;
			DRM_DEBUG_KMS("using SSC reference clock of %d kHz\n", refclk);
		}

		limit = &intel_limits_i9xx_lvds;
	} else {
		limit = &intel_limits_i9xx_sdvo;
	}

	if (!crtc_state->clock_set &&
	    !i9xx_find_best_dpll(limit, crtc_state, crtc_state->port_clock,
				 refclk, NULL, &crtc_state->dpll)) {
		DRM_ERROR("Couldn't find PLL settings for mode!\n");
		return -EINVAL;
	}

	i9xx_compute_dpll(crtc, crtc_state, NULL);

	return 0;
}

static int chv_crtc_compute_clock(struct intel_crtc *crtc,
				  struct intel_crtc_state *crtc_state)
{
	int refclk = 100000;
	const intel_limit_t *limit = &intel_limits_chv;

	memset(&crtc_state->dpll_hw_state, 0,
	       sizeof(crtc_state->dpll_hw_state));

	if (!crtc_state->clock_set &&
	    !chv_find_best_dpll(limit, crtc_state, crtc_state->port_clock,
				refclk, NULL, &crtc_state->dpll)) {
		DRM_ERROR("Couldn't find PLL settings for mode!\n");
		return -EINVAL;
	}

	chv_compute_dpll(crtc, crtc_state);

	return 0;
}

static int vlv_crtc_compute_clock(struct intel_crtc *crtc,
				  struct intel_crtc_state *crtc_state)
{
	int refclk = 100000;
	const intel_limit_t *limit = &intel_limits_vlv;

	memset(&crtc_state->dpll_hw_state, 0,
	       sizeof(crtc_state->dpll_hw_state));

	if (!crtc_state->clock_set &&
	    !vlv_find_best_dpll(limit, crtc_state, crtc_state->port_clock,
				refclk, NULL, &crtc_state->dpll)) {
		DRM_ERROR("Couldn't find PLL settings for mode!\n");
		return -EINVAL;
	}

	vlv_compute_dpll(crtc, crtc_state);

	return 0;
}

static void i9xx_get_pfit_config(struct intel_crtc *crtc,
				 struct intel_crtc_state *pipe_config)
{
	struct drm_device *dev = crtc->base.dev;
	struct drm_i915_private *dev_priv = dev->dev_private;
	uint32_t tmp;

	if (INTEL_INFO(dev)->gen <= 3 && (IS_I830(dev) || !IS_MOBILE(dev)))
		return;

	tmp = I915_READ(PFIT_CONTROL);
	if (!(tmp & PFIT_ENABLE))
		return;

	/* Check whether the pfit is attached to our pipe. */
	if (INTEL_INFO(dev)->gen < 4) {
		if (crtc->pipe != PIPE_B)
			return;
	} else {
		if ((tmp & PFIT_PIPE_MASK) != (crtc->pipe << PFIT_PIPE_SHIFT))
			return;
	}

	pipe_config->gmch_pfit.control = tmp;
	pipe_config->gmch_pfit.pgm_ratios = I915_READ(PFIT_PGM_RATIOS);
	if (INTEL_INFO(dev)->gen < 5)
		pipe_config->gmch_pfit.lvds_border_bits =
			I915_READ(LVDS) & LVDS_BORDER_ENABLE;
}

static void vlv_crtc_clock_get(struct intel_crtc *crtc,
			       struct intel_crtc_state *pipe_config)
{
	struct drm_device *dev = crtc->base.dev;
	struct drm_i915_private *dev_priv = dev->dev_private;
	int pipe = pipe_config->cpu_transcoder;
	intel_clock_t clock;
	u32 mdiv;
	int refclk = 100000;

	/* In case of DSI, DPLL will not be used */
	if ((pipe_config->dpll_hw_state.dpll & DPLL_VCO_ENABLE) == 0)
		return;

	mutex_lock(&dev_priv->sb_lock);
	mdiv = vlv_dpio_read(dev_priv, pipe, VLV_PLL_DW3(pipe));
	mutex_unlock(&dev_priv->sb_lock);

	clock.m1 = (mdiv >> DPIO_M1DIV_SHIFT) & 7;
	clock.m2 = mdiv & DPIO_M2DIV_MASK;
	clock.n = (mdiv >> DPIO_N_SHIFT) & 0xf;
	clock.p1 = (mdiv >> DPIO_P1_SHIFT) & 7;
	clock.p2 = (mdiv >> DPIO_P2_SHIFT) & 0x1f;

	pipe_config->port_clock = vlv_calc_dpll_params(refclk, &clock);
}

static void
i9xx_get_initial_plane_config(struct intel_crtc *crtc,
			      struct intel_initial_plane_config *plane_config)
{
	struct drm_device *dev = crtc->base.dev;
	struct drm_i915_private *dev_priv = dev->dev_private;
	u32 val, base, offset;
	int pipe = crtc->pipe, plane = crtc->plane;
	int fourcc, pixel_format;
	unsigned int aligned_height;
	struct drm_framebuffer *fb;
	struct intel_framebuffer *intel_fb;

	val = I915_READ(DSPCNTR(plane));
	if (!(val & DISPLAY_PLANE_ENABLE))
		return;

	intel_fb = kzalloc(sizeof(*intel_fb), GFP_KERNEL);
	if (!intel_fb) {
		DRM_DEBUG_KMS("failed to alloc fb\n");
		return;
	}

	fb = &intel_fb->base;

	if (INTEL_INFO(dev)->gen >= 4) {
		if (val & DISPPLANE_TILED) {
			plane_config->tiling = I915_TILING_X;
			fb->modifier[0] = I915_FORMAT_MOD_X_TILED;
		}
	}

	pixel_format = val & DISPPLANE_PIXFORMAT_MASK;
	fourcc = i9xx_format_to_fourcc(pixel_format);
	fb->pixel_format = fourcc;
	fb->bits_per_pixel = drm_format_plane_cpp(fourcc, 0) * 8;

	if (INTEL_INFO(dev)->gen >= 4) {
		if (plane_config->tiling)
			offset = I915_READ(DSPTILEOFF(plane));
		else
			offset = I915_READ(DSPLINOFF(plane));
		base = I915_READ(DSPSURF(plane)) & 0xfffff000;
	} else {
		base = I915_READ(DSPADDR(plane));
	}
	plane_config->base = base;

	val = I915_READ(PIPESRC(pipe));
	fb->width = ((val >> 16) & 0xfff) + 1;
	fb->height = ((val >> 0) & 0xfff) + 1;

	val = I915_READ(DSPSTRIDE(pipe));
	fb->pitches[0] = val & 0xffffffc0;

	aligned_height = intel_fb_align_height(dev, fb->height,
					       fb->pixel_format,
					       fb->modifier[0]);

	plane_config->size = fb->pitches[0] * aligned_height;

	DRM_DEBUG_KMS("pipe/plane %c/%d with fb: size=%dx%d@%d, offset=%x, pitch %d, size 0x%x\n",
		      pipe_name(pipe), plane, fb->width, fb->height,
		      fb->bits_per_pixel, base, fb->pitches[0],
		      plane_config->size);

	plane_config->fb = intel_fb;
}

static void chv_crtc_clock_get(struct intel_crtc *crtc,
			       struct intel_crtc_state *pipe_config)
{
	struct drm_device *dev = crtc->base.dev;
	struct drm_i915_private *dev_priv = dev->dev_private;
	int pipe = pipe_config->cpu_transcoder;
	enum dpio_channel port = vlv_pipe_to_channel(pipe);
	intel_clock_t clock;
	u32 cmn_dw13, pll_dw0, pll_dw1, pll_dw2, pll_dw3;
	int refclk = 100000;

	/* In case of DSI, DPLL will not be used */
	if ((pipe_config->dpll_hw_state.dpll & DPLL_VCO_ENABLE) == 0)
		return;

	mutex_lock(&dev_priv->sb_lock);
	cmn_dw13 = vlv_dpio_read(dev_priv, pipe, CHV_CMN_DW13(port));
	pll_dw0 = vlv_dpio_read(dev_priv, pipe, CHV_PLL_DW0(port));
	pll_dw1 = vlv_dpio_read(dev_priv, pipe, CHV_PLL_DW1(port));
	pll_dw2 = vlv_dpio_read(dev_priv, pipe, CHV_PLL_DW2(port));
	pll_dw3 = vlv_dpio_read(dev_priv, pipe, CHV_PLL_DW3(port));
	mutex_unlock(&dev_priv->sb_lock);

	clock.m1 = (pll_dw1 & 0x7) == DPIO_CHV_M1_DIV_BY_2 ? 2 : 0;
	clock.m2 = (pll_dw0 & 0xff) << 22;
	if (pll_dw3 & DPIO_CHV_FRAC_DIV_EN)
		clock.m2 |= pll_dw2 & 0x3fffff;
	clock.n = (pll_dw1 >> DPIO_CHV_N_DIV_SHIFT) & 0xf;
	clock.p1 = (cmn_dw13 >> DPIO_CHV_P1_DIV_SHIFT) & 0x7;
	clock.p2 = (cmn_dw13 >> DPIO_CHV_P2_DIV_SHIFT) & 0x1f;

	pipe_config->port_clock = chv_calc_dpll_params(refclk, &clock);
}

static bool i9xx_get_pipe_config(struct intel_crtc *crtc,
				 struct intel_crtc_state *pipe_config)
{
	struct drm_device *dev = crtc->base.dev;
	struct drm_i915_private *dev_priv = dev->dev_private;
	enum intel_display_power_domain power_domain;
	uint32_t tmp;
	bool ret;

	power_domain = POWER_DOMAIN_PIPE(crtc->pipe);
	if (!intel_display_power_get_if_enabled(dev_priv, power_domain))
		return false;

	pipe_config->cpu_transcoder = (enum transcoder) crtc->pipe;
	pipe_config->shared_dpll = NULL;

	ret = false;

	tmp = I915_READ(PIPECONF(crtc->pipe));
	if (!(tmp & PIPECONF_ENABLE))
		goto out;

	if (IS_G4X(dev) || IS_VALLEYVIEW(dev) || IS_CHERRYVIEW(dev)) {
		switch (tmp & PIPECONF_BPC_MASK) {
		case PIPECONF_6BPC:
			pipe_config->pipe_bpp = 18;
			break;
		case PIPECONF_8BPC:
			pipe_config->pipe_bpp = 24;
			break;
		case PIPECONF_10BPC:
			pipe_config->pipe_bpp = 30;
			break;
		default:
			break;
		}
	}

	if ((IS_VALLEYVIEW(dev) || IS_CHERRYVIEW(dev)) &&
	    (tmp & PIPECONF_COLOR_RANGE_SELECT))
		pipe_config->limited_color_range = true;

	if (INTEL_INFO(dev)->gen < 4)
		pipe_config->double_wide = tmp & PIPECONF_DOUBLE_WIDE;

	intel_get_pipe_timings(crtc, pipe_config);
	intel_get_pipe_src_size(crtc, pipe_config);

	i9xx_get_pfit_config(crtc, pipe_config);

	if (INTEL_INFO(dev)->gen >= 4) {
		/* No way to read it out on pipes B and C */
		if (IS_CHERRYVIEW(dev) && crtc->pipe != PIPE_A)
			tmp = dev_priv->chv_dpll_md[crtc->pipe];
		else
			tmp = I915_READ(DPLL_MD(crtc->pipe));
		pipe_config->pixel_multiplier =
			((tmp & DPLL_MD_UDI_MULTIPLIER_MASK)
			 >> DPLL_MD_UDI_MULTIPLIER_SHIFT) + 1;
		pipe_config->dpll_hw_state.dpll_md = tmp;
	} else if (IS_I945G(dev) || IS_I945GM(dev) || IS_G33(dev)) {
		tmp = I915_READ(DPLL(crtc->pipe));
		pipe_config->pixel_multiplier =
			((tmp & SDVO_MULTIPLIER_MASK)
			 >> SDVO_MULTIPLIER_SHIFT_HIRES) + 1;
	} else {
		/* Note that on i915G/GM the pixel multiplier is in the sdvo
		 * port and will be fixed up in the encoder->get_config
		 * function. */
		pipe_config->pixel_multiplier = 1;
	}
	pipe_config->dpll_hw_state.dpll = I915_READ(DPLL(crtc->pipe));
	if (!IS_VALLEYVIEW(dev) && !IS_CHERRYVIEW(dev)) {
		/*
		 * DPLL_DVO_2X_MODE must be enabled for both DPLLs
		 * on 830. Filter it out here so that we don't
		 * report errors due to that.
		 */
		if (IS_I830(dev))
			pipe_config->dpll_hw_state.dpll &= ~DPLL_DVO_2X_MODE;

		pipe_config->dpll_hw_state.fp0 = I915_READ(FP0(crtc->pipe));
		pipe_config->dpll_hw_state.fp1 = I915_READ(FP1(crtc->pipe));
	} else {
		/* Mask out read-only status bits. */
		pipe_config->dpll_hw_state.dpll &= ~(DPLL_LOCK_VLV |
						     DPLL_PORTC_READY_MASK |
						     DPLL_PORTB_READY_MASK);
	}

	if (IS_CHERRYVIEW(dev))
		chv_crtc_clock_get(crtc, pipe_config);
	else if (IS_VALLEYVIEW(dev))
		vlv_crtc_clock_get(crtc, pipe_config);
	else
		i9xx_crtc_clock_get(crtc, pipe_config);

	/*
	 * Normally the dotclock is filled in by the encoder .get_config()
	 * but in case the pipe is enabled w/o any ports we need a sane
	 * default.
	 */
	pipe_config->base.adjusted_mode.crtc_clock =
		pipe_config->port_clock / pipe_config->pixel_multiplier;

	ret = true;

out:
	intel_display_power_put(dev_priv, power_domain);

	return ret;
}

static void ironlake_init_pch_refclk(struct drm_device *dev)
{
	struct drm_i915_private *dev_priv = dev->dev_private;
	struct intel_encoder *encoder;
	u32 val, final;
	bool has_lvds = false;
	bool has_cpu_edp = false;
	bool has_panel = false;
	bool has_ck505 = false;
	bool can_ssc = false;

	/* We need to take the global config into account */
	for_each_intel_encoder(dev, encoder) {
		switch (encoder->type) {
		case INTEL_OUTPUT_LVDS:
			has_panel = true;
			has_lvds = true;
			break;
		case INTEL_OUTPUT_EDP:
			has_panel = true;
			if (enc_to_dig_port(&encoder->base)->port == PORT_A)
				has_cpu_edp = true;
			break;
		default:
			break;
		}
	}

	if (HAS_PCH_IBX(dev)) {
		has_ck505 = dev_priv->vbt.display_clock_mode;
		can_ssc = has_ck505;
	} else {
		has_ck505 = false;
		can_ssc = true;
	}

	DRM_DEBUG_KMS("has_panel %d has_lvds %d has_ck505 %d\n",
		      has_panel, has_lvds, has_ck505);

	/* Ironlake: try to setup display ref clock before DPLL
	 * enabling. This is only under driver's control after
	 * PCH B stepping, previous chipset stepping should be
	 * ignoring this setting.
	 */
	val = I915_READ(PCH_DREF_CONTROL);

	/* As we must carefully and slowly disable/enable each source in turn,
	 * compute the final state we want first and check if we need to
	 * make any changes at all.
	 */
	final = val;
	final &= ~DREF_NONSPREAD_SOURCE_MASK;
	if (has_ck505)
		final |= DREF_NONSPREAD_CK505_ENABLE;
	else
		final |= DREF_NONSPREAD_SOURCE_ENABLE;

	final &= ~DREF_SSC_SOURCE_MASK;
	final &= ~DREF_CPU_SOURCE_OUTPUT_MASK;
	final &= ~DREF_SSC1_ENABLE;

	if (has_panel) {
		final |= DREF_SSC_SOURCE_ENABLE;

		if (intel_panel_use_ssc(dev_priv) && can_ssc)
			final |= DREF_SSC1_ENABLE;

		if (has_cpu_edp) {
			if (intel_panel_use_ssc(dev_priv) && can_ssc)
				final |= DREF_CPU_SOURCE_OUTPUT_DOWNSPREAD;
			else
				final |= DREF_CPU_SOURCE_OUTPUT_NONSPREAD;
		} else
			final |= DREF_CPU_SOURCE_OUTPUT_DISABLE;
	} else {
		final |= DREF_SSC_SOURCE_DISABLE;
		final |= DREF_CPU_SOURCE_OUTPUT_DISABLE;
	}

	if (final == val)
		return;

	/* Always enable nonspread source */
	val &= ~DREF_NONSPREAD_SOURCE_MASK;

	if (has_ck505)
		val |= DREF_NONSPREAD_CK505_ENABLE;
	else
		val |= DREF_NONSPREAD_SOURCE_ENABLE;

	if (has_panel) {
		val &= ~DREF_SSC_SOURCE_MASK;
		val |= DREF_SSC_SOURCE_ENABLE;

		/* SSC must be turned on before enabling the CPU output  */
		if (intel_panel_use_ssc(dev_priv) && can_ssc) {
			DRM_DEBUG_KMS("Using SSC on panel\n");
			val |= DREF_SSC1_ENABLE;
		} else
			val &= ~DREF_SSC1_ENABLE;

		/* Get SSC going before enabling the outputs */
		I915_WRITE(PCH_DREF_CONTROL, val);
		POSTING_READ(PCH_DREF_CONTROL);
		udelay(200);

		val &= ~DREF_CPU_SOURCE_OUTPUT_MASK;

		/* Enable CPU source on CPU attached eDP */
		if (has_cpu_edp) {
			if (intel_panel_use_ssc(dev_priv) && can_ssc) {
				DRM_DEBUG_KMS("Using SSC on eDP\n");
				val |= DREF_CPU_SOURCE_OUTPUT_DOWNSPREAD;
			} else
				val |= DREF_CPU_SOURCE_OUTPUT_NONSPREAD;
		} else
			val |= DREF_CPU_SOURCE_OUTPUT_DISABLE;

		I915_WRITE(PCH_DREF_CONTROL, val);
		POSTING_READ(PCH_DREF_CONTROL);
		udelay(200);
	} else {
		DRM_DEBUG_KMS("Disabling SSC entirely\n");

		val &= ~DREF_CPU_SOURCE_OUTPUT_MASK;

		/* Turn off CPU output */
		val |= DREF_CPU_SOURCE_OUTPUT_DISABLE;

		I915_WRITE(PCH_DREF_CONTROL, val);
		POSTING_READ(PCH_DREF_CONTROL);
		udelay(200);

		/* Turn off the SSC source */
		val &= ~DREF_SSC_SOURCE_MASK;
		val |= DREF_SSC_SOURCE_DISABLE;

		/* Turn off SSC1 */
		val &= ~DREF_SSC1_ENABLE;

		I915_WRITE(PCH_DREF_CONTROL, val);
		POSTING_READ(PCH_DREF_CONTROL);
		udelay(200);
	}

	BUG_ON(val != final);
}

static void lpt_reset_fdi_mphy(struct drm_i915_private *dev_priv)
{
	uint32_t tmp;

	tmp = I915_READ(SOUTH_CHICKEN2);
	tmp |= FDI_MPHY_IOSFSB_RESET_CTL;
	I915_WRITE(SOUTH_CHICKEN2, tmp);

	if (wait_for_atomic_us(I915_READ(SOUTH_CHICKEN2) &
			       FDI_MPHY_IOSFSB_RESET_STATUS, 100))
		DRM_ERROR("FDI mPHY reset assert timeout\n");

	tmp = I915_READ(SOUTH_CHICKEN2);
	tmp &= ~FDI_MPHY_IOSFSB_RESET_CTL;
	I915_WRITE(SOUTH_CHICKEN2, tmp);

	if (wait_for_atomic_us((I915_READ(SOUTH_CHICKEN2) &
				FDI_MPHY_IOSFSB_RESET_STATUS) == 0, 100))
		DRM_ERROR("FDI mPHY reset de-assert timeout\n");
}

/* WaMPhyProgramming:hsw */
static void lpt_program_fdi_mphy(struct drm_i915_private *dev_priv)
{
	uint32_t tmp;

	tmp = intel_sbi_read(dev_priv, 0x8008, SBI_MPHY);
	tmp &= ~(0xFF << 24);
	tmp |= (0x12 << 24);
	intel_sbi_write(dev_priv, 0x8008, tmp, SBI_MPHY);

	tmp = intel_sbi_read(dev_priv, 0x2008, SBI_MPHY);
	tmp |= (1 << 11);
	intel_sbi_write(dev_priv, 0x2008, tmp, SBI_MPHY);

	tmp = intel_sbi_read(dev_priv, 0x2108, SBI_MPHY);
	tmp |= (1 << 11);
	intel_sbi_write(dev_priv, 0x2108, tmp, SBI_MPHY);

	tmp = intel_sbi_read(dev_priv, 0x206C, SBI_MPHY);
	tmp |= (1 << 24) | (1 << 21) | (1 << 18);
	intel_sbi_write(dev_priv, 0x206C, tmp, SBI_MPHY);

	tmp = intel_sbi_read(dev_priv, 0x216C, SBI_MPHY);
	tmp |= (1 << 24) | (1 << 21) | (1 << 18);
	intel_sbi_write(dev_priv, 0x216C, tmp, SBI_MPHY);

	tmp = intel_sbi_read(dev_priv, 0x2080, SBI_MPHY);
	tmp &= ~(7 << 13);
	tmp |= (5 << 13);
	intel_sbi_write(dev_priv, 0x2080, tmp, SBI_MPHY);

	tmp = intel_sbi_read(dev_priv, 0x2180, SBI_MPHY);
	tmp &= ~(7 << 13);
	tmp |= (5 << 13);
	intel_sbi_write(dev_priv, 0x2180, tmp, SBI_MPHY);

	tmp = intel_sbi_read(dev_priv, 0x208C, SBI_MPHY);
	tmp &= ~0xFF;
	tmp |= 0x1C;
	intel_sbi_write(dev_priv, 0x208C, tmp, SBI_MPHY);

	tmp = intel_sbi_read(dev_priv, 0x218C, SBI_MPHY);
	tmp &= ~0xFF;
	tmp |= 0x1C;
	intel_sbi_write(dev_priv, 0x218C, tmp, SBI_MPHY);

	tmp = intel_sbi_read(dev_priv, 0x2098, SBI_MPHY);
	tmp &= ~(0xFF << 16);
	tmp |= (0x1C << 16);
	intel_sbi_write(dev_priv, 0x2098, tmp, SBI_MPHY);

	tmp = intel_sbi_read(dev_priv, 0x2198, SBI_MPHY);
	tmp &= ~(0xFF << 16);
	tmp |= (0x1C << 16);
	intel_sbi_write(dev_priv, 0x2198, tmp, SBI_MPHY);

	tmp = intel_sbi_read(dev_priv, 0x20C4, SBI_MPHY);
	tmp |= (1 << 27);
	intel_sbi_write(dev_priv, 0x20C4, tmp, SBI_MPHY);

	tmp = intel_sbi_read(dev_priv, 0x21C4, SBI_MPHY);
	tmp |= (1 << 27);
	intel_sbi_write(dev_priv, 0x21C4, tmp, SBI_MPHY);

	tmp = intel_sbi_read(dev_priv, 0x20EC, SBI_MPHY);
	tmp &= ~(0xF << 28);
	tmp |= (4 << 28);
	intel_sbi_write(dev_priv, 0x20EC, tmp, SBI_MPHY);

	tmp = intel_sbi_read(dev_priv, 0x21EC, SBI_MPHY);
	tmp &= ~(0xF << 28);
	tmp |= (4 << 28);
	intel_sbi_write(dev_priv, 0x21EC, tmp, SBI_MPHY);
}

/* Implements 3 different sequences from BSpec chapter "Display iCLK
 * Programming" based on the parameters passed:
 * - Sequence to enable CLKOUT_DP
 * - Sequence to enable CLKOUT_DP without spread
 * - Sequence to enable CLKOUT_DP for FDI usage and configure PCH FDI I/O
 */
static void lpt_enable_clkout_dp(struct drm_device *dev, bool with_spread,
				 bool with_fdi)
{
	struct drm_i915_private *dev_priv = dev->dev_private;
	uint32_t reg, tmp;

	if (WARN(with_fdi && !with_spread, "FDI requires downspread\n"))
		with_spread = true;
	if (WARN(HAS_PCH_LPT_LP(dev) && with_fdi, "LP PCH doesn't have FDI\n"))
		with_fdi = false;

	mutex_lock(&dev_priv->sb_lock);

	tmp = intel_sbi_read(dev_priv, SBI_SSCCTL, SBI_ICLK);
	tmp &= ~SBI_SSCCTL_DISABLE;
	tmp |= SBI_SSCCTL_PATHALT;
	intel_sbi_write(dev_priv, SBI_SSCCTL, tmp, SBI_ICLK);

	udelay(24);

	if (with_spread) {
		tmp = intel_sbi_read(dev_priv, SBI_SSCCTL, SBI_ICLK);
		tmp &= ~SBI_SSCCTL_PATHALT;
		intel_sbi_write(dev_priv, SBI_SSCCTL, tmp, SBI_ICLK);

		if (with_fdi) {
			lpt_reset_fdi_mphy(dev_priv);
			lpt_program_fdi_mphy(dev_priv);
		}
	}

	reg = HAS_PCH_LPT_LP(dev) ? SBI_GEN0 : SBI_DBUFF0;
	tmp = intel_sbi_read(dev_priv, reg, SBI_ICLK);
	tmp |= SBI_GEN0_CFG_BUFFENABLE_DISABLE;
	intel_sbi_write(dev_priv, reg, tmp, SBI_ICLK);

	mutex_unlock(&dev_priv->sb_lock);
}

/* Sequence to disable CLKOUT_DP */
static void lpt_disable_clkout_dp(struct drm_device *dev)
{
	struct drm_i915_private *dev_priv = dev->dev_private;
	uint32_t reg, tmp;

	mutex_lock(&dev_priv->sb_lock);

	reg = HAS_PCH_LPT_LP(dev) ? SBI_GEN0 : SBI_DBUFF0;
	tmp = intel_sbi_read(dev_priv, reg, SBI_ICLK);
	tmp &= ~SBI_GEN0_CFG_BUFFENABLE_DISABLE;
	intel_sbi_write(dev_priv, reg, tmp, SBI_ICLK);

	tmp = intel_sbi_read(dev_priv, SBI_SSCCTL, SBI_ICLK);
	if (!(tmp & SBI_SSCCTL_DISABLE)) {
		if (!(tmp & SBI_SSCCTL_PATHALT)) {
			tmp |= SBI_SSCCTL_PATHALT;
			intel_sbi_write(dev_priv, SBI_SSCCTL, tmp, SBI_ICLK);
			udelay(32);
		}
		tmp |= SBI_SSCCTL_DISABLE;
		intel_sbi_write(dev_priv, SBI_SSCCTL, tmp, SBI_ICLK);
	}

	mutex_unlock(&dev_priv->sb_lock);
}

#define BEND_IDX(steps) ((50 + (steps)) / 5)

static const uint16_t sscdivintphase[] = {
	[BEND_IDX( 50)] = 0x3B23,
	[BEND_IDX( 45)] = 0x3B23,
	[BEND_IDX( 40)] = 0x3C23,
	[BEND_IDX( 35)] = 0x3C23,
	[BEND_IDX( 30)] = 0x3D23,
	[BEND_IDX( 25)] = 0x3D23,
	[BEND_IDX( 20)] = 0x3E23,
	[BEND_IDX( 15)] = 0x3E23,
	[BEND_IDX( 10)] = 0x3F23,
	[BEND_IDX(  5)] = 0x3F23,
	[BEND_IDX(  0)] = 0x0025,
	[BEND_IDX( -5)] = 0x0025,
	[BEND_IDX(-10)] = 0x0125,
	[BEND_IDX(-15)] = 0x0125,
	[BEND_IDX(-20)] = 0x0225,
	[BEND_IDX(-25)] = 0x0225,
	[BEND_IDX(-30)] = 0x0325,
	[BEND_IDX(-35)] = 0x0325,
	[BEND_IDX(-40)] = 0x0425,
	[BEND_IDX(-45)] = 0x0425,
	[BEND_IDX(-50)] = 0x0525,
};

/*
 * Bend CLKOUT_DP
 * steps -50 to 50 inclusive, in steps of 5
 * < 0 slow down the clock, > 0 speed up the clock, 0 == no bend (135MHz)
 * change in clock period = -(steps / 10) * 5.787 ps
 */
static void lpt_bend_clkout_dp(struct drm_i915_private *dev_priv, int steps)
{
	uint32_t tmp;
	int idx = BEND_IDX(steps);

	if (WARN_ON(steps % 5 != 0))
		return;

	if (WARN_ON(idx >= ARRAY_SIZE(sscdivintphase)))
		return;

	mutex_lock(&dev_priv->sb_lock);

	if (steps % 10 != 0)
		tmp = 0xAAAAAAAB;
	else
		tmp = 0x00000000;
	intel_sbi_write(dev_priv, SBI_SSCDITHPHASE, tmp, SBI_ICLK);

	tmp = intel_sbi_read(dev_priv, SBI_SSCDIVINTPHASE, SBI_ICLK);
	tmp &= 0xffff0000;
	tmp |= sscdivintphase[idx];
	intel_sbi_write(dev_priv, SBI_SSCDIVINTPHASE, tmp, SBI_ICLK);

	mutex_unlock(&dev_priv->sb_lock);
}

#undef BEND_IDX

static void lpt_init_pch_refclk(struct drm_device *dev)
{
	struct intel_encoder *encoder;
	bool has_vga = false;

	for_each_intel_encoder(dev, encoder) {
		switch (encoder->type) {
		case INTEL_OUTPUT_ANALOG:
			has_vga = true;
			break;
		default:
			break;
		}
	}

	if (has_vga) {
		lpt_bend_clkout_dp(to_i915(dev), 0);
		lpt_enable_clkout_dp(dev, true, true);
	} else {
		lpt_disable_clkout_dp(dev);
	}
}

/*
 * Initialize reference clocks when the driver loads
 */
void intel_init_pch_refclk(struct drm_device *dev)
{
	if (HAS_PCH_IBX(dev) || HAS_PCH_CPT(dev))
		ironlake_init_pch_refclk(dev);
	else if (HAS_PCH_LPT(dev))
		lpt_init_pch_refclk(dev);
}

static void ironlake_set_pipeconf(struct drm_crtc *crtc)
{
	struct drm_i915_private *dev_priv = crtc->dev->dev_private;
	struct intel_crtc *intel_crtc = to_intel_crtc(crtc);
	int pipe = intel_crtc->pipe;
	uint32_t val;

	val = 0;

	switch (intel_crtc->config->pipe_bpp) {
	case 18:
		val |= PIPECONF_6BPC;
		break;
	case 24:
		val |= PIPECONF_8BPC;
		break;
	case 30:
		val |= PIPECONF_10BPC;
		break;
	case 36:
		val |= PIPECONF_12BPC;
		break;
	default:
		/* Case prevented by intel_choose_pipe_bpp_dither. */
		BUG();
	}

	if (intel_crtc->config->dither)
		val |= (PIPECONF_DITHER_EN | PIPECONF_DITHER_TYPE_SP);

	if (intel_crtc->config->base.adjusted_mode.flags & DRM_MODE_FLAG_INTERLACE)
		val |= PIPECONF_INTERLACED_ILK;
	else
		val |= PIPECONF_PROGRESSIVE;

	if (intel_crtc->config->limited_color_range)
		val |= PIPECONF_COLOR_RANGE_SELECT;

	I915_WRITE(PIPECONF(pipe), val);
	POSTING_READ(PIPECONF(pipe));
}

static void haswell_set_pipeconf(struct drm_crtc *crtc)
{
	struct drm_i915_private *dev_priv = crtc->dev->dev_private;
	struct intel_crtc *intel_crtc = to_intel_crtc(crtc);
	enum transcoder cpu_transcoder = intel_crtc->config->cpu_transcoder;
	u32 val = 0;

	if (IS_HASWELL(dev_priv) && intel_crtc->config->dither)
		val |= (PIPECONF_DITHER_EN | PIPECONF_DITHER_TYPE_SP);

	if (intel_crtc->config->base.adjusted_mode.flags & DRM_MODE_FLAG_INTERLACE)
		val |= PIPECONF_INTERLACED_ILK;
	else
		val |= PIPECONF_PROGRESSIVE;

	I915_WRITE(PIPECONF(cpu_transcoder), val);
	POSTING_READ(PIPECONF(cpu_transcoder));
}

static void haswell_set_pipemisc(struct drm_crtc *crtc)
{
	struct drm_i915_private *dev_priv = crtc->dev->dev_private;
	struct intel_crtc *intel_crtc = to_intel_crtc(crtc);

	if (IS_BROADWELL(dev_priv) || INTEL_INFO(dev_priv)->gen >= 9) {
		u32 val = 0;

		switch (intel_crtc->config->pipe_bpp) {
		case 18:
			val |= PIPEMISC_DITHER_6_BPC;
			break;
		case 24:
			val |= PIPEMISC_DITHER_8_BPC;
			break;
		case 30:
			val |= PIPEMISC_DITHER_10_BPC;
			break;
		case 36:
			val |= PIPEMISC_DITHER_12_BPC;
			break;
		default:
			/* Case prevented by pipe_config_set_bpp. */
			BUG();
		}

		if (intel_crtc->config->dither)
			val |= PIPEMISC_DITHER_ENABLE | PIPEMISC_DITHER_TYPE_SP;

		I915_WRITE(PIPEMISC(intel_crtc->pipe), val);
	}
}

int ironlake_get_lanes_required(int target_clock, int link_bw, int bpp)
{
	/*
	 * Account for spread spectrum to avoid
	 * oversubscribing the link. Max center spread
	 * is 2.5%; use 5% for safety's sake.
	 */
	u32 bps = target_clock * bpp * 21 / 20;
	return DIV_ROUND_UP(bps, link_bw * 8);
}

static bool ironlake_needs_fb_cb_tune(struct dpll *dpll, int factor)
{
	return i9xx_dpll_compute_m(dpll) < factor * dpll->n;
}

static void ironlake_compute_dpll(struct intel_crtc *intel_crtc,
				  struct intel_crtc_state *crtc_state,
				  intel_clock_t *reduced_clock)
{
	struct drm_crtc *crtc = &intel_crtc->base;
	struct drm_device *dev = crtc->dev;
	struct drm_i915_private *dev_priv = dev->dev_private;
	struct drm_atomic_state *state = crtc_state->base.state;
	struct drm_connector *connector;
	struct drm_connector_state *connector_state;
	struct intel_encoder *encoder;
	u32 dpll, fp, fp2;
	int factor, i;
	bool is_lvds = false, is_sdvo = false;

	for_each_connector_in_state(state, connector, connector_state, i) {
		if (connector_state->crtc != crtc_state->base.crtc)
			continue;

		encoder = to_intel_encoder(connector_state->best_encoder);

		switch (encoder->type) {
		case INTEL_OUTPUT_LVDS:
			is_lvds = true;
			break;
		case INTEL_OUTPUT_SDVO:
		case INTEL_OUTPUT_HDMI:
			is_sdvo = true;
			break;
		default:
			break;
		}
	}

	/* Enable autotuning of the PLL clock (if permissible) */
	factor = 21;
	if (is_lvds) {
		if ((intel_panel_use_ssc(dev_priv) &&
		     dev_priv->vbt.lvds_ssc_freq == 100000) ||
		    (HAS_PCH_IBX(dev) && intel_is_dual_link_lvds(dev)))
			factor = 25;
	} else if (crtc_state->sdvo_tv_clock)
		factor = 20;

	fp = i9xx_dpll_compute_fp(&crtc_state->dpll);

	if (ironlake_needs_fb_cb_tune(&crtc_state->dpll, factor))
		fp |= FP_CB_TUNE;

	if (reduced_clock) {
		fp2 = i9xx_dpll_compute_fp(reduced_clock);

		if (reduced_clock->m < factor * reduced_clock->n)
			fp2 |= FP_CB_TUNE;
	} else {
		fp2 = fp;
	}

	dpll = 0;

	if (is_lvds)
		dpll |= DPLLB_MODE_LVDS;
	else
		dpll |= DPLLB_MODE_DAC_SERIAL;

	dpll |= (crtc_state->pixel_multiplier - 1)
		<< PLL_REF_SDVO_HDMI_MULTIPLIER_SHIFT;

	if (is_sdvo)
		dpll |= DPLL_SDVO_HIGH_SPEED;
	if (crtc_state->has_dp_encoder)
		dpll |= DPLL_SDVO_HIGH_SPEED;

	/* compute bitmask from p1 value */
	dpll |= (1 << (crtc_state->dpll.p1 - 1)) << DPLL_FPA01_P1_POST_DIV_SHIFT;
	/* also FPA1 */
	dpll |= (1 << (crtc_state->dpll.p1 - 1)) << DPLL_FPA1_P1_POST_DIV_SHIFT;

	switch (crtc_state->dpll.p2) {
	case 5:
		dpll |= DPLL_DAC_SERIAL_P2_CLOCK_DIV_5;
		break;
	case 7:
		dpll |= DPLLB_LVDS_P2_CLOCK_DIV_7;
		break;
	case 10:
		dpll |= DPLL_DAC_SERIAL_P2_CLOCK_DIV_10;
		break;
	case 14:
		dpll |= DPLLB_LVDS_P2_CLOCK_DIV_14;
		break;
	}

	if (is_lvds && intel_panel_use_ssc(dev_priv))
		dpll |= PLLB_REF_INPUT_SPREADSPECTRUMIN;
	else
		dpll |= PLL_REF_INPUT_DREFCLK;

	dpll |= DPLL_VCO_ENABLE;

	crtc_state->dpll_hw_state.dpll = dpll;
	crtc_state->dpll_hw_state.fp0 = fp;
	crtc_state->dpll_hw_state.fp1 = fp2;
}

static int ironlake_crtc_compute_clock(struct intel_crtc *crtc,
				       struct intel_crtc_state *crtc_state)
{
	struct drm_device *dev = crtc->base.dev;
	struct drm_i915_private *dev_priv = dev->dev_private;
	intel_clock_t reduced_clock;
	bool has_reduced_clock = false;
	struct intel_shared_dpll *pll;
	const intel_limit_t *limit;
	int refclk = 120000;

	memset(&crtc_state->dpll_hw_state, 0,
	       sizeof(crtc_state->dpll_hw_state));

	crtc->lowfreq_avail = false;

	/* CPU eDP is the only output that doesn't need a PCH PLL of its own. */
	if (!crtc_state->has_pch_encoder)
		return 0;

	if (intel_pipe_will_have_type(crtc_state, INTEL_OUTPUT_LVDS)) {
		if (intel_panel_use_ssc(dev_priv)) {
			DRM_DEBUG_KMS("using SSC reference clock of %d kHz\n",
				      dev_priv->vbt.lvds_ssc_freq);
			refclk = dev_priv->vbt.lvds_ssc_freq;
		}

		if (intel_is_dual_link_lvds(dev)) {
			if (refclk == 100000)
				limit = &intel_limits_ironlake_dual_lvds_100m;
			else
				limit = &intel_limits_ironlake_dual_lvds;
		} else {
			if (refclk == 100000)
				limit = &intel_limits_ironlake_single_lvds_100m;
			else
				limit = &intel_limits_ironlake_single_lvds;
		}
	} else {
		limit = &intel_limits_ironlake_dac;
	}

	if (!crtc_state->clock_set &&
	    !g4x_find_best_dpll(limit, crtc_state, crtc_state->port_clock,
				refclk, NULL, &crtc_state->dpll)) {
		DRM_ERROR("Couldn't find PLL settings for mode!\n");
		return -EINVAL;
	}

	ironlake_compute_dpll(crtc, crtc_state,
			      has_reduced_clock ? &reduced_clock : NULL);

	pll = intel_get_shared_dpll(crtc, crtc_state, NULL);
	if (pll == NULL) {
		DRM_DEBUG_DRIVER("failed to find PLL for pipe %c\n",
				 pipe_name(crtc->pipe));
		return -EINVAL;
	}

	if (intel_pipe_will_have_type(crtc_state, INTEL_OUTPUT_LVDS) &&
	    has_reduced_clock)
		crtc->lowfreq_avail = true;

	return 0;
}

static void intel_pch_transcoder_get_m_n(struct intel_crtc *crtc,
					 struct intel_link_m_n *m_n)
{
	struct drm_device *dev = crtc->base.dev;
	struct drm_i915_private *dev_priv = dev->dev_private;
	enum pipe pipe = crtc->pipe;

	m_n->link_m = I915_READ(PCH_TRANS_LINK_M1(pipe));
	m_n->link_n = I915_READ(PCH_TRANS_LINK_N1(pipe));
	m_n->gmch_m = I915_READ(PCH_TRANS_DATA_M1(pipe))
		& ~TU_SIZE_MASK;
	m_n->gmch_n = I915_READ(PCH_TRANS_DATA_N1(pipe));
	m_n->tu = ((I915_READ(PCH_TRANS_DATA_M1(pipe))
		    & TU_SIZE_MASK) >> TU_SIZE_SHIFT) + 1;
}

static void intel_cpu_transcoder_get_m_n(struct intel_crtc *crtc,
					 enum transcoder transcoder,
					 struct intel_link_m_n *m_n,
					 struct intel_link_m_n *m2_n2)
{
	struct drm_device *dev = crtc->base.dev;
	struct drm_i915_private *dev_priv = dev->dev_private;
	enum pipe pipe = crtc->pipe;

	if (INTEL_INFO(dev)->gen >= 5) {
		m_n->link_m = I915_READ(PIPE_LINK_M1(transcoder));
		m_n->link_n = I915_READ(PIPE_LINK_N1(transcoder));
		m_n->gmch_m = I915_READ(PIPE_DATA_M1(transcoder))
			& ~TU_SIZE_MASK;
		m_n->gmch_n = I915_READ(PIPE_DATA_N1(transcoder));
		m_n->tu = ((I915_READ(PIPE_DATA_M1(transcoder))
			    & TU_SIZE_MASK) >> TU_SIZE_SHIFT) + 1;
		/* Read M2_N2 registers only for gen < 8 (M2_N2 available for
		 * gen < 8) and if DRRS is supported (to make sure the
		 * registers are not unnecessarily read).
		 */
		if (m2_n2 && INTEL_INFO(dev)->gen < 8 &&
			crtc->config->has_drrs) {
			m2_n2->link_m = I915_READ(PIPE_LINK_M2(transcoder));
			m2_n2->link_n =	I915_READ(PIPE_LINK_N2(transcoder));
			m2_n2->gmch_m =	I915_READ(PIPE_DATA_M2(transcoder))
					& ~TU_SIZE_MASK;
			m2_n2->gmch_n =	I915_READ(PIPE_DATA_N2(transcoder));
			m2_n2->tu = ((I915_READ(PIPE_DATA_M2(transcoder))
					& TU_SIZE_MASK) >> TU_SIZE_SHIFT) + 1;
		}
	} else {
		m_n->link_m = I915_READ(PIPE_LINK_M_G4X(pipe));
		m_n->link_n = I915_READ(PIPE_LINK_N_G4X(pipe));
		m_n->gmch_m = I915_READ(PIPE_DATA_M_G4X(pipe))
			& ~TU_SIZE_MASK;
		m_n->gmch_n = I915_READ(PIPE_DATA_N_G4X(pipe));
		m_n->tu = ((I915_READ(PIPE_DATA_M_G4X(pipe))
			    & TU_SIZE_MASK) >> TU_SIZE_SHIFT) + 1;
	}
}

void intel_dp_get_m_n(struct intel_crtc *crtc,
		      struct intel_crtc_state *pipe_config)
{
	if (pipe_config->has_pch_encoder)
		intel_pch_transcoder_get_m_n(crtc, &pipe_config->dp_m_n);
	else
		intel_cpu_transcoder_get_m_n(crtc, pipe_config->cpu_transcoder,
					     &pipe_config->dp_m_n,
					     &pipe_config->dp_m2_n2);
}

static void ironlake_get_fdi_m_n_config(struct intel_crtc *crtc,
					struct intel_crtc_state *pipe_config)
{
	intel_cpu_transcoder_get_m_n(crtc, pipe_config->cpu_transcoder,
				     &pipe_config->fdi_m_n, NULL);
}

static void skylake_get_pfit_config(struct intel_crtc *crtc,
				    struct intel_crtc_state *pipe_config)
{
	struct drm_device *dev = crtc->base.dev;
	struct drm_i915_private *dev_priv = dev->dev_private;
	struct intel_crtc_scaler_state *scaler_state = &pipe_config->scaler_state;
	uint32_t ps_ctrl = 0;
	int id = -1;
	int i;

	/* find scaler attached to this pipe */
	for (i = 0; i < crtc->num_scalers; i++) {
		ps_ctrl = I915_READ(SKL_PS_CTRL(crtc->pipe, i));
		if (ps_ctrl & PS_SCALER_EN && !(ps_ctrl & PS_PLANE_SEL_MASK)) {
			id = i;
			pipe_config->pch_pfit.enabled = true;
			pipe_config->pch_pfit.pos = I915_READ(SKL_PS_WIN_POS(crtc->pipe, i));
			pipe_config->pch_pfit.size = I915_READ(SKL_PS_WIN_SZ(crtc->pipe, i));
			break;
		}
	}

	scaler_state->scaler_id = id;
	if (id >= 0) {
		scaler_state->scaler_users |= (1 << SKL_CRTC_INDEX);
	} else {
		scaler_state->scaler_users &= ~(1 << SKL_CRTC_INDEX);
	}
}

static void
skylake_get_initial_plane_config(struct intel_crtc *crtc,
				 struct intel_initial_plane_config *plane_config)
{
	struct drm_device *dev = crtc->base.dev;
	struct drm_i915_private *dev_priv = dev->dev_private;
	u32 val, base, offset, stride_mult, tiling;
	int pipe = crtc->pipe;
	int fourcc, pixel_format;
	unsigned int aligned_height;
	struct drm_framebuffer *fb;
	struct intel_framebuffer *intel_fb;

	intel_fb = kzalloc(sizeof(*intel_fb), GFP_KERNEL);
	if (!intel_fb) {
		DRM_DEBUG_KMS("failed to alloc fb\n");
		return;
	}

	fb = &intel_fb->base;

	val = I915_READ(PLANE_CTL(pipe, 0));
	if (!(val & PLANE_CTL_ENABLE))
		goto error;

	pixel_format = val & PLANE_CTL_FORMAT_MASK;
	fourcc = skl_format_to_fourcc(pixel_format,
				      val & PLANE_CTL_ORDER_RGBX,
				      val & PLANE_CTL_ALPHA_MASK);
	fb->pixel_format = fourcc;
	fb->bits_per_pixel = drm_format_plane_cpp(fourcc, 0) * 8;

	tiling = val & PLANE_CTL_TILED_MASK;
	switch (tiling) {
	case PLANE_CTL_TILED_LINEAR:
		fb->modifier[0] = DRM_FORMAT_MOD_NONE;
		break;
	case PLANE_CTL_TILED_X:
		plane_config->tiling = I915_TILING_X;
		fb->modifier[0] = I915_FORMAT_MOD_X_TILED;
		break;
	case PLANE_CTL_TILED_Y:
		fb->modifier[0] = I915_FORMAT_MOD_Y_TILED;
		break;
	case PLANE_CTL_TILED_YF:
		fb->modifier[0] = I915_FORMAT_MOD_Yf_TILED;
		break;
	default:
		MISSING_CASE(tiling);
		goto error;
	}

	base = I915_READ(PLANE_SURF(pipe, 0)) & 0xfffff000;
	plane_config->base = base;

	offset = I915_READ(PLANE_OFFSET(pipe, 0));

	val = I915_READ(PLANE_SIZE(pipe, 0));
	fb->height = ((val >> 16) & 0xfff) + 1;
	fb->width = ((val >> 0) & 0x1fff) + 1;

	val = I915_READ(PLANE_STRIDE(pipe, 0));
	stride_mult = intel_fb_stride_alignment(dev_priv, fb->modifier[0],
						fb->pixel_format);
	fb->pitches[0] = (val & 0x3ff) * stride_mult;

	aligned_height = intel_fb_align_height(dev, fb->height,
					       fb->pixel_format,
					       fb->modifier[0]);

	plane_config->size = fb->pitches[0] * aligned_height;

	DRM_DEBUG_KMS("pipe %c with fb: size=%dx%d@%d, offset=%x, pitch %d, size 0x%x\n",
		      pipe_name(pipe), fb->width, fb->height,
		      fb->bits_per_pixel, base, fb->pitches[0],
		      plane_config->size);

	plane_config->fb = intel_fb;
	return;

error:
	kfree(fb);
}

static void ironlake_get_pfit_config(struct intel_crtc *crtc,
				     struct intel_crtc_state *pipe_config)
{
	struct drm_device *dev = crtc->base.dev;
	struct drm_i915_private *dev_priv = dev->dev_private;
	uint32_t tmp;

	tmp = I915_READ(PF_CTL(crtc->pipe));

	if (tmp & PF_ENABLE) {
		pipe_config->pch_pfit.enabled = true;
		pipe_config->pch_pfit.pos = I915_READ(PF_WIN_POS(crtc->pipe));
		pipe_config->pch_pfit.size = I915_READ(PF_WIN_SZ(crtc->pipe));

		/* We currently do not free assignements of panel fitters on
		 * ivb/hsw (since we don't use the higher upscaling modes which
		 * differentiates them) so just WARN about this case for now. */
		if (IS_GEN7(dev)) {
			WARN_ON((tmp & PF_PIPE_SEL_MASK_IVB) !=
				PF_PIPE_SEL_IVB(crtc->pipe));
		}
	}
}

static void
ironlake_get_initial_plane_config(struct intel_crtc *crtc,
				  struct intel_initial_plane_config *plane_config)
{
	struct drm_device *dev = crtc->base.dev;
	struct drm_i915_private *dev_priv = dev->dev_private;
	u32 val, base, offset;
	int pipe = crtc->pipe;
	int fourcc, pixel_format;
	unsigned int aligned_height;
	struct drm_framebuffer *fb;
	struct intel_framebuffer *intel_fb;

	val = I915_READ(DSPCNTR(pipe));
	if (!(val & DISPLAY_PLANE_ENABLE))
		return;

	intel_fb = kzalloc(sizeof(*intel_fb), GFP_KERNEL);
	if (!intel_fb) {
		DRM_DEBUG_KMS("failed to alloc fb\n");
		return;
	}

	fb = &intel_fb->base;

	if (INTEL_INFO(dev)->gen >= 4) {
		if (val & DISPPLANE_TILED) {
			plane_config->tiling = I915_TILING_X;
			fb->modifier[0] = I915_FORMAT_MOD_X_TILED;
		}
	}

	pixel_format = val & DISPPLANE_PIXFORMAT_MASK;
	fourcc = i9xx_format_to_fourcc(pixel_format);
	fb->pixel_format = fourcc;
	fb->bits_per_pixel = drm_format_plane_cpp(fourcc, 0) * 8;

	base = I915_READ(DSPSURF(pipe)) & 0xfffff000;
	if (IS_HASWELL(dev) || IS_BROADWELL(dev)) {
		offset = I915_READ(DSPOFFSET(pipe));
	} else {
		if (plane_config->tiling)
			offset = I915_READ(DSPTILEOFF(pipe));
		else
			offset = I915_READ(DSPLINOFF(pipe));
	}
	plane_config->base = base;

	val = I915_READ(PIPESRC(pipe));
	fb->width = ((val >> 16) & 0xfff) + 1;
	fb->height = ((val >> 0) & 0xfff) + 1;

	val = I915_READ(DSPSTRIDE(pipe));
	fb->pitches[0] = val & 0xffffffc0;

	aligned_height = intel_fb_align_height(dev, fb->height,
					       fb->pixel_format,
					       fb->modifier[0]);

	plane_config->size = fb->pitches[0] * aligned_height;

	DRM_DEBUG_KMS("pipe %c with fb: size=%dx%d@%d, offset=%x, pitch %d, size 0x%x\n",
		      pipe_name(pipe), fb->width, fb->height,
		      fb->bits_per_pixel, base, fb->pitches[0],
		      plane_config->size);

	plane_config->fb = intel_fb;
}

static bool ironlake_get_pipe_config(struct intel_crtc *crtc,
				     struct intel_crtc_state *pipe_config)
{
	struct drm_device *dev = crtc->base.dev;
	struct drm_i915_private *dev_priv = dev->dev_private;
	enum intel_display_power_domain power_domain;
	uint32_t tmp;
	bool ret;

	power_domain = POWER_DOMAIN_PIPE(crtc->pipe);
	if (!intel_display_power_get_if_enabled(dev_priv, power_domain))
		return false;

	pipe_config->cpu_transcoder = (enum transcoder) crtc->pipe;
	pipe_config->shared_dpll = NULL;

	ret = false;
	tmp = I915_READ(PIPECONF(crtc->pipe));
	if (!(tmp & PIPECONF_ENABLE))
		goto out;

	switch (tmp & PIPECONF_BPC_MASK) {
	case PIPECONF_6BPC:
		pipe_config->pipe_bpp = 18;
		break;
	case PIPECONF_8BPC:
		pipe_config->pipe_bpp = 24;
		break;
	case PIPECONF_10BPC:
		pipe_config->pipe_bpp = 30;
		break;
	case PIPECONF_12BPC:
		pipe_config->pipe_bpp = 36;
		break;
	default:
		break;
	}

	if (tmp & PIPECONF_COLOR_RANGE_SELECT)
		pipe_config->limited_color_range = true;

	if (I915_READ(PCH_TRANSCONF(crtc->pipe)) & TRANS_ENABLE) {
		struct intel_shared_dpll *pll;
		enum intel_dpll_id pll_id;

		pipe_config->has_pch_encoder = true;

		tmp = I915_READ(FDI_RX_CTL(crtc->pipe));
		pipe_config->fdi_lanes = ((FDI_DP_PORT_WIDTH_MASK & tmp) >>
					  FDI_DP_PORT_WIDTH_SHIFT) + 1;

		ironlake_get_fdi_m_n_config(crtc, pipe_config);

		if (HAS_PCH_IBX(dev_priv)) {
			pll_id = (enum intel_dpll_id) crtc->pipe;
		} else {
			tmp = I915_READ(PCH_DPLL_SEL);
			if (tmp & TRANS_DPLLB_SEL(crtc->pipe))
				pll_id = DPLL_ID_PCH_PLL_B;
			else
				pll_id= DPLL_ID_PCH_PLL_A;
		}

		pipe_config->shared_dpll =
			intel_get_shared_dpll_by_id(dev_priv, pll_id);
		pll = pipe_config->shared_dpll;

		WARN_ON(!pll->funcs.get_hw_state(dev_priv, pll,
						 &pipe_config->dpll_hw_state));

		tmp = pipe_config->dpll_hw_state.dpll;
		pipe_config->pixel_multiplier =
			((tmp & PLL_REF_SDVO_HDMI_MULTIPLIER_MASK)
			 >> PLL_REF_SDVO_HDMI_MULTIPLIER_SHIFT) + 1;

		ironlake_pch_clock_get(crtc, pipe_config);
	} else {
		pipe_config->pixel_multiplier = 1;
	}

	intel_get_pipe_timings(crtc, pipe_config);
	intel_get_pipe_src_size(crtc, pipe_config);

	ironlake_get_pfit_config(crtc, pipe_config);

	ret = true;

out:
	intel_display_power_put(dev_priv, power_domain);

	return ret;
}

static void assert_can_disable_lcpll(struct drm_i915_private *dev_priv)
{
	struct drm_device *dev = dev_priv->dev;
	struct intel_crtc *crtc;

	for_each_intel_crtc(dev, crtc)
		I915_STATE_WARN(crtc->active, "CRTC for pipe %c enabled\n",
		     pipe_name(crtc->pipe));

	I915_STATE_WARN(I915_READ(HSW_PWR_WELL_DRIVER), "Power well on\n");
	I915_STATE_WARN(I915_READ(SPLL_CTL) & SPLL_PLL_ENABLE, "SPLL enabled\n");
	I915_STATE_WARN(I915_READ(WRPLL_CTL(0)) & WRPLL_PLL_ENABLE, "WRPLL1 enabled\n");
	I915_STATE_WARN(I915_READ(WRPLL_CTL(1)) & WRPLL_PLL_ENABLE, "WRPLL2 enabled\n");
	I915_STATE_WARN(I915_READ(PCH_PP_STATUS) & PP_ON, "Panel power on\n");
	I915_STATE_WARN(I915_READ(BLC_PWM_CPU_CTL2) & BLM_PWM_ENABLE,
	     "CPU PWM1 enabled\n");
	if (IS_HASWELL(dev))
		I915_STATE_WARN(I915_READ(HSW_BLC_PWM2_CTL) & BLM_PWM_ENABLE,
		     "CPU PWM2 enabled\n");
	I915_STATE_WARN(I915_READ(BLC_PWM_PCH_CTL1) & BLM_PCH_PWM_ENABLE,
	     "PCH PWM1 enabled\n");
	I915_STATE_WARN(I915_READ(UTIL_PIN_CTL) & UTIL_PIN_ENABLE,
	     "Utility pin enabled\n");
	I915_STATE_WARN(I915_READ(PCH_GTC_CTL) & PCH_GTC_ENABLE, "PCH GTC enabled\n");

	/*
	 * In theory we can still leave IRQs enabled, as long as only the HPD
	 * interrupts remain enabled. We used to check for that, but since it's
	 * gen-specific and since we only disable LCPLL after we fully disable
	 * the interrupts, the check below should be enough.
	 */
	I915_STATE_WARN(intel_irqs_enabled(dev_priv), "IRQs enabled\n");
}

static uint32_t hsw_read_dcomp(struct drm_i915_private *dev_priv)
{
	struct drm_device *dev = dev_priv->dev;

	if (IS_HASWELL(dev))
		return I915_READ(D_COMP_HSW);
	else
		return I915_READ(D_COMP_BDW);
}

static void hsw_write_dcomp(struct drm_i915_private *dev_priv, uint32_t val)
{
	struct drm_device *dev = dev_priv->dev;

	if (IS_HASWELL(dev)) {
		mutex_lock(&dev_priv->rps.hw_lock);
		if (sandybridge_pcode_write(dev_priv, GEN6_PCODE_WRITE_D_COMP,
					    val))
			DRM_ERROR("Failed to write to D_COMP\n");
		mutex_unlock(&dev_priv->rps.hw_lock);
	} else {
		I915_WRITE(D_COMP_BDW, val);
		POSTING_READ(D_COMP_BDW);
	}
}

/*
 * This function implements pieces of two sequences from BSpec:
 * - Sequence for display software to disable LCPLL
 * - Sequence for display software to allow package C8+
 * The steps implemented here are just the steps that actually touch the LCPLL
 * register. Callers should take care of disabling all the display engine
 * functions, doing the mode unset, fixing interrupts, etc.
 */
static void hsw_disable_lcpll(struct drm_i915_private *dev_priv,
			      bool switch_to_fclk, bool allow_power_down)
{
	uint32_t val;

	assert_can_disable_lcpll(dev_priv);

	val = I915_READ(LCPLL_CTL);

	if (switch_to_fclk) {
		val |= LCPLL_CD_SOURCE_FCLK;
		I915_WRITE(LCPLL_CTL, val);

		if (wait_for_atomic_us(I915_READ(LCPLL_CTL) &
				       LCPLL_CD_SOURCE_FCLK_DONE, 1))
			DRM_ERROR("Switching to FCLK failed\n");

		val = I915_READ(LCPLL_CTL);
	}

	val |= LCPLL_PLL_DISABLE;
	I915_WRITE(LCPLL_CTL, val);
	POSTING_READ(LCPLL_CTL);

	if (wait_for((I915_READ(LCPLL_CTL) & LCPLL_PLL_LOCK) == 0, 1))
		DRM_ERROR("LCPLL still locked\n");

	val = hsw_read_dcomp(dev_priv);
	val |= D_COMP_COMP_DISABLE;
	hsw_write_dcomp(dev_priv, val);
	ndelay(100);

	if (wait_for((hsw_read_dcomp(dev_priv) & D_COMP_RCOMP_IN_PROGRESS) == 0,
		     1))
		DRM_ERROR("D_COMP RCOMP still in progress\n");

	if (allow_power_down) {
		val = I915_READ(LCPLL_CTL);
		val |= LCPLL_POWER_DOWN_ALLOW;
		I915_WRITE(LCPLL_CTL, val);
		POSTING_READ(LCPLL_CTL);
	}
}

/*
 * Fully restores LCPLL, disallowing power down and switching back to LCPLL
 * source.
 */
static void hsw_restore_lcpll(struct drm_i915_private *dev_priv)
{
	uint32_t val;

	val = I915_READ(LCPLL_CTL);

	if ((val & (LCPLL_PLL_LOCK | LCPLL_PLL_DISABLE | LCPLL_CD_SOURCE_FCLK |
		    LCPLL_POWER_DOWN_ALLOW)) == LCPLL_PLL_LOCK)
		return;

	/*
	 * Make sure we're not on PC8 state before disabling PC8, otherwise
	 * we'll hang the machine. To prevent PC8 state, just enable force_wake.
	 */
	intel_uncore_forcewake_get(dev_priv, FORCEWAKE_ALL);

	if (val & LCPLL_POWER_DOWN_ALLOW) {
		val &= ~LCPLL_POWER_DOWN_ALLOW;
		I915_WRITE(LCPLL_CTL, val);
		POSTING_READ(LCPLL_CTL);
	}

	val = hsw_read_dcomp(dev_priv);
	val |= D_COMP_COMP_FORCE;
	val &= ~D_COMP_COMP_DISABLE;
	hsw_write_dcomp(dev_priv, val);

	val = I915_READ(LCPLL_CTL);
	val &= ~LCPLL_PLL_DISABLE;
	I915_WRITE(LCPLL_CTL, val);

	if (wait_for(I915_READ(LCPLL_CTL) & LCPLL_PLL_LOCK, 5))
		DRM_ERROR("LCPLL not locked yet\n");

	if (val & LCPLL_CD_SOURCE_FCLK) {
		val = I915_READ(LCPLL_CTL);
		val &= ~LCPLL_CD_SOURCE_FCLK;
		I915_WRITE(LCPLL_CTL, val);

		if (wait_for_atomic_us((I915_READ(LCPLL_CTL) &
					LCPLL_CD_SOURCE_FCLK_DONE) == 0, 1))
			DRM_ERROR("Switching back to LCPLL failed\n");
	}

	intel_uncore_forcewake_put(dev_priv, FORCEWAKE_ALL);
	intel_update_cdclk(dev_priv->dev);
}

/*
 * Package states C8 and deeper are really deep PC states that can only be
 * reached when all the devices on the system allow it, so even if the graphics
 * device allows PC8+, it doesn't mean the system will actually get to these
 * states. Our driver only allows PC8+ when going into runtime PM.
 *
 * The requirements for PC8+ are that all the outputs are disabled, the power
 * well is disabled and most interrupts are disabled, and these are also
 * requirements for runtime PM. When these conditions are met, we manually do
 * the other conditions: disable the interrupts, clocks and switch LCPLL refclk
 * to Fclk. If we're in PC8+ and we get an non-hotplug interrupt, we can hard
 * hang the machine.
 *
 * When we really reach PC8 or deeper states (not just when we allow it) we lose
 * the state of some registers, so when we come back from PC8+ we need to
 * restore this state. We don't get into PC8+ if we're not in RC6, so we don't
 * need to take care of the registers kept by RC6. Notice that this happens even
 * if we don't put the device in PCI D3 state (which is what currently happens
 * because of the runtime PM support).
 *
 * For more, read "Display Sequences for Package C8" on the hardware
 * documentation.
 */
void hsw_enable_pc8(struct drm_i915_private *dev_priv)
{
	struct drm_device *dev = dev_priv->dev;
	uint32_t val;

	DRM_DEBUG_KMS("Enabling package C8+\n");

	if (HAS_PCH_LPT_LP(dev)) {
		val = I915_READ(SOUTH_DSPCLK_GATE_D);
		val &= ~PCH_LP_PARTITION_LEVEL_DISABLE;
		I915_WRITE(SOUTH_DSPCLK_GATE_D, val);
	}

	lpt_disable_clkout_dp(dev);
	hsw_disable_lcpll(dev_priv, true, true);
}

void hsw_disable_pc8(struct drm_i915_private *dev_priv)
{
	struct drm_device *dev = dev_priv->dev;
	uint32_t val;

	DRM_DEBUG_KMS("Disabling package C8+\n");

	hsw_restore_lcpll(dev_priv);
	lpt_init_pch_refclk(dev);

	if (HAS_PCH_LPT_LP(dev)) {
		val = I915_READ(SOUTH_DSPCLK_GATE_D);
		val |= PCH_LP_PARTITION_LEVEL_DISABLE;
		I915_WRITE(SOUTH_DSPCLK_GATE_D, val);
	}
}

static void broxton_modeset_commit_cdclk(struct drm_atomic_state *old_state)
{
	struct drm_device *dev = old_state->dev;
	struct intel_atomic_state *old_intel_state =
		to_intel_atomic_state(old_state);
	unsigned int req_cdclk = old_intel_state->dev_cdclk;

	broxton_set_cdclk(to_i915(dev), req_cdclk);
}

/* compute the max rate for new configuration */
static int ilk_max_pixel_rate(struct drm_atomic_state *state)
{
	struct intel_atomic_state *intel_state = to_intel_atomic_state(state);
	struct drm_i915_private *dev_priv = state->dev->dev_private;
	struct drm_crtc *crtc;
	struct drm_crtc_state *cstate;
	struct intel_crtc_state *crtc_state;
	unsigned max_pixel_rate = 0, i;
	enum pipe pipe;

	memcpy(intel_state->min_pixclk, dev_priv->min_pixclk,
	       sizeof(intel_state->min_pixclk));

	for_each_crtc_in_state(state, crtc, cstate, i) {
		int pixel_rate;

		crtc_state = to_intel_crtc_state(cstate);
		if (!crtc_state->base.enable) {
			intel_state->min_pixclk[i] = 0;
			continue;
		}

		pixel_rate = ilk_pipe_pixel_rate(crtc_state);

		/* pixel rate mustn't exceed 95% of cdclk with IPS on BDW */
		if (IS_BROADWELL(dev_priv) && crtc_state->ips_enabled)
			pixel_rate = DIV_ROUND_UP(pixel_rate * 100, 95);

		intel_state->min_pixclk[i] = pixel_rate;
	}

	for_each_pipe(dev_priv, pipe)
		max_pixel_rate = max(intel_state->min_pixclk[pipe], max_pixel_rate);

	return max_pixel_rate;
}

static void broadwell_set_cdclk(struct drm_device *dev, int cdclk)
{
	struct drm_i915_private *dev_priv = dev->dev_private;
	uint32_t val, data;
	int ret;

	if (WARN((I915_READ(LCPLL_CTL) &
		  (LCPLL_PLL_DISABLE | LCPLL_PLL_LOCK |
		   LCPLL_CD_CLOCK_DISABLE | LCPLL_ROOT_CD_CLOCK_DISABLE |
		   LCPLL_CD2X_CLOCK_DISABLE | LCPLL_POWER_DOWN_ALLOW |
		   LCPLL_CD_SOURCE_FCLK)) != LCPLL_PLL_LOCK,
		 "trying to change cdclk frequency with cdclk not enabled\n"))
		return;

	mutex_lock(&dev_priv->rps.hw_lock);
	ret = sandybridge_pcode_write(dev_priv,
				      BDW_PCODE_DISPLAY_FREQ_CHANGE_REQ, 0x0);
	mutex_unlock(&dev_priv->rps.hw_lock);
	if (ret) {
		DRM_ERROR("failed to inform pcode about cdclk change\n");
		return;
	}

	val = I915_READ(LCPLL_CTL);
	val |= LCPLL_CD_SOURCE_FCLK;
	I915_WRITE(LCPLL_CTL, val);

	if (wait_for_us(I915_READ(LCPLL_CTL) &
			LCPLL_CD_SOURCE_FCLK_DONE, 1))
		DRM_ERROR("Switching to FCLK failed\n");

	val = I915_READ(LCPLL_CTL);
	val &= ~LCPLL_CLK_FREQ_MASK;

	switch (cdclk) {
	case 450000:
		val |= LCPLL_CLK_FREQ_450;
		data = 0;
		break;
	case 540000:
		val |= LCPLL_CLK_FREQ_54O_BDW;
		data = 1;
		break;
	case 337500:
		val |= LCPLL_CLK_FREQ_337_5_BDW;
		data = 2;
		break;
	case 675000:
		val |= LCPLL_CLK_FREQ_675_BDW;
		data = 3;
		break;
	default:
		WARN(1, "invalid cdclk frequency\n");
		return;
	}

	I915_WRITE(LCPLL_CTL, val);

	val = I915_READ(LCPLL_CTL);
	val &= ~LCPLL_CD_SOURCE_FCLK;
	I915_WRITE(LCPLL_CTL, val);

	if (wait_for_us((I915_READ(LCPLL_CTL) &
			LCPLL_CD_SOURCE_FCLK_DONE) == 0, 1))
		DRM_ERROR("Switching back to LCPLL failed\n");

	mutex_lock(&dev_priv->rps.hw_lock);
	sandybridge_pcode_write(dev_priv, HSW_PCODE_DE_WRITE_FREQ_REQ, data);
	mutex_unlock(&dev_priv->rps.hw_lock);

	intel_update_cdclk(dev);

	WARN(cdclk != dev_priv->cdclk_freq,
	     "cdclk requested %d kHz but got %d kHz\n",
	     cdclk, dev_priv->cdclk_freq);
}

static int broadwell_modeset_calc_cdclk(struct drm_atomic_state *state)
{
	struct drm_i915_private *dev_priv = to_i915(state->dev);
	struct intel_atomic_state *intel_state = to_intel_atomic_state(state);
	int max_pixclk = ilk_max_pixel_rate(state);
	int cdclk;

	/*
	 * FIXME should also account for plane ratio
	 * once 64bpp pixel formats are supported.
	 */
	if (max_pixclk > 540000)
		cdclk = 675000;
	else if (max_pixclk > 450000)
		cdclk = 540000;
	else if (max_pixclk > 337500)
		cdclk = 450000;
	else
		cdclk = 337500;

	if (cdclk > dev_priv->max_cdclk_freq) {
		DRM_DEBUG_KMS("requested cdclk (%d kHz) exceeds max (%d kHz)\n",
			      cdclk, dev_priv->max_cdclk_freq);
		return -EINVAL;
	}

	intel_state->cdclk = intel_state->dev_cdclk = cdclk;
	if (!intel_state->active_crtcs)
		intel_state->dev_cdclk = 337500;

	return 0;
}

static void broadwell_modeset_commit_cdclk(struct drm_atomic_state *old_state)
{
	struct drm_device *dev = old_state->dev;
	struct intel_atomic_state *old_intel_state =
		to_intel_atomic_state(old_state);
	unsigned req_cdclk = old_intel_state->dev_cdclk;

	broadwell_set_cdclk(dev, req_cdclk);
}

static int haswell_crtc_compute_clock(struct intel_crtc *crtc,
				      struct intel_crtc_state *crtc_state)
{
	struct intel_encoder *intel_encoder =
		intel_ddi_get_crtc_new_encoder(crtc_state);

	if (intel_encoder->type != INTEL_OUTPUT_DSI) {
		if (!intel_ddi_pll_select(crtc, crtc_state))
			return -EINVAL;
	}

	crtc->lowfreq_avail = false;

	return 0;
}

static void bxt_get_ddi_pll(struct drm_i915_private *dev_priv,
				enum port port,
				struct intel_crtc_state *pipe_config)
{
	enum intel_dpll_id id;

	switch (port) {
	case PORT_A:
		pipe_config->ddi_pll_sel = SKL_DPLL0;
		id = DPLL_ID_SKL_DPLL0;
		break;
	case PORT_B:
		pipe_config->ddi_pll_sel = SKL_DPLL1;
		id = DPLL_ID_SKL_DPLL1;
		break;
	case PORT_C:
		pipe_config->ddi_pll_sel = SKL_DPLL2;
		id = DPLL_ID_SKL_DPLL2;
		break;
	default:
		DRM_ERROR("Incorrect port type\n");
		return;
	}

	pipe_config->shared_dpll = intel_get_shared_dpll_by_id(dev_priv, id);
}

static void skylake_get_ddi_pll(struct drm_i915_private *dev_priv,
				enum port port,
				struct intel_crtc_state *pipe_config)
{
	enum intel_dpll_id id;
	u32 temp;

	temp = I915_READ(DPLL_CTRL2) & DPLL_CTRL2_DDI_CLK_SEL_MASK(port);
	pipe_config->ddi_pll_sel = temp >> (port * 3 + 1);

	switch (pipe_config->ddi_pll_sel) {
	case SKL_DPLL0:
		id = DPLL_ID_SKL_DPLL0;
		break;
	case SKL_DPLL1:
		id = DPLL_ID_SKL_DPLL1;
		break;
	case SKL_DPLL2:
		id = DPLL_ID_SKL_DPLL2;
		break;
	case SKL_DPLL3:
		id = DPLL_ID_SKL_DPLL3;
		break;
	default:
		MISSING_CASE(pipe_config->ddi_pll_sel);
		return;
	}

	pipe_config->shared_dpll = intel_get_shared_dpll_by_id(dev_priv, id);
}

static void haswell_get_ddi_pll(struct drm_i915_private *dev_priv,
				enum port port,
				struct intel_crtc_state *pipe_config)
{
	enum intel_dpll_id id;

	pipe_config->ddi_pll_sel = I915_READ(PORT_CLK_SEL(port));

	switch (pipe_config->ddi_pll_sel) {
	case PORT_CLK_SEL_WRPLL1:
		id = DPLL_ID_WRPLL1;
		break;
	case PORT_CLK_SEL_WRPLL2:
		id = DPLL_ID_WRPLL2;
		break;
	case PORT_CLK_SEL_SPLL:
		id = DPLL_ID_SPLL;
		break;
	case PORT_CLK_SEL_LCPLL_810:
		id = DPLL_ID_LCPLL_810;
		break;
	case PORT_CLK_SEL_LCPLL_1350:
		id = DPLL_ID_LCPLL_1350;
		break;
	case PORT_CLK_SEL_LCPLL_2700:
		id = DPLL_ID_LCPLL_2700;
		break;
	default:
		MISSING_CASE(pipe_config->ddi_pll_sel);
		/* fall through */
	case PORT_CLK_SEL_NONE:
		return;
	}

	pipe_config->shared_dpll = intel_get_shared_dpll_by_id(dev_priv, id);
}

static bool hsw_get_transcoder_state(struct intel_crtc *crtc,
				     struct intel_crtc_state *pipe_config,
				     unsigned long *power_domain_mask)
{
	struct drm_device *dev = crtc->base.dev;
	struct drm_i915_private *dev_priv = dev->dev_private;
	enum intel_display_power_domain power_domain;
	u32 tmp;

	pipe_config->cpu_transcoder = (enum transcoder) crtc->pipe;

	/*
	 * XXX: Do intel_display_power_get_if_enabled before reading this (for
	 * consistency and less surprising code; it's in always on power).
	 */
	tmp = I915_READ(TRANS_DDI_FUNC_CTL(TRANSCODER_EDP));
	if (tmp & TRANS_DDI_FUNC_ENABLE) {
		enum pipe trans_edp_pipe;
		switch (tmp & TRANS_DDI_EDP_INPUT_MASK) {
		default:
			WARN(1, "unknown pipe linked to edp transcoder\n");
		case TRANS_DDI_EDP_INPUT_A_ONOFF:
		case TRANS_DDI_EDP_INPUT_A_ON:
			trans_edp_pipe = PIPE_A;
			break;
		case TRANS_DDI_EDP_INPUT_B_ONOFF:
			trans_edp_pipe = PIPE_B;
			break;
		case TRANS_DDI_EDP_INPUT_C_ONOFF:
			trans_edp_pipe = PIPE_C;
			break;
		}

		if (trans_edp_pipe == crtc->pipe)
			pipe_config->cpu_transcoder = TRANSCODER_EDP;
	}

	power_domain = POWER_DOMAIN_TRANSCODER(pipe_config->cpu_transcoder);
	if (!intel_display_power_get_if_enabled(dev_priv, power_domain))
		return false;
	*power_domain_mask |= BIT(power_domain);

	tmp = I915_READ(PIPECONF(pipe_config->cpu_transcoder));

	return tmp & PIPECONF_ENABLE;
}

static bool bxt_get_dsi_transcoder_state(struct intel_crtc *crtc,
					 struct intel_crtc_state *pipe_config,
					 unsigned long *power_domain_mask)
{
	struct drm_device *dev = crtc->base.dev;
	struct drm_i915_private *dev_priv = dev->dev_private;
	enum intel_display_power_domain power_domain;
	enum port port;
	enum transcoder cpu_transcoder;
	u32 tmp;

	pipe_config->has_dsi_encoder = false;

	for_each_port_masked(port, BIT(PORT_A) | BIT(PORT_C)) {
		if (port == PORT_A)
			cpu_transcoder = TRANSCODER_DSI_A;
		else
			cpu_transcoder = TRANSCODER_DSI_C;

		power_domain = POWER_DOMAIN_TRANSCODER(cpu_transcoder);
		if (!intel_display_power_get_if_enabled(dev_priv, power_domain))
			continue;
		*power_domain_mask |= BIT(power_domain);

		/*
		 * The PLL needs to be enabled with a valid divider
		 * configuration, otherwise accessing DSI registers will hang
		 * the machine. See BSpec North Display Engine
		 * registers/MIPI[BXT]. We can break out here early, since we
		 * need the same DSI PLL to be enabled for both DSI ports.
		 */
		if (!intel_dsi_pll_is_enabled(dev_priv))
			break;

		/* XXX: this works for video mode only */
		tmp = I915_READ(BXT_MIPI_PORT_CTRL(port));
		if (!(tmp & DPI_ENABLE))
			continue;

		tmp = I915_READ(MIPI_CTRL(port));
		if ((tmp & BXT_PIPE_SELECT_MASK) != BXT_PIPE_SELECT(crtc->pipe))
			continue;

		pipe_config->cpu_transcoder = cpu_transcoder;
		pipe_config->has_dsi_encoder = true;
		break;
	}

	return pipe_config->has_dsi_encoder;
}

static void haswell_get_ddi_port_state(struct intel_crtc *crtc,
				       struct intel_crtc_state *pipe_config)
{
	struct drm_device *dev = crtc->base.dev;
	struct drm_i915_private *dev_priv = dev->dev_private;
	struct intel_shared_dpll *pll;
	enum port port;
	uint32_t tmp;

	tmp = I915_READ(TRANS_DDI_FUNC_CTL(pipe_config->cpu_transcoder));

	port = (tmp & TRANS_DDI_PORT_MASK) >> TRANS_DDI_PORT_SHIFT;

	if (IS_SKYLAKE(dev) || IS_KABYLAKE(dev))
		skylake_get_ddi_pll(dev_priv, port, pipe_config);
	else if (IS_BROXTON(dev))
		bxt_get_ddi_pll(dev_priv, port, pipe_config);
	else
		haswell_get_ddi_pll(dev_priv, port, pipe_config);

	pll = pipe_config->shared_dpll;
	if (pll) {
		WARN_ON(!pll->funcs.get_hw_state(dev_priv, pll,
						 &pipe_config->dpll_hw_state));
	}

	/*
	 * Haswell has only FDI/PCH transcoder A. It is which is connected to
	 * DDI E. So just check whether this pipe is wired to DDI E and whether
	 * the PCH transcoder is on.
	 */
	if (INTEL_INFO(dev)->gen < 9 &&
	    (port == PORT_E) && I915_READ(LPT_TRANSCONF) & TRANS_ENABLE) {
		pipe_config->has_pch_encoder = true;

		tmp = I915_READ(FDI_RX_CTL(PIPE_A));
		pipe_config->fdi_lanes = ((FDI_DP_PORT_WIDTH_MASK & tmp) >>
					  FDI_DP_PORT_WIDTH_SHIFT) + 1;

		ironlake_get_fdi_m_n_config(crtc, pipe_config);
	}
}

static bool haswell_get_pipe_config(struct intel_crtc *crtc,
				    struct intel_crtc_state *pipe_config)
{
	struct drm_device *dev = crtc->base.dev;
	struct drm_i915_private *dev_priv = dev->dev_private;
	enum intel_display_power_domain power_domain;
	unsigned long power_domain_mask;
	bool active;

	power_domain = POWER_DOMAIN_PIPE(crtc->pipe);
	if (!intel_display_power_get_if_enabled(dev_priv, power_domain))
		return false;
	power_domain_mask = BIT(power_domain);

	pipe_config->shared_dpll = NULL;

	active = hsw_get_transcoder_state(crtc, pipe_config, &power_domain_mask);

	if (IS_BROXTON(dev_priv)) {
		bxt_get_dsi_transcoder_state(crtc, pipe_config,
					     &power_domain_mask);
		WARN_ON(active && pipe_config->has_dsi_encoder);
		if (pipe_config->has_dsi_encoder)
			active = true;
	}

	if (!active)
		goto out;

	if (!pipe_config->has_dsi_encoder) {
		haswell_get_ddi_port_state(crtc, pipe_config);
		intel_get_pipe_timings(crtc, pipe_config);
	}

	intel_get_pipe_src_size(crtc, pipe_config);

	pipe_config->gamma_mode =
		I915_READ(GAMMA_MODE(crtc->pipe)) & GAMMA_MODE_MODE_MASK;

	if (INTEL_INFO(dev)->gen >= 9) {
		skl_init_scalers(dev, crtc, pipe_config);
	}

	if (INTEL_INFO(dev)->gen >= 9) {
		pipe_config->scaler_state.scaler_id = -1;
		pipe_config->scaler_state.scaler_users &= ~(1 << SKL_CRTC_INDEX);
	}

	power_domain = POWER_DOMAIN_PIPE_PANEL_FITTER(crtc->pipe);
	if (intel_display_power_get_if_enabled(dev_priv, power_domain)) {
		power_domain_mask |= BIT(power_domain);
		if (INTEL_INFO(dev)->gen >= 9)
			skylake_get_pfit_config(crtc, pipe_config);
		else
			ironlake_get_pfit_config(crtc, pipe_config);
	}

	if (IS_HASWELL(dev))
		pipe_config->ips_enabled = hsw_crtc_supports_ips(crtc) &&
			(I915_READ(IPS_CTL) & IPS_ENABLE);

	if (pipe_config->cpu_transcoder != TRANSCODER_EDP &&
	    !transcoder_is_dsi(pipe_config->cpu_transcoder)) {
		pipe_config->pixel_multiplier =
			I915_READ(PIPE_MULT(pipe_config->cpu_transcoder)) + 1;
	} else {
		pipe_config->pixel_multiplier = 1;
	}

out:
	for_each_power_domain(power_domain, power_domain_mask)
		intel_display_power_put(dev_priv, power_domain);

	return active;
}

static void i845_update_cursor(struct drm_crtc *crtc, u32 base,
			       const struct intel_plane_state *plane_state)
{
	struct drm_device *dev = crtc->dev;
	struct drm_i915_private *dev_priv = dev->dev_private;
	struct intel_crtc *intel_crtc = to_intel_crtc(crtc);
	uint32_t cntl = 0, size = 0;

	if (plane_state && plane_state->visible) {
		unsigned int width = plane_state->base.crtc_w;
		unsigned int height = plane_state->base.crtc_h;
		unsigned int stride = roundup_pow_of_two(width) * 4;

		switch (stride) {
		default:
			WARN_ONCE(1, "Invalid cursor width/stride, width=%u, stride=%u\n",
				  width, stride);
			stride = 256;
			/* fallthrough */
		case 256:
		case 512:
		case 1024:
		case 2048:
			break;
		}

		cntl |= CURSOR_ENABLE |
			CURSOR_GAMMA_ENABLE |
			CURSOR_FORMAT_ARGB |
			CURSOR_STRIDE(stride);

		size = (height << 12) | width;
	}

	if (intel_crtc->cursor_cntl != 0 &&
	    (intel_crtc->cursor_base != base ||
	     intel_crtc->cursor_size != size ||
	     intel_crtc->cursor_cntl != cntl)) {
		/* On these chipsets we can only modify the base/size/stride
		 * whilst the cursor is disabled.
		 */
		I915_WRITE(CURCNTR(PIPE_A), 0);
		POSTING_READ(CURCNTR(PIPE_A));
		intel_crtc->cursor_cntl = 0;
	}

	if (intel_crtc->cursor_base != base) {
		I915_WRITE(CURBASE(PIPE_A), base);
		intel_crtc->cursor_base = base;
	}

	if (intel_crtc->cursor_size != size) {
		I915_WRITE(CURSIZE, size);
		intel_crtc->cursor_size = size;
	}

	if (intel_crtc->cursor_cntl != cntl) {
		I915_WRITE(CURCNTR(PIPE_A), cntl);
		POSTING_READ(CURCNTR(PIPE_A));
		intel_crtc->cursor_cntl = cntl;
	}
}

static void i9xx_update_cursor(struct drm_crtc *crtc, u32 base,
			       const struct intel_plane_state *plane_state)
{
	struct drm_device *dev = crtc->dev;
	struct drm_i915_private *dev_priv = dev->dev_private;
	struct intel_crtc *intel_crtc = to_intel_crtc(crtc);
	int pipe = intel_crtc->pipe;
	uint32_t cntl = 0;

	if (plane_state && plane_state->visible) {
		cntl = MCURSOR_GAMMA_ENABLE;
		switch (plane_state->base.crtc_w) {
			case 64:
				cntl |= CURSOR_MODE_64_ARGB_AX;
				break;
			case 128:
				cntl |= CURSOR_MODE_128_ARGB_AX;
				break;
			case 256:
				cntl |= CURSOR_MODE_256_ARGB_AX;
				break;
			default:
				MISSING_CASE(plane_state->base.crtc_w);
				return;
		}
		cntl |= pipe << 28; /* Connect to correct pipe */

		if (HAS_DDI(dev))
			cntl |= CURSOR_PIPE_CSC_ENABLE;

		if (plane_state->base.rotation == BIT(DRM_ROTATE_180))
			cntl |= CURSOR_ROTATE_180;
	}

	if (intel_crtc->cursor_cntl != cntl) {
		I915_WRITE(CURCNTR(pipe), cntl);
		POSTING_READ(CURCNTR(pipe));
		intel_crtc->cursor_cntl = cntl;
	}

	/* and commit changes on next vblank */
	I915_WRITE(CURBASE(pipe), base);
	POSTING_READ(CURBASE(pipe));

	intel_crtc->cursor_base = base;
}

/* If no-part of the cursor is visible on the framebuffer, then the GPU may hang... */
static void intel_crtc_update_cursor(struct drm_crtc *crtc,
				     const struct intel_plane_state *plane_state)
{
	struct drm_device *dev = crtc->dev;
	struct drm_i915_private *dev_priv = dev->dev_private;
	struct intel_crtc *intel_crtc = to_intel_crtc(crtc);
	int pipe = intel_crtc->pipe;
	u32 base = intel_crtc->cursor_addr;
	u32 pos = 0;

	if (plane_state) {
		int x = plane_state->base.crtc_x;
		int y = plane_state->base.crtc_y;

		if (x < 0) {
			pos |= CURSOR_POS_SIGN << CURSOR_X_SHIFT;
			x = -x;
		}
		pos |= x << CURSOR_X_SHIFT;

		if (y < 0) {
			pos |= CURSOR_POS_SIGN << CURSOR_Y_SHIFT;
			y = -y;
		}
		pos |= y << CURSOR_Y_SHIFT;

		/* ILK+ do this automagically */
		if (HAS_GMCH_DISPLAY(dev) &&
		    plane_state->base.rotation == BIT(DRM_ROTATE_180)) {
			base += (plane_state->base.crtc_h *
				 plane_state->base.crtc_w - 1) * 4;
		}
	}

	I915_WRITE(CURPOS(pipe), pos);

	if (IS_845G(dev) || IS_I865G(dev))
		i845_update_cursor(crtc, base, plane_state);
	else
		i9xx_update_cursor(crtc, base, plane_state);
}

static bool cursor_size_ok(struct drm_device *dev,
			   uint32_t width, uint32_t height)
{
	if (width == 0 || height == 0)
		return false;

	/*
	 * 845g/865g are special in that they are only limited by
	 * the width of their cursors, the height is arbitrary up to
	 * the precision of the register. Everything else requires
	 * square cursors, limited to a few power-of-two sizes.
	 */
	if (IS_845G(dev) || IS_I865G(dev)) {
		if ((width & 63) != 0)
			return false;

		if (width > (IS_845G(dev) ? 64 : 512))
			return false;

		if (height > 1023)
			return false;
	} else {
		switch (width | height) {
		case 256:
		case 128:
			if (IS_GEN2(dev))
				return false;
		case 64:
			break;
		default:
			return false;
		}
	}

	return true;
}

/* VESA 640x480x72Hz mode to set on the pipe */
static struct drm_display_mode load_detect_mode = {
	DRM_MODE("640x480", DRM_MODE_TYPE_DEFAULT, 31500, 640, 664,
		 704, 832, 0, 480, 489, 491, 520, 0, DRM_MODE_FLAG_NHSYNC | DRM_MODE_FLAG_NVSYNC),
};

struct drm_framebuffer *
__intel_framebuffer_create(struct drm_device *dev,
			   struct drm_mode_fb_cmd2 *mode_cmd,
			   struct drm_i915_gem_object *obj)
{
	struct intel_framebuffer *intel_fb;
	int ret;

	intel_fb = kzalloc(sizeof(*intel_fb), GFP_KERNEL);
	if (!intel_fb)
		return ERR_PTR(-ENOMEM);

	ret = intel_framebuffer_init(dev, intel_fb, mode_cmd, obj);
	if (ret)
		goto err;

	return &intel_fb->base;

err:
	kfree(intel_fb);
	return ERR_PTR(ret);
}

static struct drm_framebuffer *
intel_framebuffer_create(struct drm_device *dev,
			 struct drm_mode_fb_cmd2 *mode_cmd,
			 struct drm_i915_gem_object *obj)
{
	struct drm_framebuffer *fb;
	int ret;

	ret = i915_mutex_lock_interruptible(dev);
	if (ret)
		return ERR_PTR(ret);
	fb = __intel_framebuffer_create(dev, mode_cmd, obj);
	mutex_unlock(&dev->struct_mutex);

	return fb;
}

static u32
intel_framebuffer_pitch_for_width(int width, int bpp)
{
	u32 pitch = DIV_ROUND_UP(width * bpp, 8);
	return ALIGN(pitch, 64);
}

static u32
intel_framebuffer_size_for_mode(struct drm_display_mode *mode, int bpp)
{
	u32 pitch = intel_framebuffer_pitch_for_width(mode->hdisplay, bpp);
	return PAGE_ALIGN(pitch * mode->vdisplay);
}

static struct drm_framebuffer *
intel_framebuffer_create_for_mode(struct drm_device *dev,
				  struct drm_display_mode *mode,
				  int depth, int bpp)
{
	struct drm_framebuffer *fb;
	struct drm_i915_gem_object *obj;
	struct drm_mode_fb_cmd2 mode_cmd = { 0 };

	obj = i915_gem_alloc_object(dev,
				    intel_framebuffer_size_for_mode(mode, bpp));
	if (obj == NULL)
		return ERR_PTR(-ENOMEM);

	mode_cmd.width = mode->hdisplay;
	mode_cmd.height = mode->vdisplay;
	mode_cmd.pitches[0] = intel_framebuffer_pitch_for_width(mode_cmd.width,
								bpp);
	mode_cmd.pixel_format = drm_mode_legacy_fb_format(bpp, depth);

	fb = intel_framebuffer_create(dev, &mode_cmd, obj);
	if (IS_ERR(fb))
		drm_gem_object_unreference_unlocked(&obj->base);

	return fb;
}

static struct drm_framebuffer *
mode_fits_in_fbdev(struct drm_device *dev,
		   struct drm_display_mode *mode)
{
#ifdef CONFIG_DRM_FBDEV_EMULATION
	struct drm_i915_private *dev_priv = dev->dev_private;
	struct drm_i915_gem_object *obj;
	struct drm_framebuffer *fb;

	if (!dev_priv->fbdev)
		return NULL;

	if (!dev_priv->fbdev->fb)
		return NULL;

	obj = dev_priv->fbdev->fb->obj;
	BUG_ON(!obj);

	fb = &dev_priv->fbdev->fb->base;
	if (fb->pitches[0] < intel_framebuffer_pitch_for_width(mode->hdisplay,
							       fb->bits_per_pixel))
		return NULL;

	if (obj->base.size < mode->vdisplay * fb->pitches[0])
		return NULL;

	drm_framebuffer_reference(fb);
	return fb;
#else
	return NULL;
#endif
}

static int intel_modeset_setup_plane_state(struct drm_atomic_state *state,
					   struct drm_crtc *crtc,
					   struct drm_display_mode *mode,
					   struct drm_framebuffer *fb,
					   int x, int y)
{
	struct drm_plane_state *plane_state;
	int hdisplay, vdisplay;
	int ret;

	plane_state = drm_atomic_get_plane_state(state, crtc->primary);
	if (IS_ERR(plane_state))
		return PTR_ERR(plane_state);

	if (mode)
		drm_crtc_get_hv_timing(mode, &hdisplay, &vdisplay);
	else
		hdisplay = vdisplay = 0;

	ret = drm_atomic_set_crtc_for_plane(plane_state, fb ? crtc : NULL);
	if (ret)
		return ret;
	drm_atomic_set_fb_for_plane(plane_state, fb);
	plane_state->crtc_x = 0;
	plane_state->crtc_y = 0;
	plane_state->crtc_w = hdisplay;
	plane_state->crtc_h = vdisplay;
	plane_state->src_x = x << 16;
	plane_state->src_y = y << 16;
	plane_state->src_w = hdisplay << 16;
	plane_state->src_h = vdisplay << 16;

	return 0;
}

bool intel_get_load_detect_pipe(struct drm_connector *connector,
				struct drm_display_mode *mode,
				struct intel_load_detect_pipe *old,
				struct drm_modeset_acquire_ctx *ctx)
{
	struct intel_crtc *intel_crtc;
	struct intel_encoder *intel_encoder =
		intel_attached_encoder(connector);
	struct drm_crtc *possible_crtc;
	struct drm_encoder *encoder = &intel_encoder->base;
	struct drm_crtc *crtc = NULL;
	struct drm_device *dev = encoder->dev;
	struct drm_framebuffer *fb;
	struct drm_mode_config *config = &dev->mode_config;
	struct drm_atomic_state *state = NULL, *restore_state = NULL;
	struct drm_connector_state *connector_state;
	struct intel_crtc_state *crtc_state;
	int ret, i = -1;

	DRM_DEBUG_KMS("[CONNECTOR:%d:%s], [ENCODER:%d:%s]\n",
		      connector->base.id, connector->name,
		      encoder->base.id, encoder->name);

	old->restore_state = NULL;

retry:
	ret = drm_modeset_lock(&config->connection_mutex, ctx);
	if (ret)
		goto fail;

	/*
	 * Algorithm gets a little messy:
	 *
	 *   - if the connector already has an assigned crtc, use it (but make
	 *     sure it's on first)
	 *
	 *   - try to find the first unused crtc that can drive this connector,
	 *     and use that if we find one
	 */

	/* See if we already have a CRTC for this connector */
	if (connector->state->crtc) {
		crtc = connector->state->crtc;

		ret = drm_modeset_lock(&crtc->mutex, ctx);
		if (ret)
			goto fail;

		/* Make sure the crtc and connector are running */
		goto found;
	}

	/* Find an unused one (if possible) */
	for_each_crtc(dev, possible_crtc) {
		i++;
		if (!(encoder->possible_crtcs & (1 << i)))
			continue;

		ret = drm_modeset_lock(&possible_crtc->mutex, ctx);
		if (ret)
			goto fail;

		if (possible_crtc->state->enable) {
			drm_modeset_unlock(&possible_crtc->mutex);
			continue;
		}

		crtc = possible_crtc;
		break;
	}

	/*
	 * If we didn't find an unused CRTC, don't use any.
	 */
	if (!crtc) {
		DRM_DEBUG_KMS("no pipe available for load-detect\n");
		goto fail;
	}

found:
	intel_crtc = to_intel_crtc(crtc);

	ret = drm_modeset_lock(&crtc->primary->mutex, ctx);
	if (ret)
		goto fail;

	state = drm_atomic_state_alloc(dev);
	restore_state = drm_atomic_state_alloc(dev);
	if (!state || !restore_state) {
		ret = -ENOMEM;
		goto fail;
	}

	state->acquire_ctx = ctx;
	restore_state->acquire_ctx = ctx;

	connector_state = drm_atomic_get_connector_state(state, connector);
	if (IS_ERR(connector_state)) {
		ret = PTR_ERR(connector_state);
		goto fail;
	}

	ret = drm_atomic_set_crtc_for_connector(connector_state, crtc);
	if (ret)
		goto fail;

	crtc_state = intel_atomic_get_crtc_state(state, intel_crtc);
	if (IS_ERR(crtc_state)) {
		ret = PTR_ERR(crtc_state);
		goto fail;
	}

	crtc_state->base.active = crtc_state->base.enable = true;

	if (!mode)
		mode = &load_detect_mode;

	/* We need a framebuffer large enough to accommodate all accesses
	 * that the plane may generate whilst we perform load detection.
	 * We can not rely on the fbcon either being present (we get called
	 * during its initialisation to detect all boot displays, or it may
	 * not even exist) or that it is large enough to satisfy the
	 * requested mode.
	 */
	fb = mode_fits_in_fbdev(dev, mode);
	if (fb == NULL) {
		DRM_DEBUG_KMS("creating tmp fb for load-detection\n");
		fb = intel_framebuffer_create_for_mode(dev, mode, 24, 32);
	} else
		DRM_DEBUG_KMS("reusing fbdev for load-detection framebuffer\n");
	if (IS_ERR(fb)) {
		DRM_DEBUG_KMS("failed to allocate framebuffer for load-detection\n");
		goto fail;
	}

	ret = intel_modeset_setup_plane_state(state, crtc, mode, fb, 0, 0);
	if (ret)
		goto fail;

	drm_framebuffer_unreference(fb);

	ret = drm_atomic_set_mode_for_crtc(&crtc_state->base, mode);
	if (ret)
		goto fail;

	ret = PTR_ERR_OR_ZERO(drm_atomic_get_connector_state(restore_state, connector));
	if (!ret)
		ret = PTR_ERR_OR_ZERO(drm_atomic_get_crtc_state(restore_state, crtc));
	if (!ret)
		ret = PTR_ERR_OR_ZERO(drm_atomic_get_plane_state(restore_state, crtc->primary));
	if (ret) {
		DRM_DEBUG_KMS("Failed to create a copy of old state to restore: %i\n", ret);
		goto fail;
	}

	ret = drm_atomic_commit(state);
	if (ret) {
		DRM_DEBUG_KMS("failed to set mode on load-detect pipe\n");
		goto fail;
	}

	old->restore_state = restore_state;

	/* let the connector get through one full cycle before testing */
	intel_wait_for_vblank(dev, intel_crtc->pipe);
	return true;

fail:
	drm_atomic_state_free(state);
	drm_atomic_state_free(restore_state);
	restore_state = state = NULL;

	if (ret == -EDEADLK) {
		drm_modeset_backoff(ctx);
		goto retry;
	}

	return false;
}

void intel_release_load_detect_pipe(struct drm_connector *connector,
				    struct intel_load_detect_pipe *old,
				    struct drm_modeset_acquire_ctx *ctx)
{
	struct intel_encoder *intel_encoder =
		intel_attached_encoder(connector);
	struct drm_encoder *encoder = &intel_encoder->base;
	struct drm_atomic_state *state = old->restore_state;
	int ret;

	DRM_DEBUG_KMS("[CONNECTOR:%d:%s], [ENCODER:%d:%s]\n",
		      connector->base.id, connector->name,
		      encoder->base.id, encoder->name);

	if (!state)
		return;

	ret = drm_atomic_commit(state);
	if (ret) {
		DRM_DEBUG_KMS("Couldn't release load detect pipe: %i\n", ret);
		drm_atomic_state_free(state);
	}
}

static int i9xx_pll_refclk(struct drm_device *dev,
			   const struct intel_crtc_state *pipe_config)
{
	struct drm_i915_private *dev_priv = dev->dev_private;
	u32 dpll = pipe_config->dpll_hw_state.dpll;

	if ((dpll & PLL_REF_INPUT_MASK) == PLLB_REF_INPUT_SPREADSPECTRUMIN)
		return dev_priv->vbt.lvds_ssc_freq;
	else if (HAS_PCH_SPLIT(dev))
		return 120000;
	else if (!IS_GEN2(dev))
		return 96000;
	else
		return 48000;
}

/* Returns the clock of the currently programmed mode of the given pipe. */
static void i9xx_crtc_clock_get(struct intel_crtc *crtc,
				struct intel_crtc_state *pipe_config)
{
	struct drm_device *dev = crtc->base.dev;
	struct drm_i915_private *dev_priv = dev->dev_private;
	int pipe = pipe_config->cpu_transcoder;
	u32 dpll = pipe_config->dpll_hw_state.dpll;
	u32 fp;
	intel_clock_t clock;
	int port_clock;
	int refclk = i9xx_pll_refclk(dev, pipe_config);

	if ((dpll & DISPLAY_RATE_SELECT_FPA1) == 0)
		fp = pipe_config->dpll_hw_state.fp0;
	else
		fp = pipe_config->dpll_hw_state.fp1;

	clock.m1 = (fp & FP_M1_DIV_MASK) >> FP_M1_DIV_SHIFT;
	if (IS_PINEVIEW(dev)) {
		clock.n = ffs((fp & FP_N_PINEVIEW_DIV_MASK) >> FP_N_DIV_SHIFT) - 1;
		clock.m2 = (fp & FP_M2_PINEVIEW_DIV_MASK) >> FP_M2_DIV_SHIFT;
	} else {
		clock.n = (fp & FP_N_DIV_MASK) >> FP_N_DIV_SHIFT;
		clock.m2 = (fp & FP_M2_DIV_MASK) >> FP_M2_DIV_SHIFT;
	}

	if (!IS_GEN2(dev)) {
		if (IS_PINEVIEW(dev))
			clock.p1 = ffs((dpll & DPLL_FPA01_P1_POST_DIV_MASK_PINEVIEW) >>
				DPLL_FPA01_P1_POST_DIV_SHIFT_PINEVIEW);
		else
			clock.p1 = ffs((dpll & DPLL_FPA01_P1_POST_DIV_MASK) >>
			       DPLL_FPA01_P1_POST_DIV_SHIFT);

		switch (dpll & DPLL_MODE_MASK) {
		case DPLLB_MODE_DAC_SERIAL:
			clock.p2 = dpll & DPLL_DAC_SERIAL_P2_CLOCK_DIV_5 ?
				5 : 10;
			break;
		case DPLLB_MODE_LVDS:
			clock.p2 = dpll & DPLLB_LVDS_P2_CLOCK_DIV_7 ?
				7 : 14;
			break;
		default:
			DRM_DEBUG_KMS("Unknown DPLL mode %08x in programmed "
				  "mode\n", (int)(dpll & DPLL_MODE_MASK));
			return;
		}

		if (IS_PINEVIEW(dev))
			port_clock = pnv_calc_dpll_params(refclk, &clock);
		else
			port_clock = i9xx_calc_dpll_params(refclk, &clock);
	} else {
		u32 lvds = IS_I830(dev) ? 0 : I915_READ(LVDS);
		bool is_lvds = (pipe == 1) && (lvds & LVDS_PORT_EN);

		if (is_lvds) {
			clock.p1 = ffs((dpll & DPLL_FPA01_P1_POST_DIV_MASK_I830_LVDS) >>
				       DPLL_FPA01_P1_POST_DIV_SHIFT);

			if (lvds & LVDS_CLKB_POWER_UP)
				clock.p2 = 7;
			else
				clock.p2 = 14;
		} else {
			if (dpll & PLL_P1_DIVIDE_BY_TWO)
				clock.p1 = 2;
			else {
				clock.p1 = ((dpll & DPLL_FPA01_P1_POST_DIV_MASK_I830) >>
					    DPLL_FPA01_P1_POST_DIV_SHIFT) + 2;
			}
			if (dpll & PLL_P2_DIVIDE_BY_4)
				clock.p2 = 4;
			else
				clock.p2 = 2;
		}

		port_clock = i9xx_calc_dpll_params(refclk, &clock);
	}

	/*
	 * This value includes pixel_multiplier. We will use
	 * port_clock to compute adjusted_mode.crtc_clock in the
	 * encoder's get_config() function.
	 */
	pipe_config->port_clock = port_clock;
}

int intel_dotclock_calculate(int link_freq,
			     const struct intel_link_m_n *m_n)
{
	/*
	 * The calculation for the data clock is:
	 * pixel_clock = ((m/n)*(link_clock * nr_lanes))/bpp
	 * But we want to avoid losing precison if possible, so:
	 * pixel_clock = ((m * link_clock * nr_lanes)/(n*bpp))
	 *
	 * and the link clock is simpler:
	 * link_clock = (m * link_clock) / n
	 */

	if (!m_n->link_n)
		return 0;

	return div_u64((u64)m_n->link_m * link_freq, m_n->link_n);
}

static void ironlake_pch_clock_get(struct intel_crtc *crtc,
				   struct intel_crtc_state *pipe_config)
{
	struct drm_i915_private *dev_priv = to_i915(crtc->base.dev);

	/* read out port_clock from the DPLL */
	i9xx_crtc_clock_get(crtc, pipe_config);

	/*
	 * In case there is an active pipe without active ports,
	 * we may need some idea for the dotclock anyway.
	 * Calculate one based on the FDI configuration.
	 */
	pipe_config->base.adjusted_mode.crtc_clock =
		intel_dotclock_calculate(intel_fdi_link_freq(dev_priv, pipe_config),
					 &pipe_config->fdi_m_n);
}

/** Returns the currently programmed mode of the given pipe. */
struct drm_display_mode *intel_crtc_mode_get(struct drm_device *dev,
					     struct drm_crtc *crtc)
{
	struct drm_i915_private *dev_priv = dev->dev_private;
	struct intel_crtc *intel_crtc = to_intel_crtc(crtc);
	enum transcoder cpu_transcoder = intel_crtc->config->cpu_transcoder;
	struct drm_display_mode *mode;
	struct intel_crtc_state *pipe_config;
	int htot = I915_READ(HTOTAL(cpu_transcoder));
	int hsync = I915_READ(HSYNC(cpu_transcoder));
	int vtot = I915_READ(VTOTAL(cpu_transcoder));
	int vsync = I915_READ(VSYNC(cpu_transcoder));
	enum pipe pipe = intel_crtc->pipe;

	mode = kzalloc(sizeof(*mode), GFP_KERNEL);
	if (!mode)
		return NULL;

	pipe_config = kzalloc(sizeof(*pipe_config), GFP_KERNEL);
	if (!pipe_config) {
		kfree(mode);
		return NULL;
	}

	/*
	 * Construct a pipe_config sufficient for getting the clock info
	 * back out of crtc_clock_get.
	 *
	 * Note, if LVDS ever uses a non-1 pixel multiplier, we'll need
	 * to use a real value here instead.
	 */
	pipe_config->cpu_transcoder = (enum transcoder) pipe;
	pipe_config->pixel_multiplier = 1;
	pipe_config->dpll_hw_state.dpll = I915_READ(DPLL(pipe));
	pipe_config->dpll_hw_state.fp0 = I915_READ(FP0(pipe));
	pipe_config->dpll_hw_state.fp1 = I915_READ(FP1(pipe));
	i9xx_crtc_clock_get(intel_crtc, pipe_config);

	mode->clock = pipe_config->port_clock / pipe_config->pixel_multiplier;
	mode->hdisplay = (htot & 0xffff) + 1;
	mode->htotal = ((htot & 0xffff0000) >> 16) + 1;
	mode->hsync_start = (hsync & 0xffff) + 1;
	mode->hsync_end = ((hsync & 0xffff0000) >> 16) + 1;
	mode->vdisplay = (vtot & 0xffff) + 1;
	mode->vtotal = ((vtot & 0xffff0000) >> 16) + 1;
	mode->vsync_start = (vsync & 0xffff) + 1;
	mode->vsync_end = ((vsync & 0xffff0000) >> 16) + 1;

	drm_mode_set_name(mode);

	kfree(pipe_config);

	return mode;
}

void intel_mark_busy(struct drm_device *dev)
{
	struct drm_i915_private *dev_priv = dev->dev_private;

	if (dev_priv->mm.busy)
		return;

	intel_runtime_pm_get(dev_priv);
	i915_update_gfx_val(dev_priv);
	if (INTEL_INFO(dev)->gen >= 6)
		gen6_rps_busy(dev_priv);
	dev_priv->mm.busy = true;
}

void intel_mark_idle(struct drm_device *dev)
{
	struct drm_i915_private *dev_priv = dev->dev_private;

	if (!dev_priv->mm.busy)
		return;

	dev_priv->mm.busy = false;

	if (INTEL_INFO(dev)->gen >= 6)
		gen6_rps_idle(dev->dev_private);

	intel_runtime_pm_put(dev_priv);
}

static void intel_crtc_destroy(struct drm_crtc *crtc)
{
	struct intel_crtc *intel_crtc = to_intel_crtc(crtc);
	struct drm_device *dev = crtc->dev;
	struct intel_unpin_work *work;

	spin_lock_irq(&dev->event_lock);
	work = intel_crtc->unpin_work;
	intel_crtc->unpin_work = NULL;
	spin_unlock_irq(&dev->event_lock);

	if (work) {
		cancel_work_sync(&work->work);
		kfree(work);
	}

	drm_crtc_cleanup(crtc);

	kfree(intel_crtc);
}

static void intel_unpin_work_fn(struct work_struct *__work)
{
	struct intel_unpin_work *work =
		container_of(__work, struct intel_unpin_work, work);
	struct intel_crtc *crtc = to_intel_crtc(work->crtc);
	struct drm_device *dev = crtc->base.dev;
	struct drm_plane *primary = crtc->base.primary;

	mutex_lock(&dev->struct_mutex);
	intel_unpin_fb_obj(work->old_fb, primary->state->rotation);
	drm_gem_object_unreference(&work->pending_flip_obj->base);

	if (work->flip_queued_req)
		i915_gem_request_assign(&work->flip_queued_req, NULL);
	mutex_unlock(&dev->struct_mutex);

	intel_frontbuffer_flip_complete(dev, to_intel_plane(primary)->frontbuffer_bit);
	intel_fbc_post_update(crtc);
	drm_framebuffer_unreference(work->old_fb);

	BUG_ON(atomic_read(&crtc->unpin_work_count) == 0);
	atomic_dec(&crtc->unpin_work_count);

	kfree(work);
}

static void do_intel_finish_page_flip(struct drm_device *dev,
				      struct drm_crtc *crtc)
{
	struct intel_crtc *intel_crtc = to_intel_crtc(crtc);
	struct intel_unpin_work *work;
	unsigned long flags;

	/* Ignore early vblank irqs */
	if (intel_crtc == NULL)
		return;

	/*
	 * This is called both by irq handlers and the reset code (to complete
	 * lost pageflips) so needs the full irqsave spinlocks.
	 */
	spin_lock_irqsave(&dev->event_lock, flags);
	work = intel_crtc->unpin_work;

	/* Ensure we don't miss a work->pending update ... */
	smp_rmb();

	if (work == NULL || atomic_read(&work->pending) < INTEL_FLIP_COMPLETE) {
		spin_unlock_irqrestore(&dev->event_lock, flags);
		return;
	}

	page_flip_completed(intel_crtc);

	spin_unlock_irqrestore(&dev->event_lock, flags);
}

void intel_finish_page_flip(struct drm_device *dev, int pipe)
{
	struct drm_i915_private *dev_priv = dev->dev_private;
	struct drm_crtc *crtc = dev_priv->pipe_to_crtc_mapping[pipe];

	do_intel_finish_page_flip(dev, crtc);
}

void intel_finish_page_flip_plane(struct drm_device *dev, int plane)
{
	struct drm_i915_private *dev_priv = dev->dev_private;
	struct drm_crtc *crtc = dev_priv->plane_to_crtc_mapping[plane];

	do_intel_finish_page_flip(dev, crtc);
}

/* Is 'a' after or equal to 'b'? */
static bool g4x_flip_count_after_eq(u32 a, u32 b)
{
	return !((a - b) & 0x80000000);
}

static bool page_flip_finished(struct intel_crtc *crtc)
{
	struct drm_device *dev = crtc->base.dev;
	struct drm_i915_private *dev_priv = dev->dev_private;
	unsigned reset_counter;

	reset_counter = i915_reset_counter(&dev_priv->gpu_error);
	if (crtc->reset_counter != reset_counter)
		return true;

	/*
	 * The relevant registers doen't exist on pre-ctg.
	 * As the flip done interrupt doesn't trigger for mmio
	 * flips on gmch platforms, a flip count check isn't
	 * really needed there. But since ctg has the registers,
	 * include it in the check anyway.
	 */
	if (INTEL_INFO(dev)->gen < 5 && !IS_G4X(dev))
		return true;

	/*
	 * BDW signals flip done immediately if the plane
	 * is disabled, even if the plane enable is already
	 * armed to occur at the next vblank :(
	 */

	/*
	 * A DSPSURFLIVE check isn't enough in case the mmio and CS flips
	 * used the same base address. In that case the mmio flip might
	 * have completed, but the CS hasn't even executed the flip yet.
	 *
	 * A flip count check isn't enough as the CS might have updated
	 * the base address just after start of vblank, but before we
	 * managed to process the interrupt. This means we'd complete the
	 * CS flip too soon.
	 *
	 * Combining both checks should get us a good enough result. It may
	 * still happen that the CS flip has been executed, but has not
	 * yet actually completed. But in case the base address is the same
	 * anyway, we don't really care.
	 */
	return (I915_READ(DSPSURFLIVE(crtc->plane)) & ~0xfff) ==
		crtc->unpin_work->gtt_offset &&
		g4x_flip_count_after_eq(I915_READ(PIPE_FLIPCOUNT_G4X(crtc->pipe)),
				    crtc->unpin_work->flip_count);
}

void intel_prepare_page_flip(struct drm_device *dev, int plane)
{
	struct drm_i915_private *dev_priv = dev->dev_private;
	struct intel_crtc *intel_crtc =
		to_intel_crtc(dev_priv->plane_to_crtc_mapping[plane]);
	unsigned long flags;


	/*
	 * This is called both by irq handlers and the reset code (to complete
	 * lost pageflips) so needs the full irqsave spinlocks.
	 *
	 * NB: An MMIO update of the plane base pointer will also
	 * generate a page-flip completion irq, i.e. every modeset
	 * is also accompanied by a spurious intel_prepare_page_flip().
	 */
	spin_lock_irqsave(&dev->event_lock, flags);
	if (intel_crtc->unpin_work && page_flip_finished(intel_crtc))
		atomic_inc_not_zero(&intel_crtc->unpin_work->pending);
	spin_unlock_irqrestore(&dev->event_lock, flags);
}

static inline void intel_mark_page_flip_active(struct intel_unpin_work *work)
{
	/* Ensure that the work item is consistent when activating it ... */
	smp_wmb();
	atomic_set(&work->pending, INTEL_FLIP_PENDING);
	/* and that it is marked active as soon as the irq could fire. */
	smp_wmb();
}

static int intel_gen2_queue_flip(struct drm_device *dev,
				 struct drm_crtc *crtc,
				 struct drm_framebuffer *fb,
				 struct drm_i915_gem_object *obj,
				 struct drm_i915_gem_request *req,
				 uint32_t flags)
{
	struct intel_engine_cs *engine = req->engine;
	struct intel_crtc *intel_crtc = to_intel_crtc(crtc);
	u32 flip_mask;
	int ret;

	ret = intel_ring_begin(req, 6);
	if (ret)
		return ret;

	/* Can't queue multiple flips, so wait for the previous
	 * one to finish before executing the next.
	 */
	if (intel_crtc->plane)
		flip_mask = MI_WAIT_FOR_PLANE_B_FLIP;
	else
		flip_mask = MI_WAIT_FOR_PLANE_A_FLIP;
	intel_ring_emit(engine, MI_WAIT_FOR_EVENT | flip_mask);
	intel_ring_emit(engine, MI_NOOP);
	intel_ring_emit(engine, MI_DISPLAY_FLIP |
			MI_DISPLAY_FLIP_PLANE(intel_crtc->plane));
	intel_ring_emit(engine, fb->pitches[0]);
	intel_ring_emit(engine, intel_crtc->unpin_work->gtt_offset);
	intel_ring_emit(engine, 0); /* aux display base address, unused */

	intel_mark_page_flip_active(intel_crtc->unpin_work);
	return 0;
}

static int intel_gen3_queue_flip(struct drm_device *dev,
				 struct drm_crtc *crtc,
				 struct drm_framebuffer *fb,
				 struct drm_i915_gem_object *obj,
				 struct drm_i915_gem_request *req,
				 uint32_t flags)
{
	struct intel_engine_cs *engine = req->engine;
	struct intel_crtc *intel_crtc = to_intel_crtc(crtc);
	u32 flip_mask;
	int ret;

	ret = intel_ring_begin(req, 6);
	if (ret)
		return ret;

	if (intel_crtc->plane)
		flip_mask = MI_WAIT_FOR_PLANE_B_FLIP;
	else
		flip_mask = MI_WAIT_FOR_PLANE_A_FLIP;
	intel_ring_emit(engine, MI_WAIT_FOR_EVENT | flip_mask);
	intel_ring_emit(engine, MI_NOOP);
	intel_ring_emit(engine, MI_DISPLAY_FLIP_I915 |
			MI_DISPLAY_FLIP_PLANE(intel_crtc->plane));
	intel_ring_emit(engine, fb->pitches[0]);
	intel_ring_emit(engine, intel_crtc->unpin_work->gtt_offset);
	intel_ring_emit(engine, MI_NOOP);

	intel_mark_page_flip_active(intel_crtc->unpin_work);
	return 0;
}

static int intel_gen4_queue_flip(struct drm_device *dev,
				 struct drm_crtc *crtc,
				 struct drm_framebuffer *fb,
				 struct drm_i915_gem_object *obj,
				 struct drm_i915_gem_request *req,
				 uint32_t flags)
{
	struct intel_engine_cs *engine = req->engine;
	struct drm_i915_private *dev_priv = dev->dev_private;
	struct intel_crtc *intel_crtc = to_intel_crtc(crtc);
	uint32_t pf, pipesrc;
	int ret;

	ret = intel_ring_begin(req, 4);
	if (ret)
		return ret;

	/* i965+ uses the linear or tiled offsets from the
	 * Display Registers (which do not change across a page-flip)
	 * so we need only reprogram the base address.
	 */
	intel_ring_emit(engine, MI_DISPLAY_FLIP |
			MI_DISPLAY_FLIP_PLANE(intel_crtc->plane));
	intel_ring_emit(engine, fb->pitches[0]);
	intel_ring_emit(engine, intel_crtc->unpin_work->gtt_offset |
			obj->tiling_mode);

	/* XXX Enabling the panel-fitter across page-flip is so far
	 * untested on non-native modes, so ignore it for now.
	 * pf = I915_READ(pipe == 0 ? PFA_CTL_1 : PFB_CTL_1) & PF_ENABLE;
	 */
	pf = 0;
	pipesrc = I915_READ(PIPESRC(intel_crtc->pipe)) & 0x0fff0fff;
	intel_ring_emit(engine, pf | pipesrc);

	intel_mark_page_flip_active(intel_crtc->unpin_work);
	return 0;
}

static int intel_gen6_queue_flip(struct drm_device *dev,
				 struct drm_crtc *crtc,
				 struct drm_framebuffer *fb,
				 struct drm_i915_gem_object *obj,
				 struct drm_i915_gem_request *req,
				 uint32_t flags)
{
	struct intel_engine_cs *engine = req->engine;
	struct drm_i915_private *dev_priv = dev->dev_private;
	struct intel_crtc *intel_crtc = to_intel_crtc(crtc);
	uint32_t pf, pipesrc;
	int ret;

	ret = intel_ring_begin(req, 4);
	if (ret)
		return ret;

	intel_ring_emit(engine, MI_DISPLAY_FLIP |
			MI_DISPLAY_FLIP_PLANE(intel_crtc->plane));
	intel_ring_emit(engine, fb->pitches[0] | obj->tiling_mode);
	intel_ring_emit(engine, intel_crtc->unpin_work->gtt_offset);

	/* Contrary to the suggestions in the documentation,
	 * "Enable Panel Fitter" does not seem to be required when page
	 * flipping with a non-native mode, and worse causes a normal
	 * modeset to fail.
	 * pf = I915_READ(PF_CTL(intel_crtc->pipe)) & PF_ENABLE;
	 */
	pf = 0;
	pipesrc = I915_READ(PIPESRC(intel_crtc->pipe)) & 0x0fff0fff;
	intel_ring_emit(engine, pf | pipesrc);

	intel_mark_page_flip_active(intel_crtc->unpin_work);
	return 0;
}

static int intel_gen7_queue_flip(struct drm_device *dev,
				 struct drm_crtc *crtc,
				 struct drm_framebuffer *fb,
				 struct drm_i915_gem_object *obj,
				 struct drm_i915_gem_request *req,
				 uint32_t flags)
{
	struct intel_engine_cs *engine = req->engine;
	struct intel_crtc *intel_crtc = to_intel_crtc(crtc);
	uint32_t plane_bit = 0;
	int len, ret;

	switch (intel_crtc->plane) {
	case PLANE_A:
		plane_bit = MI_DISPLAY_FLIP_IVB_PLANE_A;
		break;
	case PLANE_B:
		plane_bit = MI_DISPLAY_FLIP_IVB_PLANE_B;
		break;
	case PLANE_C:
		plane_bit = MI_DISPLAY_FLIP_IVB_PLANE_C;
		break;
	default:
		WARN_ONCE(1, "unknown plane in flip command\n");
		return -ENODEV;
	}

	len = 4;
	if (engine->id == RCS) {
		len += 6;
		/*
		 * On Gen 8, SRM is now taking an extra dword to accommodate
		 * 48bits addresses, and we need a NOOP for the batch size to
		 * stay even.
		 */
		if (IS_GEN8(dev))
			len += 2;
	}

	/*
	 * BSpec MI_DISPLAY_FLIP for IVB:
	 * "The full packet must be contained within the same cache line."
	 *
	 * Currently the LRI+SRM+MI_DISPLAY_FLIP all fit within the same
	 * cacheline, if we ever start emitting more commands before
	 * the MI_DISPLAY_FLIP we may need to first emit everything else,
	 * then do the cacheline alignment, and finally emit the
	 * MI_DISPLAY_FLIP.
	 */
	ret = intel_ring_cacheline_align(req);
	if (ret)
		return ret;

	ret = intel_ring_begin(req, len);
	if (ret)
		return ret;

	/* Unmask the flip-done completion message. Note that the bspec says that
	 * we should do this for both the BCS and RCS, and that we must not unmask
	 * more than one flip event at any time (or ensure that one flip message
	 * can be sent by waiting for flip-done prior to queueing new flips).
	 * Experimentation says that BCS works despite DERRMR masking all
	 * flip-done completion events and that unmasking all planes at once
	 * for the RCS also doesn't appear to drop events. Setting the DERRMR
	 * to zero does lead to lockups within MI_DISPLAY_FLIP.
	 */
	if (engine->id == RCS) {
		intel_ring_emit(engine, MI_LOAD_REGISTER_IMM(1));
		intel_ring_emit_reg(engine, DERRMR);
		intel_ring_emit(engine, ~(DERRMR_PIPEA_PRI_FLIP_DONE |
					  DERRMR_PIPEB_PRI_FLIP_DONE |
					  DERRMR_PIPEC_PRI_FLIP_DONE));
		if (IS_GEN8(dev))
			intel_ring_emit(engine, MI_STORE_REGISTER_MEM_GEN8 |
					      MI_SRM_LRM_GLOBAL_GTT);
		else
			intel_ring_emit(engine, MI_STORE_REGISTER_MEM |
					      MI_SRM_LRM_GLOBAL_GTT);
		intel_ring_emit_reg(engine, DERRMR);
		intel_ring_emit(engine, engine->scratch.gtt_offset + 256);
		if (IS_GEN8(dev)) {
			intel_ring_emit(engine, 0);
			intel_ring_emit(engine, MI_NOOP);
		}
	}

	intel_ring_emit(engine, MI_DISPLAY_FLIP_I915 | plane_bit);
	intel_ring_emit(engine, (fb->pitches[0] | obj->tiling_mode));
	intel_ring_emit(engine, intel_crtc->unpin_work->gtt_offset);
	intel_ring_emit(engine, (MI_NOOP));

	intel_mark_page_flip_active(intel_crtc->unpin_work);
	return 0;
}

static bool use_mmio_flip(struct intel_engine_cs *engine,
			  struct drm_i915_gem_object *obj)
{
	/*
	 * This is not being used for older platforms, because
	 * non-availability of flip done interrupt forces us to use
	 * CS flips. Older platforms derive flip done using some clever
	 * tricks involving the flip_pending status bits and vblank irqs.
	 * So using MMIO flips there would disrupt this mechanism.
	 */

	if (engine == NULL)
		return true;

	if (INTEL_INFO(engine->dev)->gen < 5)
		return false;

	if (i915.use_mmio_flip < 0)
		return false;
	else if (i915.use_mmio_flip > 0)
		return true;
	else if (i915.enable_execlists)
		return true;
	else if (obj->base.dma_buf &&
		 !reservation_object_test_signaled_rcu(obj->base.dma_buf->resv,
						       false))
		return true;
	else
		return engine != i915_gem_request_get_engine(obj->last_write_req);
}

static void skl_do_mmio_flip(struct intel_crtc *intel_crtc,
			     unsigned int rotation,
			     struct intel_unpin_work *work)
{
	struct drm_device *dev = intel_crtc->base.dev;
	struct drm_i915_private *dev_priv = dev->dev_private;
	struct drm_framebuffer *fb = intel_crtc->base.primary->fb;
	const enum pipe pipe = intel_crtc->pipe;
	u32 ctl, stride, tile_height;

	ctl = I915_READ(PLANE_CTL(pipe, 0));
	ctl &= ~PLANE_CTL_TILED_MASK;
	switch (fb->modifier[0]) {
	case DRM_FORMAT_MOD_NONE:
		break;
	case I915_FORMAT_MOD_X_TILED:
		ctl |= PLANE_CTL_TILED_X;
		break;
	case I915_FORMAT_MOD_Y_TILED:
		ctl |= PLANE_CTL_TILED_Y;
		break;
	case I915_FORMAT_MOD_Yf_TILED:
		ctl |= PLANE_CTL_TILED_YF;
		break;
	default:
		MISSING_CASE(fb->modifier[0]);
	}

	/*
	 * The stride is either expressed as a multiple of 64 bytes chunks for
	 * linear buffers or in number of tiles for tiled buffers.
	 */
	if (intel_rotation_90_or_270(rotation)) {
		/* stride = Surface height in tiles */
		tile_height = intel_tile_height(dev_priv, fb->modifier[0], 0);
		stride = DIV_ROUND_UP(fb->height, tile_height);
	} else {
		stride = fb->pitches[0] /
			intel_fb_stride_alignment(dev_priv, fb->modifier[0],
						  fb->pixel_format);
	}

	/*
	 * Both PLANE_CTL and PLANE_STRIDE are not updated on vblank but on
	 * PLANE_SURF updates, the update is then guaranteed to be atomic.
	 */
	I915_WRITE(PLANE_CTL(pipe, 0), ctl);
	I915_WRITE(PLANE_STRIDE(pipe, 0), stride);

	I915_WRITE(PLANE_SURF(pipe, 0), work->gtt_offset);
	POSTING_READ(PLANE_SURF(pipe, 0));
}

static void ilk_do_mmio_flip(struct intel_crtc *intel_crtc,
			     struct intel_unpin_work *work)
{
	struct drm_device *dev = intel_crtc->base.dev;
	struct drm_i915_private *dev_priv = dev->dev_private;
	struct intel_framebuffer *intel_fb =
		to_intel_framebuffer(intel_crtc->base.primary->fb);
	struct drm_i915_gem_object *obj = intel_fb->obj;
	i915_reg_t reg = DSPCNTR(intel_crtc->plane);
	u32 dspcntr;

	dspcntr = I915_READ(reg);

	if (obj->tiling_mode != I915_TILING_NONE)
		dspcntr |= DISPPLANE_TILED;
	else
		dspcntr &= ~DISPPLANE_TILED;

	I915_WRITE(reg, dspcntr);

	I915_WRITE(DSPSURF(intel_crtc->plane), work->gtt_offset);
	POSTING_READ(DSPSURF(intel_crtc->plane));
}

/*
 * XXX: This is the temporary way to update the plane registers until we get
 * around to using the usual plane update functions for MMIO flips
 */
static void intel_do_mmio_flip(struct intel_mmio_flip *mmio_flip)
{
	struct intel_crtc *crtc = mmio_flip->crtc;
	struct intel_unpin_work *work;

	spin_lock_irq(&crtc->base.dev->event_lock);
	work = crtc->unpin_work;
	spin_unlock_irq(&crtc->base.dev->event_lock);
	if (work == NULL)
		return;

	intel_mark_page_flip_active(work);

	intel_pipe_update_start(crtc);

	if (INTEL_INFO(mmio_flip->i915)->gen >= 9)
		skl_do_mmio_flip(crtc, mmio_flip->rotation, work);
	else
		/* use_mmio_flip() retricts MMIO flips to ilk+ */
		ilk_do_mmio_flip(crtc, work);

	intel_pipe_update_end(crtc);
}

static void intel_mmio_flip_work_func(struct work_struct *work)
{
	struct intel_mmio_flip *mmio_flip =
		container_of(work, struct intel_mmio_flip, work);
	struct intel_framebuffer *intel_fb =
		to_intel_framebuffer(mmio_flip->crtc->base.primary->fb);
	struct drm_i915_gem_object *obj = intel_fb->obj;

	if (mmio_flip->req) {
		WARN_ON(__i915_wait_request(mmio_flip->req,
					    false, NULL,
					    &mmio_flip->i915->rps.mmioflips));
		i915_gem_request_unreference__unlocked(mmio_flip->req);
	}

	/* For framebuffer backed by dmabuf, wait for fence */
	if (obj->base.dma_buf)
		WARN_ON(reservation_object_wait_timeout_rcu(obj->base.dma_buf->resv,
							    false, false,
							    MAX_SCHEDULE_TIMEOUT) < 0);

	intel_do_mmio_flip(mmio_flip);
	kfree(mmio_flip);
}

static int intel_queue_mmio_flip(struct drm_device *dev,
				 struct drm_crtc *crtc,
				 struct drm_i915_gem_object *obj)
{
	struct intel_mmio_flip *mmio_flip;

	mmio_flip = kmalloc(sizeof(*mmio_flip), GFP_KERNEL);
	if (mmio_flip == NULL)
		return -ENOMEM;

	mmio_flip->i915 = to_i915(dev);
	mmio_flip->req = i915_gem_request_reference(obj->last_write_req);
	mmio_flip->crtc = to_intel_crtc(crtc);
	mmio_flip->rotation = crtc->primary->state->rotation;

	INIT_WORK(&mmio_flip->work, intel_mmio_flip_work_func);
	schedule_work(&mmio_flip->work);

	return 0;
}

static int intel_default_queue_flip(struct drm_device *dev,
				    struct drm_crtc *crtc,
				    struct drm_framebuffer *fb,
				    struct drm_i915_gem_object *obj,
				    struct drm_i915_gem_request *req,
				    uint32_t flags)
{
	return -ENODEV;
}

static bool __intel_pageflip_stall_check(struct drm_device *dev,
					 struct drm_crtc *crtc)
{
	struct drm_i915_private *dev_priv = dev->dev_private;
	struct intel_crtc *intel_crtc = to_intel_crtc(crtc);
	struct intel_unpin_work *work = intel_crtc->unpin_work;
	u32 addr;

	if (atomic_read(&work->pending) >= INTEL_FLIP_COMPLETE)
		return true;

	if (atomic_read(&work->pending) < INTEL_FLIP_PENDING)
		return false;

	if (!work->enable_stall_check)
		return false;

	if (work->flip_ready_vblank == 0) {
		if (work->flip_queued_req &&
		    !i915_gem_request_completed(work->flip_queued_req, true))
			return false;

		work->flip_ready_vblank = drm_crtc_vblank_count(crtc);
	}

	if (drm_crtc_vblank_count(crtc) - work->flip_ready_vblank < 3)
		return false;

	/* Potential stall - if we see that the flip has happened,
	 * assume a missed interrupt. */
	if (INTEL_INFO(dev)->gen >= 4)
		addr = I915_HI_DISPBASE(I915_READ(DSPSURF(intel_crtc->plane)));
	else
		addr = I915_READ(DSPADDR(intel_crtc->plane));

	/* There is a potential issue here with a false positive after a flip
	 * to the same address. We could address this by checking for a
	 * non-incrementing frame counter.
	 */
	return addr == work->gtt_offset;
}

void intel_check_page_flip(struct drm_device *dev, int pipe)
{
	struct drm_i915_private *dev_priv = dev->dev_private;
	struct drm_crtc *crtc = dev_priv->pipe_to_crtc_mapping[pipe];
	struct intel_crtc *intel_crtc = to_intel_crtc(crtc);
	struct intel_unpin_work *work;

	WARN_ON(!in_interrupt());

	if (crtc == NULL)
		return;

	spin_lock(&dev->event_lock);
	work = intel_crtc->unpin_work;
	if (work != NULL && __intel_pageflip_stall_check(dev, crtc)) {
		WARN_ONCE(1, "Kicking stuck page flip: queued at %d, now %d\n",
			 work->flip_queued_vblank, drm_vblank_count(dev, pipe));
		page_flip_completed(intel_crtc);
		work = NULL;
	}
	if (work != NULL &&
	    drm_vblank_count(dev, pipe) - work->flip_queued_vblank > 1)
		intel_queue_rps_boost_for_request(dev, work->flip_queued_req);
	spin_unlock(&dev->event_lock);
}

static int intel_crtc_page_flip(struct drm_crtc *crtc,
				struct drm_framebuffer *fb,
				struct drm_pending_vblank_event *event,
				uint32_t page_flip_flags)
{
	struct drm_device *dev = crtc->dev;
	struct drm_i915_private *dev_priv = dev->dev_private;
	struct drm_framebuffer *old_fb = crtc->primary->fb;
	struct drm_i915_gem_object *obj = intel_fb_obj(fb);
	struct intel_crtc *intel_crtc = to_intel_crtc(crtc);
	struct drm_plane *primary = crtc->primary;
	enum pipe pipe = intel_crtc->pipe;
	struct intel_unpin_work *work;
	struct intel_engine_cs *engine;
	bool mmio_flip;
	struct drm_i915_gem_request *request = NULL;
	int ret;

	/*
	 * drm_mode_page_flip_ioctl() should already catch this, but double
	 * check to be safe.  In the future we may enable pageflipping from
	 * a disabled primary plane.
	 */
	if (WARN_ON(intel_fb_obj(old_fb) == NULL))
		return -EBUSY;

	/* Can't change pixel format via MI display flips. */
	if (fb->pixel_format != crtc->primary->fb->pixel_format)
		return -EINVAL;

	/*
	 * TILEOFF/LINOFF registers can't be changed via MI display flips.
	 * Note that pitch changes could also affect these register.
	 */
	if (INTEL_INFO(dev)->gen > 3 &&
	    (fb->offsets[0] != crtc->primary->fb->offsets[0] ||
	     fb->pitches[0] != crtc->primary->fb->pitches[0]))
		return -EINVAL;

	if (i915_terminally_wedged(&dev_priv->gpu_error))
		goto out_hang;

	work = kzalloc(sizeof(*work), GFP_KERNEL);
	if (work == NULL)
		return -ENOMEM;

	work->event = event;
	work->crtc = crtc;
	work->old_fb = old_fb;
	INIT_WORK(&work->work, intel_unpin_work_fn);

	ret = drm_crtc_vblank_get(crtc);
	if (ret)
		goto free_work;

	/* We borrow the event spin lock for protecting unpin_work */
	spin_lock_irq(&dev->event_lock);
	if (intel_crtc->unpin_work) {
		/* Before declaring the flip queue wedged, check if
		 * the hardware completed the operation behind our backs.
		 */
		if (__intel_pageflip_stall_check(dev, crtc)) {
			DRM_DEBUG_DRIVER("flip queue: previous flip completed, continuing\n");
			page_flip_completed(intel_crtc);
		} else {
			DRM_DEBUG_DRIVER("flip queue: crtc already busy\n");
			spin_unlock_irq(&dev->event_lock);

			drm_crtc_vblank_put(crtc);
			kfree(work);
			return -EBUSY;
		}
	}
	intel_crtc->unpin_work = work;
	spin_unlock_irq(&dev->event_lock);

	if (atomic_read(&intel_crtc->unpin_work_count) >= 2)
		flush_workqueue(dev_priv->wq);

	/* Reference the objects for the scheduled work. */
	drm_framebuffer_reference(work->old_fb);
	drm_gem_object_reference(&obj->base);

	crtc->primary->fb = fb;
	update_state_fb(crtc->primary);
	intel_fbc_pre_update(intel_crtc);

	work->pending_flip_obj = obj;

	ret = i915_mutex_lock_interruptible(dev);
	if (ret)
		goto cleanup;

	intel_crtc->reset_counter = i915_reset_counter(&dev_priv->gpu_error);
	if (__i915_reset_in_progress_or_wedged(intel_crtc->reset_counter)) {
		ret = -EIO;
		goto cleanup;
	}

	atomic_inc(&intel_crtc->unpin_work_count);

	if (INTEL_INFO(dev)->gen >= 5 || IS_G4X(dev))
		work->flip_count = I915_READ(PIPE_FLIPCOUNT_G4X(pipe)) + 1;

	if (IS_VALLEYVIEW(dev) || IS_CHERRYVIEW(dev)) {
		engine = &dev_priv->engine[BCS];
		if (obj->tiling_mode != intel_fb_obj(work->old_fb)->tiling_mode)
			/* vlv: DISPLAY_FLIP fails to change tiling */
			engine = NULL;
	} else if (IS_IVYBRIDGE(dev) || IS_HASWELL(dev)) {
		engine = &dev_priv->engine[BCS];
	} else if (INTEL_INFO(dev)->gen >= 7) {
		engine = i915_gem_request_get_engine(obj->last_write_req);
		if (engine == NULL || engine->id != RCS)
			engine = &dev_priv->engine[BCS];
	} else {
		engine = &dev_priv->engine[RCS];
	}

	mmio_flip = use_mmio_flip(engine, obj);

	/* When using CS flips, we want to emit semaphores between rings.
	 * However, when using mmio flips we will create a task to do the
	 * synchronisation, so all we want here is to pin the framebuffer
	 * into the display plane and skip any waits.
	 */
	if (!mmio_flip) {
		ret = i915_gem_object_sync(obj, engine, &request);
		if (ret)
			goto cleanup_pending;
	}

	ret = intel_pin_and_fence_fb_obj(fb, primary->state->rotation);
	if (ret)
		goto cleanup_pending;

	work->gtt_offset = intel_plane_obj_offset(to_intel_plane(primary),
						  obj, 0);
	work->gtt_offset += intel_crtc->dspaddr_offset;

	if (mmio_flip) {
		ret = intel_queue_mmio_flip(dev, crtc, obj);
		if (ret)
			goto cleanup_unpin;

		i915_gem_request_assign(&work->flip_queued_req,
					obj->last_write_req);
	} else {
		if (!request) {
			request = i915_gem_request_alloc(engine, NULL);
			if (IS_ERR(request)) {
				ret = PTR_ERR(request);
				goto cleanup_unpin;
			}
		}

		ret = dev_priv->display.queue_flip(dev, crtc, fb, obj, request,
						   page_flip_flags);
		if (ret)
			goto cleanup_unpin;

		i915_gem_request_assign(&work->flip_queued_req, request);
	}

	if (request)
		i915_add_request_no_flush(request);

	work->flip_queued_vblank = drm_crtc_vblank_count(crtc);
	work->enable_stall_check = true;

	i915_gem_track_fb(intel_fb_obj(work->old_fb), obj,
			  to_intel_plane(primary)->frontbuffer_bit);
	mutex_unlock(&dev->struct_mutex);

	intel_frontbuffer_flip_prepare(dev,
				       to_intel_plane(primary)->frontbuffer_bit);

	trace_i915_flip_request(intel_crtc->plane, obj);

	return 0;

cleanup_unpin:
	intel_unpin_fb_obj(fb, crtc->primary->state->rotation);
cleanup_pending:
	if (!IS_ERR_OR_NULL(request))
		i915_add_request_no_flush(request);
	atomic_dec(&intel_crtc->unpin_work_count);
	mutex_unlock(&dev->struct_mutex);
cleanup:
	crtc->primary->fb = old_fb;
	update_state_fb(crtc->primary);

	drm_gem_object_unreference_unlocked(&obj->base);
	drm_framebuffer_unreference(work->old_fb);

	spin_lock_irq(&dev->event_lock);
	intel_crtc->unpin_work = NULL;
	spin_unlock_irq(&dev->event_lock);

	drm_crtc_vblank_put(crtc);
free_work:
	kfree(work);

	if (ret == -EIO) {
		struct drm_atomic_state *state;
		struct drm_plane_state *plane_state;

out_hang:
		state = drm_atomic_state_alloc(dev);
		if (!state)
			return -ENOMEM;
		state->acquire_ctx = drm_modeset_legacy_acquire_ctx(crtc);

retry:
		plane_state = drm_atomic_get_plane_state(state, primary);
		ret = PTR_ERR_OR_ZERO(plane_state);
		if (!ret) {
			drm_atomic_set_fb_for_plane(plane_state, fb);

			ret = drm_atomic_set_crtc_for_plane(plane_state, crtc);
			if (!ret)
				ret = drm_atomic_commit(state);
		}

		if (ret == -EDEADLK) {
			drm_modeset_backoff(state->acquire_ctx);
			drm_atomic_state_clear(state);
			goto retry;
		}

		if (ret)
			drm_atomic_state_free(state);

		if (ret == 0 && event) {
			spin_lock_irq(&dev->event_lock);
			drm_crtc_send_vblank_event(crtc, event);
			spin_unlock_irq(&dev->event_lock);
		}
	}
	return ret;
}


/**
 * intel_wm_need_update - Check whether watermarks need updating
 * @plane: drm plane
 * @state: new plane state
 *
 * Check current plane state versus the new one to determine whether
 * watermarks need to be recalculated.
 *
 * Returns true or false.
 */
static bool intel_wm_need_update(struct drm_plane *plane,
				 struct drm_plane_state *state)
{
	struct intel_plane_state *new = to_intel_plane_state(state);
	struct intel_plane_state *cur = to_intel_plane_state(plane->state);

	/* Update watermarks on tiling or size changes. */
	if (new->visible != cur->visible)
		return true;

	if (!cur->base.fb || !new->base.fb)
		return false;

	if (cur->base.fb->modifier[0] != new->base.fb->modifier[0] ||
	    cur->base.rotation != new->base.rotation ||
	    drm_rect_width(&new->src) != drm_rect_width(&cur->src) ||
	    drm_rect_height(&new->src) != drm_rect_height(&cur->src) ||
	    drm_rect_width(&new->dst) != drm_rect_width(&cur->dst) ||
	    drm_rect_height(&new->dst) != drm_rect_height(&cur->dst))
		return true;

	return false;
}

static bool needs_scaling(struct intel_plane_state *state)
{
	int src_w = drm_rect_width(&state->src) >> 16;
	int src_h = drm_rect_height(&state->src) >> 16;
	int dst_w = drm_rect_width(&state->dst);
	int dst_h = drm_rect_height(&state->dst);

	return (src_w != dst_w || src_h != dst_h);
}

int intel_plane_atomic_calc_changes(struct drm_crtc_state *crtc_state,
				    struct drm_plane_state *plane_state)
{
	struct intel_crtc_state *pipe_config = to_intel_crtc_state(crtc_state);
	struct drm_crtc *crtc = crtc_state->crtc;
	struct intel_crtc *intel_crtc = to_intel_crtc(crtc);
	struct drm_plane *plane = plane_state->plane;
	struct drm_device *dev = crtc->dev;
	struct drm_i915_private *dev_priv = to_i915(dev);
	struct intel_plane_state *old_plane_state =
		to_intel_plane_state(plane->state);
	int idx = intel_crtc->base.base.id, ret;
	bool mode_changed = needs_modeset(crtc_state);
	bool was_crtc_enabled = crtc->state->active;
	bool is_crtc_enabled = crtc_state->active;
	bool turn_off, turn_on, visible, was_visible;
	struct drm_framebuffer *fb = plane_state->fb;

	if (crtc_state && INTEL_INFO(dev)->gen >= 9 &&
	    plane->type != DRM_PLANE_TYPE_CURSOR) {
		ret = skl_update_scaler_plane(
			to_intel_crtc_state(crtc_state),
			to_intel_plane_state(plane_state));
		if (ret)
			return ret;
	}

	was_visible = old_plane_state->visible;
	visible = to_intel_plane_state(plane_state)->visible;

	if (!was_crtc_enabled && WARN_ON(was_visible))
		was_visible = false;

	/*
	 * Visibility is calculated as if the crtc was on, but
	 * after scaler setup everything depends on it being off
	 * when the crtc isn't active.
	 */
	if (!is_crtc_enabled)
		to_intel_plane_state(plane_state)->visible = visible = false;

	if (!was_visible && !visible)
		return 0;

	if (fb != old_plane_state->base.fb)
		pipe_config->fb_changed = true;

	turn_off = was_visible && (!visible || mode_changed);
	turn_on = visible && (!was_visible || mode_changed);

	DRM_DEBUG_ATOMIC("[CRTC:%i] has [PLANE:%i] with fb %i\n", idx,
			 plane->base.id, fb ? fb->base.id : -1);

	DRM_DEBUG_ATOMIC("[PLANE:%i] visible %i -> %i, off %i, on %i, ms %i\n",
			 plane->base.id, was_visible, visible,
			 turn_off, turn_on, mode_changed);

	if (turn_on) {
		pipe_config->update_wm_pre = true;

		/* must disable cxsr around plane enable/disable */
		if (plane->type != DRM_PLANE_TYPE_CURSOR)
			pipe_config->disable_cxsr = true;
	} else if (turn_off) {
		pipe_config->update_wm_post = true;

		/* must disable cxsr around plane enable/disable */
		if (plane->type != DRM_PLANE_TYPE_CURSOR)
			pipe_config->disable_cxsr = true;
	} else if (intel_wm_need_update(plane, plane_state)) {
		/* FIXME bollocks */
		pipe_config->update_wm_pre = true;
		pipe_config->update_wm_post = true;
	}

	/* Pre-gen9 platforms need two-step watermark updates */
	if ((pipe_config->update_wm_pre || pipe_config->update_wm_post) &&
	    INTEL_INFO(dev)->gen < 9 && dev_priv->display.optimize_watermarks)
		to_intel_crtc_state(crtc_state)->wm.need_postvbl_update = true;

	if (visible || was_visible)
		pipe_config->fb_bits |= to_intel_plane(plane)->frontbuffer_bit;

	/*
	 * WaCxSRDisabledForSpriteScaling:ivb
	 *
	 * cstate->update_wm was already set above, so this flag will
	 * take effect when we commit and program watermarks.
	 */
	if (plane->type == DRM_PLANE_TYPE_OVERLAY && IS_IVYBRIDGE(dev) &&
	    needs_scaling(to_intel_plane_state(plane_state)) &&
	    !needs_scaling(old_plane_state))
		pipe_config->disable_lp_wm = true;

	return 0;
}

static bool encoders_cloneable(const struct intel_encoder *a,
			       const struct intel_encoder *b)
{
	/* masks could be asymmetric, so check both ways */
	return a == b || (a->cloneable & (1 << b->type) &&
			  b->cloneable & (1 << a->type));
}

static bool check_single_encoder_cloning(struct drm_atomic_state *state,
					 struct intel_crtc *crtc,
					 struct intel_encoder *encoder)
{
	struct intel_encoder *source_encoder;
	struct drm_connector *connector;
	struct drm_connector_state *connector_state;
	int i;

	for_each_connector_in_state(state, connector, connector_state, i) {
		if (connector_state->crtc != &crtc->base)
			continue;

		source_encoder =
			to_intel_encoder(connector_state->best_encoder);
		if (!encoders_cloneable(encoder, source_encoder))
			return false;
	}

	return true;
}

static bool check_encoder_cloning(struct drm_atomic_state *state,
				  struct intel_crtc *crtc)
{
	struct intel_encoder *encoder;
	struct drm_connector *connector;
	struct drm_connector_state *connector_state;
	int i;

	for_each_connector_in_state(state, connector, connector_state, i) {
		if (connector_state->crtc != &crtc->base)
			continue;

		encoder = to_intel_encoder(connector_state->best_encoder);
		if (!check_single_encoder_cloning(state, crtc, encoder))
			return false;
	}

	return true;
}

static int intel_crtc_atomic_check(struct drm_crtc *crtc,
				   struct drm_crtc_state *crtc_state)
{
	struct drm_device *dev = crtc->dev;
	struct drm_i915_private *dev_priv = dev->dev_private;
	struct intel_crtc *intel_crtc = to_intel_crtc(crtc);
	struct intel_crtc_state *pipe_config =
		to_intel_crtc_state(crtc_state);
	struct drm_atomic_state *state = crtc_state->state;
	int ret;
	bool mode_changed = needs_modeset(crtc_state);

	if (mode_changed && !check_encoder_cloning(state, intel_crtc)) {
		DRM_DEBUG_KMS("rejecting invalid cloning configuration\n");
		return -EINVAL;
	}

	if (mode_changed && !crtc_state->active)
		pipe_config->update_wm_post = true;

	if (mode_changed && crtc_state->enable &&
	    dev_priv->display.crtc_compute_clock &&
	    !WARN_ON(pipe_config->shared_dpll)) {
		ret = dev_priv->display.crtc_compute_clock(intel_crtc,
							   pipe_config);
		if (ret)
			return ret;
	}

	if (crtc_state->color_mgmt_changed) {
		ret = intel_color_check(crtc, crtc_state);
		if (ret)
			return ret;
	}

	ret = 0;
	if (dev_priv->display.compute_pipe_wm) {
		ret = dev_priv->display.compute_pipe_wm(pipe_config);
		if (ret) {
			DRM_DEBUG_KMS("Target pipe watermarks are invalid\n");
			return ret;
		}
	}

	if (dev_priv->display.compute_intermediate_wm &&
	    !to_intel_atomic_state(state)->skip_intermediate_wm) {
		if (WARN_ON(!dev_priv->display.compute_pipe_wm))
			return 0;

		/*
		 * Calculate 'intermediate' watermarks that satisfy both the
		 * old state and the new state.  We can program these
		 * immediately.
		 */
		ret = dev_priv->display.compute_intermediate_wm(crtc->dev,
								intel_crtc,
								pipe_config);
		if (ret) {
			DRM_DEBUG_KMS("No valid intermediate pipe watermarks are possible\n");
			return ret;
		}
	}

	if (INTEL_INFO(dev)->gen >= 9) {
		if (mode_changed)
			ret = skl_update_scaler_crtc(pipe_config);

		if (!ret)
			ret = intel_atomic_setup_scalers(dev, intel_crtc,
							 pipe_config);
	}

	return ret;
}

static const struct drm_crtc_helper_funcs intel_helper_funcs = {
	.mode_set_base_atomic = intel_pipe_set_base_atomic,
	.atomic_begin = intel_begin_crtc_commit,
	.atomic_flush = intel_finish_crtc_commit,
	.atomic_check = intel_crtc_atomic_check,
};

static void intel_modeset_update_connector_atomic_state(struct drm_device *dev)
{
	struct intel_connector *connector;

	for_each_intel_connector(dev, connector) {
		if (connector->base.encoder) {
			connector->base.state->best_encoder =
				connector->base.encoder;
			connector->base.state->crtc =
				connector->base.encoder->crtc;
		} else {
			connector->base.state->best_encoder = NULL;
			connector->base.state->crtc = NULL;
		}
	}
}

static void
connected_sink_compute_bpp(struct intel_connector *connector,
			   struct intel_crtc_state *pipe_config)
{
	int bpp = pipe_config->pipe_bpp;

	DRM_DEBUG_KMS("[CONNECTOR:%d:%s] checking for sink bpp constrains\n",
		connector->base.base.id,
		connector->base.name);

	/* Don't use an invalid EDID bpc value */
	if (connector->base.display_info.bpc &&
	    connector->base.display_info.bpc * 3 < bpp) {
		DRM_DEBUG_KMS("clamping display bpp (was %d) to EDID reported max of %d\n",
			      bpp, connector->base.display_info.bpc*3);
		pipe_config->pipe_bpp = connector->base.display_info.bpc*3;
	}

	/* Clamp bpp to default limit on screens without EDID 1.4 */
	if (connector->base.display_info.bpc == 0) {
		int type = connector->base.connector_type;
		int clamp_bpp = 24;

		/* Fall back to 18 bpp when DP sink capability is unknown. */
		if (type == DRM_MODE_CONNECTOR_DisplayPort ||
		    type == DRM_MODE_CONNECTOR_eDP)
			clamp_bpp = 18;

		if (bpp > clamp_bpp) {
			DRM_DEBUG_KMS("clamping display bpp (was %d) to default limit of %d\n",
				      bpp, clamp_bpp);
			pipe_config->pipe_bpp = clamp_bpp;
		}
	}
}

static int
compute_baseline_pipe_bpp(struct intel_crtc *crtc,
			  struct intel_crtc_state *pipe_config)
{
	struct drm_device *dev = crtc->base.dev;
	struct drm_atomic_state *state;
	struct drm_connector *connector;
	struct drm_connector_state *connector_state;
	int bpp, i;

	if ((IS_G4X(dev) || IS_VALLEYVIEW(dev) || IS_CHERRYVIEW(dev)))
		bpp = 10*3;
	else if (INTEL_INFO(dev)->gen >= 5)
		bpp = 12*3;
	else
		bpp = 8*3;


	pipe_config->pipe_bpp = bpp;

	state = pipe_config->base.state;

	/* Clamp display bpp to EDID value */
	for_each_connector_in_state(state, connector, connector_state, i) {
		if (connector_state->crtc != &crtc->base)
			continue;

		connected_sink_compute_bpp(to_intel_connector(connector),
					   pipe_config);
	}

	return bpp;
}

static void intel_dump_crtc_timings(const struct drm_display_mode *mode)
{
	DRM_DEBUG_KMS("crtc timings: %d %d %d %d %d %d %d %d %d, "
			"type: 0x%x flags: 0x%x\n",
		mode->crtc_clock,
		mode->crtc_hdisplay, mode->crtc_hsync_start,
		mode->crtc_hsync_end, mode->crtc_htotal,
		mode->crtc_vdisplay, mode->crtc_vsync_start,
		mode->crtc_vsync_end, mode->crtc_vtotal, mode->type, mode->flags);
}

static void intel_dump_pipe_config(struct intel_crtc *crtc,
				   struct intel_crtc_state *pipe_config,
				   const char *context)
{
	struct drm_device *dev = crtc->base.dev;
	struct drm_plane *plane;
	struct intel_plane *intel_plane;
	struct intel_plane_state *state;
	struct drm_framebuffer *fb;

	DRM_DEBUG_KMS("[CRTC:%d]%s config %p for pipe %c\n", crtc->base.base.id,
		      context, pipe_config, pipe_name(crtc->pipe));

	DRM_DEBUG_KMS("cpu_transcoder: %s\n", transcoder_name(pipe_config->cpu_transcoder));
	DRM_DEBUG_KMS("pipe bpp: %i, dithering: %i\n",
		      pipe_config->pipe_bpp, pipe_config->dither);
	DRM_DEBUG_KMS("fdi/pch: %i, lanes: %i, gmch_m: %u, gmch_n: %u, link_m: %u, link_n: %u, tu: %u\n",
		      pipe_config->has_pch_encoder,
		      pipe_config->fdi_lanes,
		      pipe_config->fdi_m_n.gmch_m, pipe_config->fdi_m_n.gmch_n,
		      pipe_config->fdi_m_n.link_m, pipe_config->fdi_m_n.link_n,
		      pipe_config->fdi_m_n.tu);
	DRM_DEBUG_KMS("dp: %i, lanes: %i, gmch_m: %u, gmch_n: %u, link_m: %u, link_n: %u, tu: %u\n",
		      pipe_config->has_dp_encoder,
		      pipe_config->lane_count,
		      pipe_config->dp_m_n.gmch_m, pipe_config->dp_m_n.gmch_n,
		      pipe_config->dp_m_n.link_m, pipe_config->dp_m_n.link_n,
		      pipe_config->dp_m_n.tu);

	DRM_DEBUG_KMS("dp: %i, lanes: %i, gmch_m2: %u, gmch_n2: %u, link_m2: %u, link_n2: %u, tu2: %u\n",
		      pipe_config->has_dp_encoder,
		      pipe_config->lane_count,
		      pipe_config->dp_m2_n2.gmch_m,
		      pipe_config->dp_m2_n2.gmch_n,
		      pipe_config->dp_m2_n2.link_m,
		      pipe_config->dp_m2_n2.link_n,
		      pipe_config->dp_m2_n2.tu);

	DRM_DEBUG_KMS("audio: %i, infoframes: %i\n",
		      pipe_config->has_audio,
		      pipe_config->has_infoframe);

	DRM_DEBUG_KMS("requested mode:\n");
	drm_mode_debug_printmodeline(&pipe_config->base.mode);
	DRM_DEBUG_KMS("adjusted mode:\n");
	drm_mode_debug_printmodeline(&pipe_config->base.adjusted_mode);
	intel_dump_crtc_timings(&pipe_config->base.adjusted_mode);
	DRM_DEBUG_KMS("port clock: %d\n", pipe_config->port_clock);
	DRM_DEBUG_KMS("pipe src size: %dx%d\n",
		      pipe_config->pipe_src_w, pipe_config->pipe_src_h);
	DRM_DEBUG_KMS("num_scalers: %d, scaler_users: 0x%x, scaler_id: %d\n",
		      crtc->num_scalers,
		      pipe_config->scaler_state.scaler_users,
		      pipe_config->scaler_state.scaler_id);
	DRM_DEBUG_KMS("gmch pfit: control: 0x%08x, ratios: 0x%08x, lvds border: 0x%08x\n",
		      pipe_config->gmch_pfit.control,
		      pipe_config->gmch_pfit.pgm_ratios,
		      pipe_config->gmch_pfit.lvds_border_bits);
	DRM_DEBUG_KMS("pch pfit: pos: 0x%08x, size: 0x%08x, %s\n",
		      pipe_config->pch_pfit.pos,
		      pipe_config->pch_pfit.size,
		      pipe_config->pch_pfit.enabled ? "enabled" : "disabled");
	DRM_DEBUG_KMS("ips: %i\n", pipe_config->ips_enabled);
	DRM_DEBUG_KMS("double wide: %i\n", pipe_config->double_wide);

	if (IS_BROXTON(dev)) {
		DRM_DEBUG_KMS("ddi_pll_sel: %u; dpll_hw_state: ebb0: 0x%x, ebb4: 0x%x,"
			      "pll0: 0x%x, pll1: 0x%x, pll2: 0x%x, pll3: 0x%x, "
			      "pll6: 0x%x, pll8: 0x%x, pll9: 0x%x, pll10: 0x%x, pcsdw12: 0x%x\n",
			      pipe_config->ddi_pll_sel,
			      pipe_config->dpll_hw_state.ebb0,
			      pipe_config->dpll_hw_state.ebb4,
			      pipe_config->dpll_hw_state.pll0,
			      pipe_config->dpll_hw_state.pll1,
			      pipe_config->dpll_hw_state.pll2,
			      pipe_config->dpll_hw_state.pll3,
			      pipe_config->dpll_hw_state.pll6,
			      pipe_config->dpll_hw_state.pll8,
			      pipe_config->dpll_hw_state.pll9,
			      pipe_config->dpll_hw_state.pll10,
			      pipe_config->dpll_hw_state.pcsdw12);
	} else if (IS_SKYLAKE(dev) || IS_KABYLAKE(dev)) {
		DRM_DEBUG_KMS("ddi_pll_sel: %u; dpll_hw_state: "
			      "ctrl1: 0x%x, cfgcr1: 0x%x, cfgcr2: 0x%x\n",
			      pipe_config->ddi_pll_sel,
			      pipe_config->dpll_hw_state.ctrl1,
			      pipe_config->dpll_hw_state.cfgcr1,
			      pipe_config->dpll_hw_state.cfgcr2);
	} else if (HAS_DDI(dev)) {
		DRM_DEBUG_KMS("ddi_pll_sel: 0x%x; dpll_hw_state: wrpll: 0x%x spll: 0x%x\n",
			      pipe_config->ddi_pll_sel,
			      pipe_config->dpll_hw_state.wrpll,
			      pipe_config->dpll_hw_state.spll);
	} else {
		DRM_DEBUG_KMS("dpll_hw_state: dpll: 0x%x, dpll_md: 0x%x, "
			      "fp0: 0x%x, fp1: 0x%x\n",
			      pipe_config->dpll_hw_state.dpll,
			      pipe_config->dpll_hw_state.dpll_md,
			      pipe_config->dpll_hw_state.fp0,
			      pipe_config->dpll_hw_state.fp1);
	}

	DRM_DEBUG_KMS("planes on this crtc\n");
	list_for_each_entry(plane, &dev->mode_config.plane_list, head) {
		intel_plane = to_intel_plane(plane);
		if (intel_plane->pipe != crtc->pipe)
			continue;

		state = to_intel_plane_state(plane->state);
		fb = state->base.fb;
		if (!fb) {
			DRM_DEBUG_KMS("%s PLANE:%d plane: %u.%u idx: %d "
				"disabled, scaler_id = %d\n",
				plane->type == DRM_PLANE_TYPE_CURSOR ? "CURSOR" : "STANDARD",
				plane->base.id, intel_plane->pipe,
				(crtc->base.primary == plane) ? 0 : intel_plane->plane + 1,
				drm_plane_index(plane), state->scaler_id);
			continue;
		}

		DRM_DEBUG_KMS("%s PLANE:%d plane: %u.%u idx: %d enabled",
			plane->type == DRM_PLANE_TYPE_CURSOR ? "CURSOR" : "STANDARD",
			plane->base.id, intel_plane->pipe,
			crtc->base.primary == plane ? 0 : intel_plane->plane + 1,
			drm_plane_index(plane));
		DRM_DEBUG_KMS("\tFB:%d, fb = %ux%u format = 0x%x",
			fb->base.id, fb->width, fb->height, fb->pixel_format);
		DRM_DEBUG_KMS("\tscaler:%d src (%u, %u) %ux%u dst (%u, %u) %ux%u\n",
			state->scaler_id,
			state->src.x1 >> 16, state->src.y1 >> 16,
			drm_rect_width(&state->src) >> 16,
			drm_rect_height(&state->src) >> 16,
			state->dst.x1, state->dst.y1,
			drm_rect_width(&state->dst), drm_rect_height(&state->dst));
	}
}

static bool check_digital_port_conflicts(struct drm_atomic_state *state)
{
	struct drm_device *dev = state->dev;
	struct drm_connector *connector;
	unsigned int used_ports = 0;

	/*
	 * Walk the connector list instead of the encoder
	 * list to detect the problem on ddi platforms
	 * where there's just one encoder per digital port.
	 */
	drm_for_each_connector(connector, dev) {
		struct drm_connector_state *connector_state;
		struct intel_encoder *encoder;

		connector_state = drm_atomic_get_existing_connector_state(state, connector);
		if (!connector_state)
			connector_state = connector->state;

		if (!connector_state->best_encoder)
			continue;

		encoder = to_intel_encoder(connector_state->best_encoder);

		WARN_ON(!connector_state->crtc);

		switch (encoder->type) {
			unsigned int port_mask;
		case INTEL_OUTPUT_UNKNOWN:
			if (WARN_ON(!HAS_DDI(dev)))
				break;
		case INTEL_OUTPUT_DISPLAYPORT:
		case INTEL_OUTPUT_HDMI:
		case INTEL_OUTPUT_EDP:
			port_mask = 1 << enc_to_dig_port(&encoder->base)->port;

			/* the same port mustn't appear more than once */
			if (used_ports & port_mask)
				return false;

			used_ports |= port_mask;
		default:
			break;
		}
	}

	return true;
}

static void
clear_intel_crtc_state(struct intel_crtc_state *crtc_state)
{
	struct drm_crtc_state tmp_state;
	struct intel_crtc_scaler_state scaler_state;
	struct intel_dpll_hw_state dpll_hw_state;
	struct intel_shared_dpll *shared_dpll;
	uint32_t ddi_pll_sel;
	bool force_thru;

	/* FIXME: before the switch to atomic started, a new pipe_config was
	 * kzalloc'd. Code that depends on any field being zero should be
	 * fixed, so that the crtc_state can be safely duplicated. For now,
	 * only fields that are know to not cause problems are preserved. */

	tmp_state = crtc_state->base;
	scaler_state = crtc_state->scaler_state;
	shared_dpll = crtc_state->shared_dpll;
	dpll_hw_state = crtc_state->dpll_hw_state;
	ddi_pll_sel = crtc_state->ddi_pll_sel;
	force_thru = crtc_state->pch_pfit.force_thru;

	memset(crtc_state, 0, sizeof *crtc_state);

	crtc_state->base = tmp_state;
	crtc_state->scaler_state = scaler_state;
	crtc_state->shared_dpll = shared_dpll;
	crtc_state->dpll_hw_state = dpll_hw_state;
	crtc_state->ddi_pll_sel = ddi_pll_sel;
	crtc_state->pch_pfit.force_thru = force_thru;
}

static int
intel_modeset_pipe_config(struct drm_crtc *crtc,
			  struct intel_crtc_state *pipe_config)
{
	struct drm_atomic_state *state = pipe_config->base.state;
	struct intel_encoder *encoder;
	struct drm_connector *connector;
	struct drm_connector_state *connector_state;
	int base_bpp, ret = -EINVAL;
	int i;
	bool retry = true;

	clear_intel_crtc_state(pipe_config);

	pipe_config->cpu_transcoder =
		(enum transcoder) to_intel_crtc(crtc)->pipe;

	/*
	 * Sanitize sync polarity flags based on requested ones. If neither
	 * positive or negative polarity is requested, treat this as meaning
	 * negative polarity.
	 */
	if (!(pipe_config->base.adjusted_mode.flags &
	      (DRM_MODE_FLAG_PHSYNC | DRM_MODE_FLAG_NHSYNC)))
		pipe_config->base.adjusted_mode.flags |= DRM_MODE_FLAG_NHSYNC;

	if (!(pipe_config->base.adjusted_mode.flags &
	      (DRM_MODE_FLAG_PVSYNC | DRM_MODE_FLAG_NVSYNC)))
		pipe_config->base.adjusted_mode.flags |= DRM_MODE_FLAG_NVSYNC;

	base_bpp = compute_baseline_pipe_bpp(to_intel_crtc(crtc),
					     pipe_config);
	if (base_bpp < 0)
		goto fail;

	/*
	 * Determine the real pipe dimensions. Note that stereo modes can
	 * increase the actual pipe size due to the frame doubling and
	 * insertion of additional space for blanks between the frame. This
	 * is stored in the crtc timings. We use the requested mode to do this
	 * computation to clearly distinguish it from the adjusted mode, which
	 * can be changed by the connectors in the below retry loop.
	 */
	drm_crtc_get_hv_timing(&pipe_config->base.mode,
			       &pipe_config->pipe_src_w,
			       &pipe_config->pipe_src_h);

encoder_retry:
	/* Ensure the port clock defaults are reset when retrying. */
	pipe_config->port_clock = 0;
	pipe_config->pixel_multiplier = 1;

	/* Fill in default crtc timings, allow encoders to overwrite them. */
	drm_mode_set_crtcinfo(&pipe_config->base.adjusted_mode,
			      CRTC_STEREO_DOUBLE);

	/* Pass our mode to the connectors and the CRTC to give them a chance to
	 * adjust it according to limitations or connector properties, and also
	 * a chance to reject the mode entirely.
	 */
	for_each_connector_in_state(state, connector, connector_state, i) {
		if (connector_state->crtc != crtc)
			continue;

		encoder = to_intel_encoder(connector_state->best_encoder);

		if (!(encoder->compute_config(encoder, pipe_config))) {
			DRM_DEBUG_KMS("Encoder config failure\n");
			goto fail;
		}
	}

	/* Set default port clock if not overwritten by the encoder. Needs to be
	 * done afterwards in case the encoder adjusts the mode. */
	if (!pipe_config->port_clock)
		pipe_config->port_clock = pipe_config->base.adjusted_mode.crtc_clock
			* pipe_config->pixel_multiplier;

	ret = intel_crtc_compute_config(to_intel_crtc(crtc), pipe_config);
	if (ret < 0) {
		DRM_DEBUG_KMS("CRTC fixup failed\n");
		goto fail;
	}

	if (ret == RETRY) {
		if (WARN(!retry, "loop in pipe configuration computation\n")) {
			ret = -EINVAL;
			goto fail;
		}

		DRM_DEBUG_KMS("CRTC bw constrained, retrying\n");
		retry = false;
		goto encoder_retry;
	}

	/* Dithering seems to not pass-through bits correctly when it should, so
	 * only enable it on 6bpc panels. */
	pipe_config->dither = pipe_config->pipe_bpp == 6*3;
	DRM_DEBUG_KMS("hw max bpp: %i, pipe bpp: %i, dithering: %i\n",
		      base_bpp, pipe_config->pipe_bpp, pipe_config->dither);

fail:
	return ret;
}

static void
intel_modeset_update_crtc_state(struct drm_atomic_state *state)
{
	struct drm_crtc *crtc;
	struct drm_crtc_state *crtc_state;
	int i;

	/* Double check state. */
	for_each_crtc_in_state(state, crtc, crtc_state, i) {
		to_intel_crtc(crtc)->config = to_intel_crtc_state(crtc->state);

		/* Update hwmode for vblank functions */
		if (crtc->state->active)
			crtc->hwmode = crtc->state->adjusted_mode;
		else
			crtc->hwmode.crtc_clock = 0;

		/*
		 * Update legacy state to satisfy fbc code. This can
		 * be removed when fbc uses the atomic state.
		 */
		if (drm_atomic_get_existing_plane_state(state, crtc->primary)) {
			struct drm_plane_state *plane_state = crtc->primary->state;

			crtc->primary->fb = plane_state->fb;
			crtc->x = plane_state->src_x >> 16;
			crtc->y = plane_state->src_y >> 16;
		}
	}
}

static bool intel_fuzzy_clock_check(int clock1, int clock2)
{
	int diff;

	if (clock1 == clock2)
		return true;

	if (!clock1 || !clock2)
		return false;

	diff = abs(clock1 - clock2);

	if (((((diff + clock1 + clock2) * 100)) / (clock1 + clock2)) < 105)
		return true;

	return false;
}

#define for_each_intel_crtc_masked(dev, mask, intel_crtc) \
	list_for_each_entry((intel_crtc), \
			    &(dev)->mode_config.crtc_list, \
			    base.head) \
		for_each_if (mask & (1 <<(intel_crtc)->pipe))

static bool
intel_compare_m_n(unsigned int m, unsigned int n,
		  unsigned int m2, unsigned int n2,
		  bool exact)
{
	if (m == m2 && n == n2)
		return true;

	if (exact || !m || !n || !m2 || !n2)
		return false;

	BUILD_BUG_ON(DATA_LINK_M_N_MASK > INT_MAX);

	if (n > n2) {
		while (n > n2) {
			m2 <<= 1;
			n2 <<= 1;
		}
	} else if (n < n2) {
		while (n < n2) {
			m <<= 1;
			n <<= 1;
		}
	}

	if (n != n2)
		return false;

	return intel_fuzzy_clock_check(m, m2);
}

static bool
intel_compare_link_m_n(const struct intel_link_m_n *m_n,
		       struct intel_link_m_n *m2_n2,
		       bool adjust)
{
	if (m_n->tu == m2_n2->tu &&
	    intel_compare_m_n(m_n->gmch_m, m_n->gmch_n,
			      m2_n2->gmch_m, m2_n2->gmch_n, !adjust) &&
	    intel_compare_m_n(m_n->link_m, m_n->link_n,
			      m2_n2->link_m, m2_n2->link_n, !adjust)) {
		if (adjust)
			*m2_n2 = *m_n;

		return true;
	}

	return false;
}

static bool
intel_pipe_config_compare(struct drm_device *dev,
			  struct intel_crtc_state *current_config,
			  struct intel_crtc_state *pipe_config,
			  bool adjust)
{
	bool ret = true;

#define INTEL_ERR_OR_DBG_KMS(fmt, ...) \
	do { \
		if (!adjust) \
			DRM_ERROR(fmt, ##__VA_ARGS__); \
		else \
			DRM_DEBUG_KMS(fmt, ##__VA_ARGS__); \
	} while (0)

#define PIPE_CONF_CHECK_X(name)	\
	if (current_config->name != pipe_config->name) { \
		INTEL_ERR_OR_DBG_KMS("mismatch in " #name " " \
			  "(expected 0x%08x, found 0x%08x)\n", \
			  current_config->name, \
			  pipe_config->name); \
		ret = false; \
	}

#define PIPE_CONF_CHECK_I(name)	\
	if (current_config->name != pipe_config->name) { \
		INTEL_ERR_OR_DBG_KMS("mismatch in " #name " " \
			  "(expected %i, found %i)\n", \
			  current_config->name, \
			  pipe_config->name); \
		ret = false; \
	}

#define PIPE_CONF_CHECK_P(name)	\
	if (current_config->name != pipe_config->name) { \
		INTEL_ERR_OR_DBG_KMS("mismatch in " #name " " \
			  "(expected %p, found %p)\n", \
			  current_config->name, \
			  pipe_config->name); \
		ret = false; \
	}

#define PIPE_CONF_CHECK_M_N(name) \
	if (!intel_compare_link_m_n(&current_config->name, \
				    &pipe_config->name,\
				    adjust)) { \
		INTEL_ERR_OR_DBG_KMS("mismatch in " #name " " \
			  "(expected tu %i gmch %i/%i link %i/%i, " \
			  "found tu %i, gmch %i/%i link %i/%i)\n", \
			  current_config->name.tu, \
			  current_config->name.gmch_m, \
			  current_config->name.gmch_n, \
			  current_config->name.link_m, \
			  current_config->name.link_n, \
			  pipe_config->name.tu, \
			  pipe_config->name.gmch_m, \
			  pipe_config->name.gmch_n, \
			  pipe_config->name.link_m, \
			  pipe_config->name.link_n); \
		ret = false; \
	}

/* This is required for BDW+ where there is only one set of registers for
 * switching between high and low RR.
 * This macro can be used whenever a comparison has to be made between one
 * hw state and multiple sw state variables.
 */
#define PIPE_CONF_CHECK_M_N_ALT(name, alt_name) \
	if (!intel_compare_link_m_n(&current_config->name, \
				    &pipe_config->name, adjust) && \
	    !intel_compare_link_m_n(&current_config->alt_name, \
				    &pipe_config->name, adjust)) { \
		INTEL_ERR_OR_DBG_KMS("mismatch in " #name " " \
			  "(expected tu %i gmch %i/%i link %i/%i, " \
			  "or tu %i gmch %i/%i link %i/%i, " \
			  "found tu %i, gmch %i/%i link %i/%i)\n", \
			  current_config->name.tu, \
			  current_config->name.gmch_m, \
			  current_config->name.gmch_n, \
			  current_config->name.link_m, \
			  current_config->name.link_n, \
			  current_config->alt_name.tu, \
			  current_config->alt_name.gmch_m, \
			  current_config->alt_name.gmch_n, \
			  current_config->alt_name.link_m, \
			  current_config->alt_name.link_n, \
			  pipe_config->name.tu, \
			  pipe_config->name.gmch_m, \
			  pipe_config->name.gmch_n, \
			  pipe_config->name.link_m, \
			  pipe_config->name.link_n); \
		ret = false; \
	}

#define PIPE_CONF_CHECK_FLAGS(name, mask)	\
	if ((current_config->name ^ pipe_config->name) & (mask)) { \
		INTEL_ERR_OR_DBG_KMS("mismatch in " #name "(" #mask ") " \
			  "(expected %i, found %i)\n", \
			  current_config->name & (mask), \
			  pipe_config->name & (mask)); \
		ret = false; \
	}

#define PIPE_CONF_CHECK_CLOCK_FUZZY(name) \
	if (!intel_fuzzy_clock_check(current_config->name, pipe_config->name)) { \
		INTEL_ERR_OR_DBG_KMS("mismatch in " #name " " \
			  "(expected %i, found %i)\n", \
			  current_config->name, \
			  pipe_config->name); \
		ret = false; \
	}

#define PIPE_CONF_QUIRK(quirk)	\
	((current_config->quirks | pipe_config->quirks) & (quirk))

	PIPE_CONF_CHECK_I(cpu_transcoder);

	PIPE_CONF_CHECK_I(has_pch_encoder);
	PIPE_CONF_CHECK_I(fdi_lanes);
	PIPE_CONF_CHECK_M_N(fdi_m_n);

	PIPE_CONF_CHECK_I(has_dp_encoder);
	PIPE_CONF_CHECK_I(lane_count);

	if (INTEL_INFO(dev)->gen < 8) {
		PIPE_CONF_CHECK_M_N(dp_m_n);

		if (current_config->has_drrs)
			PIPE_CONF_CHECK_M_N(dp_m2_n2);
	} else
		PIPE_CONF_CHECK_M_N_ALT(dp_m_n, dp_m2_n2);

	PIPE_CONF_CHECK_I(has_dsi_encoder);

	PIPE_CONF_CHECK_I(base.adjusted_mode.crtc_hdisplay);
	PIPE_CONF_CHECK_I(base.adjusted_mode.crtc_htotal);
	PIPE_CONF_CHECK_I(base.adjusted_mode.crtc_hblank_start);
	PIPE_CONF_CHECK_I(base.adjusted_mode.crtc_hblank_end);
	PIPE_CONF_CHECK_I(base.adjusted_mode.crtc_hsync_start);
	PIPE_CONF_CHECK_I(base.adjusted_mode.crtc_hsync_end);

	PIPE_CONF_CHECK_I(base.adjusted_mode.crtc_vdisplay);
	PIPE_CONF_CHECK_I(base.adjusted_mode.crtc_vtotal);
	PIPE_CONF_CHECK_I(base.adjusted_mode.crtc_vblank_start);
	PIPE_CONF_CHECK_I(base.adjusted_mode.crtc_vblank_end);
	PIPE_CONF_CHECK_I(base.adjusted_mode.crtc_vsync_start);
	PIPE_CONF_CHECK_I(base.adjusted_mode.crtc_vsync_end);

	PIPE_CONF_CHECK_I(pixel_multiplier);
	PIPE_CONF_CHECK_I(has_hdmi_sink);
	if ((INTEL_INFO(dev)->gen < 8 && !IS_HASWELL(dev)) ||
	    IS_VALLEYVIEW(dev) || IS_CHERRYVIEW(dev))
		PIPE_CONF_CHECK_I(limited_color_range);
	PIPE_CONF_CHECK_I(has_infoframe);

	PIPE_CONF_CHECK_I(has_audio);

	PIPE_CONF_CHECK_FLAGS(base.adjusted_mode.flags,
			      DRM_MODE_FLAG_INTERLACE);

	if (!PIPE_CONF_QUIRK(PIPE_CONFIG_QUIRK_MODE_SYNC_FLAGS)) {
		PIPE_CONF_CHECK_FLAGS(base.adjusted_mode.flags,
				      DRM_MODE_FLAG_PHSYNC);
		PIPE_CONF_CHECK_FLAGS(base.adjusted_mode.flags,
				      DRM_MODE_FLAG_NHSYNC);
		PIPE_CONF_CHECK_FLAGS(base.adjusted_mode.flags,
				      DRM_MODE_FLAG_PVSYNC);
		PIPE_CONF_CHECK_FLAGS(base.adjusted_mode.flags,
				      DRM_MODE_FLAG_NVSYNC);
	}

	PIPE_CONF_CHECK_X(gmch_pfit.control);
	/* pfit ratios are autocomputed by the hw on gen4+ */
	if (INTEL_INFO(dev)->gen < 4)
		PIPE_CONF_CHECK_X(gmch_pfit.pgm_ratios);
	PIPE_CONF_CHECK_X(gmch_pfit.lvds_border_bits);

	if (!adjust) {
		PIPE_CONF_CHECK_I(pipe_src_w);
		PIPE_CONF_CHECK_I(pipe_src_h);

		PIPE_CONF_CHECK_I(pch_pfit.enabled);
		if (current_config->pch_pfit.enabled) {
			PIPE_CONF_CHECK_X(pch_pfit.pos);
			PIPE_CONF_CHECK_X(pch_pfit.size);
		}

		PIPE_CONF_CHECK_I(scaler_state.scaler_id);
	}

	/* BDW+ don't expose a synchronous way to read the state */
	if (IS_HASWELL(dev))
		PIPE_CONF_CHECK_I(ips_enabled);

	PIPE_CONF_CHECK_I(double_wide);

	PIPE_CONF_CHECK_X(ddi_pll_sel);

	PIPE_CONF_CHECK_P(shared_dpll);
	PIPE_CONF_CHECK_X(dpll_hw_state.dpll);
	PIPE_CONF_CHECK_X(dpll_hw_state.dpll_md);
	PIPE_CONF_CHECK_X(dpll_hw_state.fp0);
	PIPE_CONF_CHECK_X(dpll_hw_state.fp1);
	PIPE_CONF_CHECK_X(dpll_hw_state.wrpll);
	PIPE_CONF_CHECK_X(dpll_hw_state.spll);
	PIPE_CONF_CHECK_X(dpll_hw_state.ctrl1);
	PIPE_CONF_CHECK_X(dpll_hw_state.cfgcr1);
	PIPE_CONF_CHECK_X(dpll_hw_state.cfgcr2);

	PIPE_CONF_CHECK_X(dsi_pll.ctrl);
	PIPE_CONF_CHECK_X(dsi_pll.div);

	if (IS_G4X(dev) || INTEL_INFO(dev)->gen >= 5)
		PIPE_CONF_CHECK_I(pipe_bpp);

	PIPE_CONF_CHECK_CLOCK_FUZZY(base.adjusted_mode.crtc_clock);
	PIPE_CONF_CHECK_CLOCK_FUZZY(port_clock);

#undef PIPE_CONF_CHECK_X
#undef PIPE_CONF_CHECK_I
#undef PIPE_CONF_CHECK_P
#undef PIPE_CONF_CHECK_FLAGS
#undef PIPE_CONF_CHECK_CLOCK_FUZZY
#undef PIPE_CONF_QUIRK
#undef INTEL_ERR_OR_DBG_KMS

	return ret;
}

static void intel_pipe_config_sanity_check(struct drm_i915_private *dev_priv,
					   const struct intel_crtc_state *pipe_config)
{
	if (pipe_config->has_pch_encoder) {
		int fdi_dotclock = intel_dotclock_calculate(intel_fdi_link_freq(dev_priv, pipe_config),
							    &pipe_config->fdi_m_n);
		int dotclock = pipe_config->base.adjusted_mode.crtc_clock;

		/*
		 * FDI already provided one idea for the dotclock.
		 * Yell if the encoder disagrees.
		 */
		WARN(!intel_fuzzy_clock_check(fdi_dotclock, dotclock),
		     "FDI dotclock and encoder dotclock mismatch, fdi: %i, encoder: %i\n",
		     fdi_dotclock, dotclock);
	}
}

static void verify_wm_state(struct drm_crtc *crtc,
			    struct drm_crtc_state *new_state)
{
	struct drm_device *dev = crtc->dev;
	struct drm_i915_private *dev_priv = dev->dev_private;
	struct skl_ddb_allocation hw_ddb, *sw_ddb;
	struct skl_ddb_entry *hw_entry, *sw_entry;
	struct intel_crtc *intel_crtc = to_intel_crtc(crtc);
	const enum pipe pipe = intel_crtc->pipe;
	int plane;

	if (INTEL_INFO(dev)->gen < 9 || !new_state->active)
		return;

	skl_ddb_get_hw_state(dev_priv, &hw_ddb);
	sw_ddb = &dev_priv->wm.skl_hw.ddb;

	/* planes */
	for_each_plane(dev_priv, pipe, plane) {
		hw_entry = &hw_ddb.plane[pipe][plane];
		sw_entry = &sw_ddb->plane[pipe][plane];

		if (skl_ddb_entry_equal(hw_entry, sw_entry))
			continue;

		DRM_ERROR("mismatch in DDB state pipe %c plane %d "
			  "(expected (%u,%u), found (%u,%u))\n",
			  pipe_name(pipe), plane + 1,
			  sw_entry->start, sw_entry->end,
			  hw_entry->start, hw_entry->end);
	}

	/* cursor */
	hw_entry = &hw_ddb.plane[pipe][PLANE_CURSOR];
	sw_entry = &sw_ddb->plane[pipe][PLANE_CURSOR];

	if (!skl_ddb_entry_equal(hw_entry, sw_entry)) {
		DRM_ERROR("mismatch in DDB state pipe %c cursor "
			  "(expected (%u,%u), found (%u,%u))\n",
			  pipe_name(pipe),
			  sw_entry->start, sw_entry->end,
			  hw_entry->start, hw_entry->end);
	}
}

static void
verify_connector_state(struct drm_device *dev, struct drm_crtc *crtc)
{
	struct drm_connector *connector;

	drm_for_each_connector(connector, dev) {
		struct drm_encoder *encoder = connector->encoder;
		struct drm_connector_state *state = connector->state;

		if (state->crtc != crtc)
			continue;

		intel_connector_verify_state(to_intel_connector(connector));

		I915_STATE_WARN(state->best_encoder != encoder,
		     "connector's atomic encoder doesn't match legacy encoder\n");
	}
}

static void
verify_encoder_state(struct drm_device *dev)
{
	struct intel_encoder *encoder;
	struct intel_connector *connector;

	for_each_intel_encoder(dev, encoder) {
		bool enabled = false;
		enum pipe pipe;

		DRM_DEBUG_KMS("[ENCODER:%d:%s]\n",
			      encoder->base.base.id,
			      encoder->base.name);

		for_each_intel_connector(dev, connector) {
			if (connector->base.state->best_encoder != &encoder->base)
				continue;
			enabled = true;

			I915_STATE_WARN(connector->base.state->crtc !=
					encoder->base.crtc,
			     "connector's crtc doesn't match encoder crtc\n");
		}

		I915_STATE_WARN(!!encoder->base.crtc != enabled,
		     "encoder's enabled state mismatch "
		     "(expected %i, found %i)\n",
		     !!encoder->base.crtc, enabled);

		if (!encoder->base.crtc) {
			bool active;

			active = encoder->get_hw_state(encoder, &pipe);
			I915_STATE_WARN(active,
			     "encoder detached but still enabled on pipe %c.\n",
			     pipe_name(pipe));
		}
	}
}

static void
verify_crtc_state(struct drm_crtc *crtc,
		  struct drm_crtc_state *old_crtc_state,
		  struct drm_crtc_state *new_crtc_state)
{
	struct drm_device *dev = crtc->dev;
	struct drm_i915_private *dev_priv = dev->dev_private;
	struct intel_encoder *encoder;
	struct intel_crtc *intel_crtc = to_intel_crtc(crtc);
	struct intel_crtc_state *pipe_config, *sw_config;
	struct drm_atomic_state *old_state;
	bool active;

	old_state = old_crtc_state->state;
	__drm_atomic_helper_crtc_destroy_state(crtc, old_crtc_state);
	pipe_config = to_intel_crtc_state(old_crtc_state);
	memset(pipe_config, 0, sizeof(*pipe_config));
	pipe_config->base.crtc = crtc;
	pipe_config->base.state = old_state;

	DRM_DEBUG_KMS("[CRTC:%d]\n", crtc->base.id);

	active = dev_priv->display.get_pipe_config(intel_crtc, pipe_config);

	/* hw state is inconsistent with the pipe quirk */
	if ((intel_crtc->pipe == PIPE_A && dev_priv->quirks & QUIRK_PIPEA_FORCE) ||
	    (intel_crtc->pipe == PIPE_B && dev_priv->quirks & QUIRK_PIPEB_FORCE))
		active = new_crtc_state->active;

	I915_STATE_WARN(new_crtc_state->active != active,
	     "crtc active state doesn't match with hw state "
	     "(expected %i, found %i)\n", new_crtc_state->active, active);

	I915_STATE_WARN(intel_crtc->active != new_crtc_state->active,
	     "transitional active state does not match atomic hw state "
	     "(expected %i, found %i)\n", new_crtc_state->active, intel_crtc->active);

	for_each_encoder_on_crtc(dev, crtc, encoder) {
		enum pipe pipe;

		active = encoder->get_hw_state(encoder, &pipe);
		I915_STATE_WARN(active != new_crtc_state->active,
			"[ENCODER:%i] active %i with crtc active %i\n",
			encoder->base.base.id, active, new_crtc_state->active);

		I915_STATE_WARN(active && intel_crtc->pipe != pipe,
				"Encoder connected to wrong pipe %c\n",
				pipe_name(pipe));

		if (active)
			encoder->get_config(encoder, pipe_config);
	}

	if (!new_crtc_state->active)
		return;

	intel_pipe_config_sanity_check(dev_priv, pipe_config);

	sw_config = to_intel_crtc_state(crtc->state);
	if (!intel_pipe_config_compare(dev, sw_config,
				       pipe_config, false)) {
		I915_STATE_WARN(1, "pipe state doesn't match!\n");
		intel_dump_pipe_config(intel_crtc, pipe_config,
				       "[hw state]");
		intel_dump_pipe_config(intel_crtc, sw_config,
				       "[sw state]");
	}
}

static void
verify_single_dpll_state(struct drm_i915_private *dev_priv,
			 struct intel_shared_dpll *pll,
			 struct drm_crtc *crtc,
			 struct drm_crtc_state *new_state)
{
	struct intel_dpll_hw_state dpll_hw_state;
	unsigned crtc_mask;
	bool active;

	memset(&dpll_hw_state, 0, sizeof(dpll_hw_state));

	DRM_DEBUG_KMS("%s\n", pll->name);

	active = pll->funcs.get_hw_state(dev_priv, pll, &dpll_hw_state);

	if (!(pll->flags & INTEL_DPLL_ALWAYS_ON)) {
		I915_STATE_WARN(!pll->on && pll->active_mask,
		     "pll in active use but not on in sw tracking\n");
		I915_STATE_WARN(pll->on && !pll->active_mask,
		     "pll is on but not used by any active crtc\n");
		I915_STATE_WARN(pll->on != active,
		     "pll on state mismatch (expected %i, found %i)\n",
		     pll->on, active);
	}

	if (!crtc) {
		I915_STATE_WARN(pll->active_mask & ~pll->config.crtc_mask,
				"more active pll users than references: %x vs %x\n",
				pll->active_mask, pll->config.crtc_mask);

		return;
	}

	crtc_mask = 1 << drm_crtc_index(crtc);

	if (new_state->active)
		I915_STATE_WARN(!(pll->active_mask & crtc_mask),
				"pll active mismatch (expected pipe %c in active mask 0x%02x)\n",
				pipe_name(drm_crtc_index(crtc)), pll->active_mask);
	else
		I915_STATE_WARN(pll->active_mask & crtc_mask,
				"pll active mismatch (didn't expect pipe %c in active mask 0x%02x)\n",
				pipe_name(drm_crtc_index(crtc)), pll->active_mask);

	I915_STATE_WARN(!(pll->config.crtc_mask & crtc_mask),
			"pll enabled crtcs mismatch (expected 0x%x in 0x%02x)\n",
			crtc_mask, pll->config.crtc_mask);

	I915_STATE_WARN(pll->on && memcmp(&pll->config.hw_state,
					  &dpll_hw_state,
					  sizeof(dpll_hw_state)),
			"pll hw state mismatch\n");
}

static void
verify_shared_dpll_state(struct drm_device *dev, struct drm_crtc *crtc,
			 struct drm_crtc_state *old_crtc_state,
			 struct drm_crtc_state *new_crtc_state)
{
	struct drm_i915_private *dev_priv = dev->dev_private;
	struct intel_crtc_state *old_state = to_intel_crtc_state(old_crtc_state);
	struct intel_crtc_state *new_state = to_intel_crtc_state(new_crtc_state);

	if (new_state->shared_dpll)
		verify_single_dpll_state(dev_priv, new_state->shared_dpll, crtc, new_crtc_state);

	if (old_state->shared_dpll &&
	    old_state->shared_dpll != new_state->shared_dpll) {
		unsigned crtc_mask = 1 << drm_crtc_index(crtc);
		struct intel_shared_dpll *pll = old_state->shared_dpll;

		I915_STATE_WARN(pll->active_mask & crtc_mask,
				"pll active mismatch (didn't expect pipe %c in active mask)\n",
				pipe_name(drm_crtc_index(crtc)));
		I915_STATE_WARN(pll->config.crtc_mask & crtc_mask,
				"pll enabled crtcs mismatch (found %x in enabled mask)\n",
				pipe_name(drm_crtc_index(crtc)));
	}
}

static void
intel_modeset_verify_crtc(struct drm_crtc *crtc,
			 struct drm_crtc_state *old_state,
			 struct drm_crtc_state *new_state)
{
	if (!needs_modeset(new_state) &&
	    !to_intel_crtc_state(new_state)->update_pipe)
		return;

	verify_wm_state(crtc, new_state);
	verify_connector_state(crtc->dev, crtc);
	verify_crtc_state(crtc, old_state, new_state);
	verify_shared_dpll_state(crtc->dev, crtc, old_state, new_state);
}

static void
verify_disabled_dpll_state(struct drm_device *dev)
{
	struct drm_i915_private *dev_priv = dev->dev_private;
	int i;

	for (i = 0; i < dev_priv->num_shared_dpll; i++)
		verify_single_dpll_state(dev_priv, &dev_priv->shared_dplls[i], NULL, NULL);
}

static void
intel_modeset_verify_disabled(struct drm_device *dev)
{
	verify_encoder_state(dev);
	verify_connector_state(dev, NULL);
	verify_disabled_dpll_state(dev);
}

static void update_scanline_offset(struct intel_crtc *crtc)
{
	struct drm_device *dev = crtc->base.dev;

	/*
	 * The scanline counter increments at the leading edge of hsync.
	 *
	 * On most platforms it starts counting from vtotal-1 on the
	 * first active line. That means the scanline counter value is
	 * always one less than what we would expect. Ie. just after
	 * start of vblank, which also occurs at start of hsync (on the
	 * last active line), the scanline counter will read vblank_start-1.
	 *
	 * On gen2 the scanline counter starts counting from 1 instead
	 * of vtotal-1, so we have to subtract one (or rather add vtotal-1
	 * to keep the value positive), instead of adding one.
	 *
	 * On HSW+ the behaviour of the scanline counter depends on the output
	 * type. For DP ports it behaves like most other platforms, but on HDMI
	 * there's an extra 1 line difference. So we need to add two instead of
	 * one to the value.
	 */
	if (IS_GEN2(dev)) {
		const struct drm_display_mode *adjusted_mode = &crtc->config->base.adjusted_mode;
		int vtotal;

		vtotal = adjusted_mode->crtc_vtotal;
		if (adjusted_mode->flags & DRM_MODE_FLAG_INTERLACE)
			vtotal /= 2;

		crtc->scanline_offset = vtotal - 1;
	} else if (HAS_DDI(dev) &&
		   intel_pipe_has_type(crtc, INTEL_OUTPUT_HDMI)) {
		crtc->scanline_offset = 2;
	} else
		crtc->scanline_offset = 1;
}

static void intel_modeset_clear_plls(struct drm_atomic_state *state)
{
	struct drm_device *dev = state->dev;
	struct drm_i915_private *dev_priv = to_i915(dev);
	struct intel_shared_dpll_config *shared_dpll = NULL;
	struct drm_crtc *crtc;
	struct drm_crtc_state *crtc_state;
	int i;

	if (!dev_priv->display.crtc_compute_clock)
		return;

	for_each_crtc_in_state(state, crtc, crtc_state, i) {
		struct intel_crtc *intel_crtc = to_intel_crtc(crtc);
		struct intel_shared_dpll *old_dpll =
			to_intel_crtc_state(crtc->state)->shared_dpll;

		if (!needs_modeset(crtc_state))
			continue;

		to_intel_crtc_state(crtc_state)->shared_dpll = NULL;

		if (!old_dpll)
			continue;

		if (!shared_dpll)
			shared_dpll = intel_atomic_get_shared_dpll_state(state);

		intel_shared_dpll_config_put(shared_dpll, old_dpll, intel_crtc);
	}
}

/*
 * This implements the workaround described in the "notes" section of the mode
 * set sequence documentation. When going from no pipes or single pipe to
 * multiple pipes, and planes are enabled after the pipe, we need to wait at
 * least 2 vblanks on the first pipe before enabling planes on the second pipe.
 */
static int haswell_mode_set_planes_workaround(struct drm_atomic_state *state)
{
	struct drm_crtc_state *crtc_state;
	struct intel_crtc *intel_crtc;
	struct drm_crtc *crtc;
	struct intel_crtc_state *first_crtc_state = NULL;
	struct intel_crtc_state *other_crtc_state = NULL;
	enum pipe first_pipe = INVALID_PIPE, enabled_pipe = INVALID_PIPE;
	int i;

	/* look at all crtc's that are going to be enabled in during modeset */
	for_each_crtc_in_state(state, crtc, crtc_state, i) {
		intel_crtc = to_intel_crtc(crtc);

		if (!crtc_state->active || !needs_modeset(crtc_state))
			continue;

		if (first_crtc_state) {
			other_crtc_state = to_intel_crtc_state(crtc_state);
			break;
		} else {
			first_crtc_state = to_intel_crtc_state(crtc_state);
			first_pipe = intel_crtc->pipe;
		}
	}

	/* No workaround needed? */
	if (!first_crtc_state)
		return 0;

	/* w/a possibly needed, check how many crtc's are already enabled. */
	for_each_intel_crtc(state->dev, intel_crtc) {
		struct intel_crtc_state *pipe_config;

		pipe_config = intel_atomic_get_crtc_state(state, intel_crtc);
		if (IS_ERR(pipe_config))
			return PTR_ERR(pipe_config);

		pipe_config->hsw_workaround_pipe = INVALID_PIPE;

		if (!pipe_config->base.active ||
		    needs_modeset(&pipe_config->base))
			continue;

		/* 2 or more enabled crtcs means no need for w/a */
		if (enabled_pipe != INVALID_PIPE)
			return 0;

		enabled_pipe = intel_crtc->pipe;
	}

	if (enabled_pipe != INVALID_PIPE)
		first_crtc_state->hsw_workaround_pipe = enabled_pipe;
	else if (other_crtc_state)
		other_crtc_state->hsw_workaround_pipe = first_pipe;

	return 0;
}

static int intel_modeset_all_pipes(struct drm_atomic_state *state)
{
	struct drm_crtc *crtc;
	struct drm_crtc_state *crtc_state;
	int ret = 0;

	/* add all active pipes to the state */
	for_each_crtc(state->dev, crtc) {
		crtc_state = drm_atomic_get_crtc_state(state, crtc);
		if (IS_ERR(crtc_state))
			return PTR_ERR(crtc_state);

		if (!crtc_state->active || needs_modeset(crtc_state))
			continue;

		crtc_state->mode_changed = true;

		ret = drm_atomic_add_affected_connectors(state, crtc);
		if (ret)
			break;

		ret = drm_atomic_add_affected_planes(state, crtc);
		if (ret)
			break;
	}

	return ret;
}

static int intel_modeset_checks(struct drm_atomic_state *state)
{
	struct intel_atomic_state *intel_state = to_intel_atomic_state(state);
	struct drm_i915_private *dev_priv = state->dev->dev_private;
	struct drm_crtc *crtc;
	struct drm_crtc_state *crtc_state;
	int ret = 0, i;

	if (!check_digital_port_conflicts(state)) {
		DRM_DEBUG_KMS("rejecting conflicting digital port configuration\n");
		return -EINVAL;
	}

	intel_state->modeset = true;
	intel_state->active_crtcs = dev_priv->active_crtcs;

	for_each_crtc_in_state(state, crtc, crtc_state, i) {
		if (crtc_state->active)
			intel_state->active_crtcs |= 1 << i;
		else
			intel_state->active_crtcs &= ~(1 << i);
	}

	/*
	 * See if the config requires any additional preparation, e.g.
	 * to adjust global state with pipes off.  We need to do this
	 * here so we can get the modeset_pipe updated config for the new
	 * mode set on this crtc.  For other crtcs we need to use the
	 * adjusted_mode bits in the crtc directly.
	 */
	if (dev_priv->display.modeset_calc_cdclk) {
		ret = dev_priv->display.modeset_calc_cdclk(state);

		if (!ret && intel_state->dev_cdclk != dev_priv->cdclk_freq)
			ret = intel_modeset_all_pipes(state);

		if (ret < 0)
			return ret;

		DRM_DEBUG_KMS("New cdclk calculated to be atomic %u, actual %u\n",
			      intel_state->cdclk, intel_state->dev_cdclk);
	} else
		to_intel_atomic_state(state)->cdclk = dev_priv->atomic_cdclk_freq;

	intel_modeset_clear_plls(state);

	if (IS_HASWELL(dev_priv))
		return haswell_mode_set_planes_workaround(state);

	return 0;
}

/*
 * Handle calculation of various watermark data at the end of the atomic check
 * phase.  The code here should be run after the per-crtc and per-plane 'check'
 * handlers to ensure that all derived state has been updated.
 */
static void calc_watermark_data(struct drm_atomic_state *state)
{
	struct drm_device *dev = state->dev;
	struct intel_atomic_state *intel_state = to_intel_atomic_state(state);
	struct drm_crtc *crtc;
	struct drm_crtc_state *cstate;
	struct drm_plane *plane;
	struct drm_plane_state *pstate;

	/*
	 * Calculate watermark configuration details now that derived
	 * plane/crtc state is all properly updated.
	 */
	drm_for_each_crtc(crtc, dev) {
		cstate = drm_atomic_get_existing_crtc_state(state, crtc) ?:
			crtc->state;

		if (cstate->active)
			intel_state->wm_config.num_pipes_active++;
	}
	drm_for_each_legacy_plane(plane, dev) {
		pstate = drm_atomic_get_existing_plane_state(state, plane) ?:
			plane->state;

		if (!to_intel_plane_state(pstate)->visible)
			continue;

		intel_state->wm_config.sprites_enabled = true;
		if (pstate->crtc_w != pstate->src_w >> 16 ||
		    pstate->crtc_h != pstate->src_h >> 16)
			intel_state->wm_config.sprites_scaled = true;
	}
}

/**
 * intel_atomic_check - validate state object
 * @dev: drm device
 * @state: state to validate
 */
static int intel_atomic_check(struct drm_device *dev,
			      struct drm_atomic_state *state)
{
	struct drm_i915_private *dev_priv = to_i915(dev);
	struct intel_atomic_state *intel_state = to_intel_atomic_state(state);
	struct drm_crtc *crtc;
	struct drm_crtc_state *crtc_state;
	int ret, i;
	bool any_ms = false;

	ret = drm_atomic_helper_check_modeset(dev, state);
	if (ret)
		return ret;

	for_each_crtc_in_state(state, crtc, crtc_state, i) {
		struct intel_crtc_state *pipe_config =
			to_intel_crtc_state(crtc_state);

		/* Catch I915_MODE_FLAG_INHERITED */
		if (crtc_state->mode.private_flags != crtc->state->mode.private_flags)
			crtc_state->mode_changed = true;

		if (!crtc_state->enable) {
			if (needs_modeset(crtc_state))
				any_ms = true;
			continue;
		}

		if (!needs_modeset(crtc_state))
			continue;

		/* FIXME: For only active_changed we shouldn't need to do any
		 * state recomputation at all. */

		ret = drm_atomic_add_affected_connectors(state, crtc);
		if (ret)
			return ret;

		ret = intel_modeset_pipe_config(crtc, pipe_config);
		if (ret)
			return ret;

		if (i915.fastboot &&
		    intel_pipe_config_compare(dev,
					to_intel_crtc_state(crtc->state),
					pipe_config, true)) {
			crtc_state->mode_changed = false;
			to_intel_crtc_state(crtc_state)->update_pipe = true;
		}

		if (needs_modeset(crtc_state)) {
			any_ms = true;

			ret = drm_atomic_add_affected_planes(state, crtc);
			if (ret)
				return ret;
		}

		intel_dump_pipe_config(to_intel_crtc(crtc), pipe_config,
				       needs_modeset(crtc_state) ?
				       "[modeset]" : "[fastset]");
	}

	if (any_ms) {
		ret = intel_modeset_checks(state);

		if (ret)
			return ret;
	} else
		intel_state->cdclk = dev_priv->cdclk_freq;

	ret = drm_atomic_helper_check_planes(dev, state);
	if (ret)
		return ret;

	intel_fbc_choose_crtc(dev_priv, state);
	calc_watermark_data(state);

	return 0;
}

static int intel_atomic_prepare_commit(struct drm_device *dev,
				       struct drm_atomic_state *state,
				       bool nonblock)
{
	struct drm_i915_private *dev_priv = dev->dev_private;
	struct drm_plane_state *plane_state;
	struct drm_crtc_state *crtc_state;
	struct drm_plane *plane;
	struct drm_crtc *crtc;
	int i, ret;

	if (nonblock) {
		DRM_DEBUG_KMS("i915 does not yet support nonblocking commit\n");
		return -EINVAL;
	}

	for_each_crtc_in_state(state, crtc, crtc_state, i) {
		if (state->legacy_cursor_update)
			continue;

		ret = intel_crtc_wait_for_pending_flips(crtc);
		if (ret)
			return ret;

		if (atomic_read(&to_intel_crtc(crtc)->unpin_work_count) >= 2)
			flush_workqueue(dev_priv->wq);
	}

	ret = mutex_lock_interruptible(&dev->struct_mutex);
	if (ret)
		return ret;

	ret = drm_atomic_helper_prepare_planes(dev, state);
<<<<<<< HEAD
	mutex_unlock(&dev->struct_mutex);
=======
	if (!ret && !nonblock && !i915_reset_in_progress(&dev_priv->gpu_error)) {
		u32 reset_counter;

		reset_counter = atomic_read(&dev_priv->gpu_error.reset_counter);
		mutex_unlock(&dev->struct_mutex);
>>>>>>> 6d3e7fdd

	if (!ret && !async) {
		for_each_plane_in_state(state, plane, plane_state, i) {
			struct intel_plane_state *intel_plane_state =
				to_intel_plane_state(plane_state);

			if (!intel_plane_state->wait_req)
				continue;

			ret = __i915_wait_request(intel_plane_state->wait_req,
						  true, NULL, NULL);
			if (ret) {
				/* Any hang should be swallowed by the wait */
				WARN_ON(ret == -EIO);
				mutex_lock(&dev->struct_mutex);
				drm_atomic_helper_cleanup_planes(dev, state);
				mutex_unlock(&dev->struct_mutex);
				break;
			}
		}
	}

	return ret;
}

static void intel_atomic_wait_for_vblanks(struct drm_device *dev,
					  struct drm_i915_private *dev_priv,
					  unsigned crtc_mask)
{
	unsigned last_vblank_count[I915_MAX_PIPES];
	enum pipe pipe;
	int ret;

	if (!crtc_mask)
		return;

	for_each_pipe(dev_priv, pipe) {
		struct drm_crtc *crtc = dev_priv->pipe_to_crtc_mapping[pipe];

		if (!((1 << pipe) & crtc_mask))
			continue;

		ret = drm_crtc_vblank_get(crtc);
		if (WARN_ON(ret != 0)) {
			crtc_mask &= ~(1 << pipe);
			continue;
		}

		last_vblank_count[pipe] = drm_crtc_vblank_count(crtc);
	}

	for_each_pipe(dev_priv, pipe) {
		struct drm_crtc *crtc = dev_priv->pipe_to_crtc_mapping[pipe];
		long lret;

		if (!((1 << pipe) & crtc_mask))
			continue;

		lret = wait_event_timeout(dev->vblank[pipe].queue,
				last_vblank_count[pipe] !=
					drm_crtc_vblank_count(crtc),
				msecs_to_jiffies(50));

		WARN(!lret, "pipe %c vblank wait timed out\n", pipe_name(pipe));

		drm_crtc_vblank_put(crtc);
	}
}

static bool needs_vblank_wait(struct intel_crtc_state *crtc_state)
{
	/* fb updated, need to unpin old fb */
	if (crtc_state->fb_changed)
		return true;

	/* wm changes, need vblank before final wm's */
	if (crtc_state->update_wm_post)
		return true;

	/*
	 * cxsr is re-enabled after vblank.
	 * This is already handled by crtc_state->update_wm_post,
	 * but added for clarity.
	 */
	if (crtc_state->disable_cxsr)
		return true;

	return false;
}

/**
 * intel_atomic_commit - commit validated state object
 * @dev: DRM device
 * @state: the top-level driver state object
 * @nonblock: nonblocking commit
 *
 * This function commits a top-level state object that has been validated
 * with drm_atomic_helper_check().
 *
 * FIXME:  Atomic modeset support for i915 is not yet complete.  At the moment
 * we can only handle plane-related operations and do not yet support
 * nonblocking commit.
 *
 * RETURNS
 * Zero for success or -errno.
 */
static int intel_atomic_commit(struct drm_device *dev,
			       struct drm_atomic_state *state,
			       bool nonblock)
{
	struct intel_atomic_state *intel_state = to_intel_atomic_state(state);
	struct drm_i915_private *dev_priv = dev->dev_private;
	struct drm_crtc_state *old_crtc_state;
	struct drm_crtc *crtc;
	struct intel_crtc_state *intel_cstate;
	int ret = 0, i;
	bool hw_check = intel_state->modeset;
	unsigned long put_domains[I915_MAX_PIPES] = {};
	unsigned crtc_vblank_mask = 0;

	ret = intel_atomic_prepare_commit(dev, state, nonblock);
	if (ret) {
		DRM_DEBUG_ATOMIC("Preparing state failed with %i\n", ret);
		return ret;
	}

	drm_atomic_helper_swap_state(dev, state);
	dev_priv->wm.config = intel_state->wm_config;
	intel_shared_dpll_commit(state);

	if (intel_state->modeset) {
		memcpy(dev_priv->min_pixclk, intel_state->min_pixclk,
		       sizeof(intel_state->min_pixclk));
		dev_priv->active_crtcs = intel_state->active_crtcs;
		dev_priv->atomic_cdclk_freq = intel_state->cdclk;

		intel_display_power_get(dev_priv, POWER_DOMAIN_MODESET);
	}

	for_each_crtc_in_state(state, crtc, old_crtc_state, i) {
		struct intel_crtc *intel_crtc = to_intel_crtc(crtc);

		if (needs_modeset(crtc->state) ||
		    to_intel_crtc_state(crtc->state)->update_pipe) {
			hw_check = true;

			put_domains[to_intel_crtc(crtc)->pipe] =
				modeset_get_crtc_power_domains(crtc,
					to_intel_crtc_state(crtc->state));
		}

		if (!needs_modeset(crtc->state))
			continue;

		intel_pre_plane_update(to_intel_crtc_state(old_crtc_state));

		if (old_crtc_state->active) {
			intel_crtc_disable_planes(crtc, old_crtc_state->plane_mask);
			dev_priv->display.crtc_disable(crtc);
			intel_crtc->active = false;
			intel_fbc_disable(intel_crtc);
			intel_disable_shared_dpll(intel_crtc);

			/*
			 * Underruns don't always raise
			 * interrupts, so check manually.
			 */
			intel_check_cpu_fifo_underruns(dev_priv);
			intel_check_pch_fifo_underruns(dev_priv);

			if (!crtc->state->active)
				intel_update_watermarks(crtc);
		}
	}

	/* Only after disabling all output pipelines that will be changed can we
	 * update the the output configuration. */
	intel_modeset_update_crtc_state(state);

	if (intel_state->modeset) {
		drm_atomic_helper_update_legacy_modeset_state(state->dev, state);

		if (dev_priv->display.modeset_commit_cdclk &&
		    intel_state->dev_cdclk != dev_priv->cdclk_freq)
			dev_priv->display.modeset_commit_cdclk(state);

		intel_modeset_verify_disabled(dev);
	}

	/* Now enable the clocks, plane, pipe, and connectors that we set up. */
	for_each_crtc_in_state(state, crtc, old_crtc_state, i) {
		struct intel_crtc *intel_crtc = to_intel_crtc(crtc);
		bool modeset = needs_modeset(crtc->state);
		struct intel_crtc_state *pipe_config =
			to_intel_crtc_state(crtc->state);
		bool update_pipe = !modeset && pipe_config->update_pipe;

		if (modeset && crtc->state->active) {
			update_scanline_offset(to_intel_crtc(crtc));
			dev_priv->display.crtc_enable(crtc);
		}

		if (!modeset)
			intel_pre_plane_update(to_intel_crtc_state(old_crtc_state));

		if (crtc->state->active &&
		    drm_atomic_get_existing_plane_state(state, crtc->primary))
			intel_fbc_enable(intel_crtc);

		if (crtc->state->active &&
		    (crtc->state->planes_changed || update_pipe))
			drm_atomic_helper_commit_planes_on_crtc(old_crtc_state);

		if (pipe_config->base.active && needs_vblank_wait(pipe_config))
			crtc_vblank_mask |= 1 << i;
	}

	/* FIXME: add subpixel order */

	if (!state->legacy_cursor_update)
		intel_atomic_wait_for_vblanks(dev, dev_priv, crtc_vblank_mask);

	/*
	 * Now that the vblank has passed, we can go ahead and program the
	 * optimal watermarks on platforms that need two-step watermark
	 * programming.
	 *
	 * TODO: Move this (and other cleanup) to an async worker eventually.
	 */
	for_each_crtc_in_state(state, crtc, old_crtc_state, i) {
		intel_cstate = to_intel_crtc_state(crtc->state);

		if (dev_priv->display.optimize_watermarks)
			dev_priv->display.optimize_watermarks(intel_cstate);
	}

	for_each_crtc_in_state(state, crtc, old_crtc_state, i) {
		intel_post_plane_update(to_intel_crtc_state(old_crtc_state));

		if (put_domains[i])
			modeset_put_power_domains(dev_priv, put_domains[i]);

		intel_modeset_verify_crtc(crtc, old_crtc_state, crtc->state);
	}

	if (intel_state->modeset)
		intel_display_power_put(dev_priv, POWER_DOMAIN_MODESET);

	mutex_lock(&dev->struct_mutex);
	drm_atomic_helper_cleanup_planes(dev, state);
	mutex_unlock(&dev->struct_mutex);

	drm_atomic_state_free(state);

	/* As one of the primary mmio accessors, KMS has a high likelihood
	 * of triggering bugs in unclaimed access. After we finish
	 * modesetting, see if an error has been flagged, and if so
	 * enable debugging for the next modeset - and hope we catch
	 * the culprit.
	 *
	 * XXX note that we assume display power is on at this point.
	 * This might hold true now but we need to add pm helper to check
	 * unclaimed only when the hardware is on, as atomic commits
	 * can happen also when the device is completely off.
	 */
	intel_uncore_arm_unclaimed_mmio_detection(dev_priv);

	return 0;
}

void intel_crtc_restore_mode(struct drm_crtc *crtc)
{
	struct drm_device *dev = crtc->dev;
	struct drm_atomic_state *state;
	struct drm_crtc_state *crtc_state;
	int ret;

	state = drm_atomic_state_alloc(dev);
	if (!state) {
		DRM_DEBUG_KMS("[CRTC:%d] crtc restore failed, out of memory",
			      crtc->base.id);
		return;
	}

	state->acquire_ctx = drm_modeset_legacy_acquire_ctx(crtc);

retry:
	crtc_state = drm_atomic_get_crtc_state(state, crtc);
	ret = PTR_ERR_OR_ZERO(crtc_state);
	if (!ret) {
		if (!crtc_state->active)
			goto out;

		crtc_state->mode_changed = true;
		ret = drm_atomic_commit(state);
	}

	if (ret == -EDEADLK) {
		drm_atomic_state_clear(state);
		drm_modeset_backoff(state->acquire_ctx);
		goto retry;
	}

	if (ret)
out:
		drm_atomic_state_free(state);
}

#undef for_each_intel_crtc_masked

static const struct drm_crtc_funcs intel_crtc_funcs = {
	.gamma_set = drm_atomic_helper_legacy_gamma_set,
	.set_config = drm_atomic_helper_set_config,
	.set_property = drm_atomic_helper_crtc_set_property,
	.destroy = intel_crtc_destroy,
	.page_flip = intel_crtc_page_flip,
	.atomic_duplicate_state = intel_crtc_duplicate_state,
	.atomic_destroy_state = intel_crtc_destroy_state,
};

/**
 * intel_prepare_plane_fb - Prepare fb for usage on plane
 * @plane: drm plane to prepare for
 * @fb: framebuffer to prepare for presentation
 *
 * Prepares a framebuffer for usage on a display plane.  Generally this
 * involves pinning the underlying object and updating the frontbuffer tracking
 * bits.  Some older platforms need special physical address handling for
 * cursor planes.
 *
 * Must be called with struct_mutex held.
 *
 * Returns 0 on success, negative error code on failure.
 */
int
intel_prepare_plane_fb(struct drm_plane *plane,
		       const struct drm_plane_state *new_state)
{
	struct drm_device *dev = plane->dev;
	struct drm_framebuffer *fb = new_state->fb;
	struct intel_plane *intel_plane = to_intel_plane(plane);
	struct drm_i915_gem_object *obj = intel_fb_obj(fb);
	struct drm_i915_gem_object *old_obj = intel_fb_obj(plane->state->fb);
	int ret = 0;

	if (!obj && !old_obj)
		return 0;

	if (old_obj) {
		struct drm_crtc_state *crtc_state =
			drm_atomic_get_existing_crtc_state(new_state->state, plane->state->crtc);

		/* Big Hammer, we also need to ensure that any pending
		 * MI_WAIT_FOR_EVENT inside a user batch buffer on the
		 * current scanout is retired before unpinning the old
		 * framebuffer. Note that we rely on userspace rendering
		 * into the buffer attached to the pipe they are waiting
		 * on. If not, userspace generates a GPU hang with IPEHR
		 * point to the MI_WAIT_FOR_EVENT.
		 *
		 * This should only fail upon a hung GPU, in which case we
		 * can safely continue.
		 */
		if (needs_modeset(crtc_state))
			ret = i915_gem_object_wait_rendering(old_obj, true);
		if (ret) {
			/* GPU hangs should have been swallowed by the wait */
			WARN_ON(ret == -EIO);
			return ret;
		}
	}

	/* For framebuffer backed by dmabuf, wait for fence */
	if (obj && obj->base.dma_buf) {
		long lret;

		lret = reservation_object_wait_timeout_rcu(obj->base.dma_buf->resv,
							   false, true,
							   MAX_SCHEDULE_TIMEOUT);
		if (lret == -ERESTARTSYS)
			return lret;

		WARN(lret < 0, "waiting returns %li\n", lret);
	}

	if (!obj) {
		ret = 0;
	} else if (plane->type == DRM_PLANE_TYPE_CURSOR &&
	    INTEL_INFO(dev)->cursor_needs_physical) {
		int align = IS_I830(dev) ? 16 * 1024 : 256;
		ret = i915_gem_object_attach_phys(obj, align);
		if (ret)
			DRM_DEBUG_KMS("failed to attach phys object\n");
	} else {
		ret = intel_pin_and_fence_fb_obj(fb, new_state->rotation);
	}

	if (ret == 0) {
		if (obj) {
			struct intel_plane_state *plane_state =
				to_intel_plane_state(new_state);

			i915_gem_request_assign(&plane_state->wait_req,
						obj->last_write_req);
		}

		i915_gem_track_fb(old_obj, obj, intel_plane->frontbuffer_bit);
	}

	return ret;
}

/**
 * intel_cleanup_plane_fb - Cleans up an fb after plane use
 * @plane: drm plane to clean up for
 * @fb: old framebuffer that was on plane
 *
 * Cleans up a framebuffer that has just been removed from a plane.
 *
 * Must be called with struct_mutex held.
 */
void
intel_cleanup_plane_fb(struct drm_plane *plane,
		       const struct drm_plane_state *old_state)
{
	struct drm_device *dev = plane->dev;
	struct intel_plane *intel_plane = to_intel_plane(plane);
	struct intel_plane_state *old_intel_state;
	struct drm_i915_gem_object *old_obj = intel_fb_obj(old_state->fb);
	struct drm_i915_gem_object *obj = intel_fb_obj(plane->state->fb);

	old_intel_state = to_intel_plane_state(old_state);

	if (!obj && !old_obj)
		return;

	if (old_obj && (plane->type != DRM_PLANE_TYPE_CURSOR ||
	    !INTEL_INFO(dev)->cursor_needs_physical))
		intel_unpin_fb_obj(old_state->fb, old_state->rotation);

	/* prepare_fb aborted? */
	if ((old_obj && (old_obj->frontbuffer_bits & intel_plane->frontbuffer_bit)) ||
	    (obj && !(obj->frontbuffer_bits & intel_plane->frontbuffer_bit)))
		i915_gem_track_fb(old_obj, obj, intel_plane->frontbuffer_bit);

	i915_gem_request_assign(&old_intel_state->wait_req, NULL);
}

int
skl_max_scale(struct intel_crtc *intel_crtc, struct intel_crtc_state *crtc_state)
{
	int max_scale;
	struct drm_device *dev;
	struct drm_i915_private *dev_priv;
	int crtc_clock, cdclk;

	if (!intel_crtc || !crtc_state->base.enable)
		return DRM_PLANE_HELPER_NO_SCALING;

	dev = intel_crtc->base.dev;
	dev_priv = dev->dev_private;
	crtc_clock = crtc_state->base.adjusted_mode.crtc_clock;
	cdclk = to_intel_atomic_state(crtc_state->base.state)->cdclk;

	if (WARN_ON_ONCE(!crtc_clock || cdclk < crtc_clock))
		return DRM_PLANE_HELPER_NO_SCALING;

	/*
	 * skl max scale is lower of:
	 *    close to 3 but not 3, -1 is for that purpose
	 *            or
	 *    cdclk/crtc_clock
	 */
	max_scale = min((1 << 16) * 3 - 1, (1 << 8) * ((cdclk << 8) / crtc_clock));

	return max_scale;
}

static int
intel_check_primary_plane(struct drm_plane *plane,
			  struct intel_crtc_state *crtc_state,
			  struct intel_plane_state *state)
{
	struct drm_crtc *crtc = state->base.crtc;
	struct drm_framebuffer *fb = state->base.fb;
	int min_scale = DRM_PLANE_HELPER_NO_SCALING;
	int max_scale = DRM_PLANE_HELPER_NO_SCALING;
	bool can_position = false;

	if (INTEL_INFO(plane->dev)->gen >= 9) {
		/* use scaler when colorkey is not required */
		if (state->ckey.flags == I915_SET_COLORKEY_NONE) {
			min_scale = 1;
			max_scale = skl_max_scale(to_intel_crtc(crtc), crtc_state);
		}
		can_position = true;
	}

	return drm_plane_helper_check_update(plane, crtc, fb, &state->src,
					     &state->dst, &state->clip,
					     min_scale, max_scale,
					     can_position, true,
					     &state->visible);
}

static void intel_begin_crtc_commit(struct drm_crtc *crtc,
				    struct drm_crtc_state *old_crtc_state)
{
	struct drm_device *dev = crtc->dev;
	struct intel_crtc *intel_crtc = to_intel_crtc(crtc);
	struct intel_crtc_state *old_intel_state =
		to_intel_crtc_state(old_crtc_state);
	bool modeset = needs_modeset(crtc->state);

	/* Perform vblank evasion around commit operation */
	intel_pipe_update_start(intel_crtc);

	if (modeset)
		return;

	if (crtc->state->color_mgmt_changed || to_intel_crtc_state(crtc->state)->update_pipe) {
		intel_color_set_csc(crtc->state);
		intel_color_load_luts(crtc->state);
	}

	if (to_intel_crtc_state(crtc->state)->update_pipe)
		intel_update_pipe_config(intel_crtc, old_intel_state);
	else if (INTEL_INFO(dev)->gen >= 9)
		skl_detach_scalers(intel_crtc);
}

static void intel_finish_crtc_commit(struct drm_crtc *crtc,
				     struct drm_crtc_state *old_crtc_state)
{
	struct intel_crtc *intel_crtc = to_intel_crtc(crtc);

	intel_pipe_update_end(intel_crtc);
}

/**
 * intel_plane_destroy - destroy a plane
 * @plane: plane to destroy
 *
 * Common destruction function for all types of planes (primary, cursor,
 * sprite).
 */
void intel_plane_destroy(struct drm_plane *plane)
{
	struct intel_plane *intel_plane = to_intel_plane(plane);
	drm_plane_cleanup(plane);
	kfree(intel_plane);
}

const struct drm_plane_funcs intel_plane_funcs = {
	.update_plane = drm_atomic_helper_update_plane,
	.disable_plane = drm_atomic_helper_disable_plane,
	.destroy = intel_plane_destroy,
	.set_property = drm_atomic_helper_plane_set_property,
	.atomic_get_property = intel_plane_atomic_get_property,
	.atomic_set_property = intel_plane_atomic_set_property,
	.atomic_duplicate_state = intel_plane_duplicate_state,
	.atomic_destroy_state = intel_plane_destroy_state,

};

static struct drm_plane *intel_primary_plane_create(struct drm_device *dev,
						    int pipe)
{
	struct intel_plane *primary = NULL;
	struct intel_plane_state *state = NULL;
	const uint32_t *intel_primary_formats;
	unsigned int num_formats;
	int ret;

	primary = kzalloc(sizeof(*primary), GFP_KERNEL);
	if (!primary)
		goto fail;

	state = intel_create_plane_state(&primary->base);
	if (!state)
		goto fail;
	primary->base.state = &state->base;

	primary->can_scale = false;
	primary->max_downscale = 1;
	if (INTEL_INFO(dev)->gen >= 9) {
		primary->can_scale = true;
		state->scaler_id = -1;
	}
	primary->pipe = pipe;
	primary->plane = pipe;
	primary->frontbuffer_bit = INTEL_FRONTBUFFER_PRIMARY(pipe);
	primary->check_plane = intel_check_primary_plane;
	if (HAS_FBC(dev) && INTEL_INFO(dev)->gen < 4)
		primary->plane = !pipe;

	if (INTEL_INFO(dev)->gen >= 9) {
		intel_primary_formats = skl_primary_formats;
		num_formats = ARRAY_SIZE(skl_primary_formats);

		primary->update_plane = skylake_update_primary_plane;
		primary->disable_plane = skylake_disable_primary_plane;
	} else if (HAS_PCH_SPLIT(dev)) {
		intel_primary_formats = i965_primary_formats;
		num_formats = ARRAY_SIZE(i965_primary_formats);

		primary->update_plane = ironlake_update_primary_plane;
		primary->disable_plane = i9xx_disable_primary_plane;
	} else if (INTEL_INFO(dev)->gen >= 4) {
		intel_primary_formats = i965_primary_formats;
		num_formats = ARRAY_SIZE(i965_primary_formats);

		primary->update_plane = i9xx_update_primary_plane;
		primary->disable_plane = i9xx_disable_primary_plane;
	} else {
		intel_primary_formats = i8xx_primary_formats;
		num_formats = ARRAY_SIZE(i8xx_primary_formats);

		primary->update_plane = i9xx_update_primary_plane;
		primary->disable_plane = i9xx_disable_primary_plane;
	}

	ret = drm_universal_plane_init(dev, &primary->base, 0,
				       &intel_plane_funcs,
				       intel_primary_formats, num_formats,
				       DRM_PLANE_TYPE_PRIMARY, NULL);
	if (ret)
		goto fail;

	if (INTEL_INFO(dev)->gen >= 4)
		intel_create_rotation_property(dev, primary);

	drm_plane_helper_add(&primary->base, &intel_plane_helper_funcs);

	return &primary->base;

fail:
	kfree(state);
	kfree(primary);

	return NULL;
}

void intel_create_rotation_property(struct drm_device *dev, struct intel_plane *plane)
{
	if (!dev->mode_config.rotation_property) {
		unsigned long flags = BIT(DRM_ROTATE_0) |
			BIT(DRM_ROTATE_180);

		if (INTEL_INFO(dev)->gen >= 9)
			flags |= BIT(DRM_ROTATE_90) | BIT(DRM_ROTATE_270);

		dev->mode_config.rotation_property =
			drm_mode_create_rotation_property(dev, flags);
	}
	if (dev->mode_config.rotation_property)
		drm_object_attach_property(&plane->base.base,
				dev->mode_config.rotation_property,
				plane->base.state->rotation);
}

static int
intel_check_cursor_plane(struct drm_plane *plane,
			 struct intel_crtc_state *crtc_state,
			 struct intel_plane_state *state)
{
	struct drm_crtc *crtc = crtc_state->base.crtc;
	struct drm_framebuffer *fb = state->base.fb;
	struct drm_i915_gem_object *obj = intel_fb_obj(fb);
	enum pipe pipe = to_intel_plane(plane)->pipe;
	unsigned stride;
	int ret;

	ret = drm_plane_helper_check_update(plane, crtc, fb, &state->src,
					    &state->dst, &state->clip,
					    DRM_PLANE_HELPER_NO_SCALING,
					    DRM_PLANE_HELPER_NO_SCALING,
					    true, true, &state->visible);
	if (ret)
		return ret;

	/* if we want to turn off the cursor ignore width and height */
	if (!obj)
		return 0;

	/* Check for which cursor types we support */
	if (!cursor_size_ok(plane->dev, state->base.crtc_w, state->base.crtc_h)) {
		DRM_DEBUG("Cursor dimension %dx%d not supported\n",
			  state->base.crtc_w, state->base.crtc_h);
		return -EINVAL;
	}

	stride = roundup_pow_of_two(state->base.crtc_w) * 4;
	if (obj->base.size < stride * state->base.crtc_h) {
		DRM_DEBUG_KMS("buffer is too small\n");
		return -ENOMEM;
	}

	if (fb->modifier[0] != DRM_FORMAT_MOD_NONE) {
		DRM_DEBUG_KMS("cursor cannot be tiled\n");
		return -EINVAL;
	}

	/*
	 * There's something wrong with the cursor on CHV pipe C.
	 * If it straddles the left edge of the screen then
	 * moving it away from the edge or disabling it often
	 * results in a pipe underrun, and often that can lead to
	 * dead pipe (constant underrun reported, and it scans
	 * out just a solid color). To recover from that, the
	 * display power well must be turned off and on again.
	 * Refuse the put the cursor into that compromised position.
	 */
	if (IS_CHERRYVIEW(plane->dev) && pipe == PIPE_C &&
	    state->visible && state->base.crtc_x < 0) {
		DRM_DEBUG_KMS("CHV cursor C not allowed to straddle the left screen edge\n");
		return -EINVAL;
	}

	return 0;
}

static void
intel_disable_cursor_plane(struct drm_plane *plane,
			   struct drm_crtc *crtc)
{
	struct intel_crtc *intel_crtc = to_intel_crtc(crtc);

	intel_crtc->cursor_addr = 0;
	intel_crtc_update_cursor(crtc, NULL);
}

static void
intel_update_cursor_plane(struct drm_plane *plane,
			  const struct intel_crtc_state *crtc_state,
			  const struct intel_plane_state *state)
{
	struct drm_crtc *crtc = crtc_state->base.crtc;
	struct intel_crtc *intel_crtc = to_intel_crtc(crtc);
	struct drm_device *dev = plane->dev;
	struct drm_i915_gem_object *obj = intel_fb_obj(state->base.fb);
	uint32_t addr;

	if (!obj)
		addr = 0;
	else if (!INTEL_INFO(dev)->cursor_needs_physical)
		addr = i915_gem_obj_ggtt_offset(obj);
	else
		addr = obj->phys_handle->busaddr;

	intel_crtc->cursor_addr = addr;
	intel_crtc_update_cursor(crtc, state);
}

static struct drm_plane *intel_cursor_plane_create(struct drm_device *dev,
						   int pipe)
{
	struct intel_plane *cursor = NULL;
	struct intel_plane_state *state = NULL;
	int ret;

	cursor = kzalloc(sizeof(*cursor), GFP_KERNEL);
	if (!cursor)
		goto fail;

	state = intel_create_plane_state(&cursor->base);
	if (!state)
		goto fail;
	cursor->base.state = &state->base;

	cursor->can_scale = false;
	cursor->max_downscale = 1;
	cursor->pipe = pipe;
	cursor->plane = pipe;
	cursor->frontbuffer_bit = INTEL_FRONTBUFFER_CURSOR(pipe);
	cursor->check_plane = intel_check_cursor_plane;
	cursor->update_plane = intel_update_cursor_plane;
	cursor->disable_plane = intel_disable_cursor_plane;

	ret = drm_universal_plane_init(dev, &cursor->base, 0,
				       &intel_plane_funcs,
				       intel_cursor_formats,
				       ARRAY_SIZE(intel_cursor_formats),
				       DRM_PLANE_TYPE_CURSOR, NULL);
	if (ret)
		goto fail;

	if (INTEL_INFO(dev)->gen >= 4) {
		if (!dev->mode_config.rotation_property)
			dev->mode_config.rotation_property =
				drm_mode_create_rotation_property(dev,
							BIT(DRM_ROTATE_0) |
							BIT(DRM_ROTATE_180));
		if (dev->mode_config.rotation_property)
			drm_object_attach_property(&cursor->base.base,
				dev->mode_config.rotation_property,
				state->base.rotation);
	}

	if (INTEL_INFO(dev)->gen >=9)
		state->scaler_id = -1;

	drm_plane_helper_add(&cursor->base, &intel_plane_helper_funcs);

	return &cursor->base;

fail:
	kfree(state);
	kfree(cursor);

	return NULL;
}

static void skl_init_scalers(struct drm_device *dev, struct intel_crtc *intel_crtc,
	struct intel_crtc_state *crtc_state)
{
	int i;
	struct intel_scaler *intel_scaler;
	struct intel_crtc_scaler_state *scaler_state = &crtc_state->scaler_state;

	for (i = 0; i < intel_crtc->num_scalers; i++) {
		intel_scaler = &scaler_state->scalers[i];
		intel_scaler->in_use = 0;
		intel_scaler->mode = PS_SCALER_MODE_DYN;
	}

	scaler_state->scaler_id = -1;
}

static void intel_crtc_init(struct drm_device *dev, int pipe)
{
	struct drm_i915_private *dev_priv = dev->dev_private;
	struct intel_crtc *intel_crtc;
	struct intel_crtc_state *crtc_state = NULL;
	struct drm_plane *primary = NULL;
	struct drm_plane *cursor = NULL;
	int ret;

	intel_crtc = kzalloc(sizeof(*intel_crtc), GFP_KERNEL);
	if (intel_crtc == NULL)
		return;

	crtc_state = kzalloc(sizeof(*crtc_state), GFP_KERNEL);
	if (!crtc_state)
		goto fail;
	intel_crtc->config = crtc_state;
	intel_crtc->base.state = &crtc_state->base;
	crtc_state->base.crtc = &intel_crtc->base;

	/* initialize shared scalers */
	if (INTEL_INFO(dev)->gen >= 9) {
		if (pipe == PIPE_C)
			intel_crtc->num_scalers = 1;
		else
			intel_crtc->num_scalers = SKL_NUM_SCALERS;

		skl_init_scalers(dev, intel_crtc, crtc_state);
	}

	primary = intel_primary_plane_create(dev, pipe);
	if (!primary)
		goto fail;

	cursor = intel_cursor_plane_create(dev, pipe);
	if (!cursor)
		goto fail;

	ret = drm_crtc_init_with_planes(dev, &intel_crtc->base, primary,
					cursor, &intel_crtc_funcs, NULL);
	if (ret)
		goto fail;

	/*
	 * On gen2/3 only plane A can do fbc, but the panel fitter and lvds port
	 * is hooked to pipe B. Hence we want plane A feeding pipe B.
	 */
	intel_crtc->pipe = pipe;
	intel_crtc->plane = pipe;
	if (HAS_FBC(dev) && INTEL_INFO(dev)->gen < 4) {
		DRM_DEBUG_KMS("swapping pipes & planes for FBC\n");
		intel_crtc->plane = !pipe;
	}

	intel_crtc->cursor_base = ~0;
	intel_crtc->cursor_cntl = ~0;
	intel_crtc->cursor_size = ~0;

	intel_crtc->wm.cxsr_allowed = true;

	BUG_ON(pipe >= ARRAY_SIZE(dev_priv->plane_to_crtc_mapping) ||
	       dev_priv->plane_to_crtc_mapping[intel_crtc->plane] != NULL);
	dev_priv->plane_to_crtc_mapping[intel_crtc->plane] = &intel_crtc->base;
	dev_priv->pipe_to_crtc_mapping[intel_crtc->pipe] = &intel_crtc->base;

	drm_crtc_helper_add(&intel_crtc->base, &intel_helper_funcs);

	intel_color_init(&intel_crtc->base);

	WARN_ON(drm_crtc_index(&intel_crtc->base) != intel_crtc->pipe);
	return;

fail:
	if (primary)
		drm_plane_cleanup(primary);
	if (cursor)
		drm_plane_cleanup(cursor);
	kfree(crtc_state);
	kfree(intel_crtc);
}

enum pipe intel_get_pipe_from_connector(struct intel_connector *connector)
{
	struct drm_encoder *encoder = connector->base.encoder;
	struct drm_device *dev = connector->base.dev;

	WARN_ON(!drm_modeset_is_locked(&dev->mode_config.connection_mutex));

	if (!encoder || WARN_ON(!encoder->crtc))
		return INVALID_PIPE;

	return to_intel_crtc(encoder->crtc)->pipe;
}

int intel_get_pipe_from_crtc_id(struct drm_device *dev, void *data,
				struct drm_file *file)
{
	struct drm_i915_get_pipe_from_crtc_id *pipe_from_crtc_id = data;
	struct drm_crtc *drmmode_crtc;
	struct intel_crtc *crtc;

	drmmode_crtc = drm_crtc_find(dev, pipe_from_crtc_id->crtc_id);

	if (!drmmode_crtc) {
		DRM_ERROR("no such CRTC id\n");
		return -ENOENT;
	}

	crtc = to_intel_crtc(drmmode_crtc);
	pipe_from_crtc_id->pipe = crtc->pipe;

	return 0;
}

static int intel_encoder_clones(struct intel_encoder *encoder)
{
	struct drm_device *dev = encoder->base.dev;
	struct intel_encoder *source_encoder;
	int index_mask = 0;
	int entry = 0;

	for_each_intel_encoder(dev, source_encoder) {
		if (encoders_cloneable(encoder, source_encoder))
			index_mask |= (1 << entry);

		entry++;
	}

	return index_mask;
}

static bool has_edp_a(struct drm_device *dev)
{
	struct drm_i915_private *dev_priv = dev->dev_private;

	if (!IS_MOBILE(dev))
		return false;

	if ((I915_READ(DP_A) & DP_DETECTED) == 0)
		return false;

	if (IS_GEN5(dev) && (I915_READ(FUSE_STRAP) & ILK_eDP_A_DISABLE))
		return false;

	return true;
}

static bool intel_crt_present(struct drm_device *dev)
{
	struct drm_i915_private *dev_priv = dev->dev_private;

	if (INTEL_INFO(dev)->gen >= 9)
		return false;

	if (IS_HSW_ULT(dev) || IS_BDW_ULT(dev))
		return false;

	if (IS_CHERRYVIEW(dev))
		return false;

	if (HAS_PCH_LPT_H(dev) && I915_READ(SFUSE_STRAP) & SFUSE_STRAP_CRT_DISABLED)
		return false;

	/* DDI E can't be used if DDI A requires 4 lanes */
	if (HAS_DDI(dev) && I915_READ(DDI_BUF_CTL(PORT_A)) & DDI_A_4_LANES)
		return false;

	if (!dev_priv->vbt.int_crt_support)
		return false;

	return true;
}

static void intel_setup_outputs(struct drm_device *dev)
{
	struct drm_i915_private *dev_priv = dev->dev_private;
	struct intel_encoder *encoder;
	bool dpd_is_edp = false;

	intel_lvds_init(dev);

	if (intel_crt_present(dev))
		intel_crt_init(dev);

	if (IS_BROXTON(dev)) {
		/*
		 * FIXME: Broxton doesn't support port detection via the
		 * DDI_BUF_CTL_A or SFUSE_STRAP registers, find another way to
		 * detect the ports.
		 */
		intel_ddi_init(dev, PORT_A);
		intel_ddi_init(dev, PORT_B);
		intel_ddi_init(dev, PORT_C);

		intel_dsi_init(dev);
	} else if (HAS_DDI(dev)) {
		int found;

		/*
		 * Haswell uses DDI functions to detect digital outputs.
		 * On SKL pre-D0 the strap isn't connected, so we assume
		 * it's there.
		 */
		found = I915_READ(DDI_BUF_CTL(PORT_A)) & DDI_INIT_DISPLAY_DETECTED;
		/* WaIgnoreDDIAStrap: skl */
		if (found || IS_SKYLAKE(dev) || IS_KABYLAKE(dev))
			intel_ddi_init(dev, PORT_A);

		/* DDI B, C and D detection is indicated by the SFUSE_STRAP
		 * register */
		found = I915_READ(SFUSE_STRAP);

		if (found & SFUSE_STRAP_DDIB_DETECTED)
			intel_ddi_init(dev, PORT_B);
		if (found & SFUSE_STRAP_DDIC_DETECTED)
			intel_ddi_init(dev, PORT_C);
		if (found & SFUSE_STRAP_DDID_DETECTED)
			intel_ddi_init(dev, PORT_D);
		/*
		 * On SKL we don't have a way to detect DDI-E so we rely on VBT.
		 */
		if ((IS_SKYLAKE(dev) || IS_KABYLAKE(dev)) &&
		    (dev_priv->vbt.ddi_port_info[PORT_E].supports_dp ||
		     dev_priv->vbt.ddi_port_info[PORT_E].supports_dvi ||
		     dev_priv->vbt.ddi_port_info[PORT_E].supports_hdmi))
			intel_ddi_init(dev, PORT_E);

	} else if (HAS_PCH_SPLIT(dev)) {
		int found;
		dpd_is_edp = intel_dp_is_edp(dev, PORT_D);

		if (has_edp_a(dev))
			intel_dp_init(dev, DP_A, PORT_A);

		if (I915_READ(PCH_HDMIB) & SDVO_DETECTED) {
			/* PCH SDVOB multiplex with HDMIB */
			found = intel_sdvo_init(dev, PCH_SDVOB, PORT_B);
			if (!found)
				intel_hdmi_init(dev, PCH_HDMIB, PORT_B);
			if (!found && (I915_READ(PCH_DP_B) & DP_DETECTED))
				intel_dp_init(dev, PCH_DP_B, PORT_B);
		}

		if (I915_READ(PCH_HDMIC) & SDVO_DETECTED)
			intel_hdmi_init(dev, PCH_HDMIC, PORT_C);

		if (!dpd_is_edp && I915_READ(PCH_HDMID) & SDVO_DETECTED)
			intel_hdmi_init(dev, PCH_HDMID, PORT_D);

		if (I915_READ(PCH_DP_C) & DP_DETECTED)
			intel_dp_init(dev, PCH_DP_C, PORT_C);

		if (I915_READ(PCH_DP_D) & DP_DETECTED)
			intel_dp_init(dev, PCH_DP_D, PORT_D);
	} else if (IS_VALLEYVIEW(dev) || IS_CHERRYVIEW(dev)) {
		/*
		 * The DP_DETECTED bit is the latched state of the DDC
		 * SDA pin at boot. However since eDP doesn't require DDC
		 * (no way to plug in a DP->HDMI dongle) the DDC pins for
		 * eDP ports may have been muxed to an alternate function.
		 * Thus we can't rely on the DP_DETECTED bit alone to detect
		 * eDP ports. Consult the VBT as well as DP_DETECTED to
		 * detect eDP ports.
		 */
		if (I915_READ(VLV_HDMIB) & SDVO_DETECTED &&
		    !intel_dp_is_edp(dev, PORT_B))
			intel_hdmi_init(dev, VLV_HDMIB, PORT_B);
		if (I915_READ(VLV_DP_B) & DP_DETECTED ||
		    intel_dp_is_edp(dev, PORT_B))
			intel_dp_init(dev, VLV_DP_B, PORT_B);

		if (I915_READ(VLV_HDMIC) & SDVO_DETECTED &&
		    !intel_dp_is_edp(dev, PORT_C))
			intel_hdmi_init(dev, VLV_HDMIC, PORT_C);
		if (I915_READ(VLV_DP_C) & DP_DETECTED ||
		    intel_dp_is_edp(dev, PORT_C))
			intel_dp_init(dev, VLV_DP_C, PORT_C);

		if (IS_CHERRYVIEW(dev)) {
			/* eDP not supported on port D, so don't check VBT */
			if (I915_READ(CHV_HDMID) & SDVO_DETECTED)
				intel_hdmi_init(dev, CHV_HDMID, PORT_D);
			if (I915_READ(CHV_DP_D) & DP_DETECTED)
				intel_dp_init(dev, CHV_DP_D, PORT_D);
		}

		intel_dsi_init(dev);
	} else if (!IS_GEN2(dev) && !IS_PINEVIEW(dev)) {
		bool found = false;

		if (I915_READ(GEN3_SDVOB) & SDVO_DETECTED) {
			DRM_DEBUG_KMS("probing SDVOB\n");
			found = intel_sdvo_init(dev, GEN3_SDVOB, PORT_B);
			if (!found && IS_G4X(dev)) {
				DRM_DEBUG_KMS("probing HDMI on SDVOB\n");
				intel_hdmi_init(dev, GEN4_HDMIB, PORT_B);
			}

			if (!found && IS_G4X(dev))
				intel_dp_init(dev, DP_B, PORT_B);
		}

		/* Before G4X SDVOC doesn't have its own detect register */

		if (I915_READ(GEN3_SDVOB) & SDVO_DETECTED) {
			DRM_DEBUG_KMS("probing SDVOC\n");
			found = intel_sdvo_init(dev, GEN3_SDVOC, PORT_C);
		}

		if (!found && (I915_READ(GEN3_SDVOC) & SDVO_DETECTED)) {

			if (IS_G4X(dev)) {
				DRM_DEBUG_KMS("probing HDMI on SDVOC\n");
				intel_hdmi_init(dev, GEN4_HDMIC, PORT_C);
			}
			if (IS_G4X(dev))
				intel_dp_init(dev, DP_C, PORT_C);
		}

		if (IS_G4X(dev) &&
		    (I915_READ(DP_D) & DP_DETECTED))
			intel_dp_init(dev, DP_D, PORT_D);
	} else if (IS_GEN2(dev))
		intel_dvo_init(dev);

	if (SUPPORTS_TV(dev))
		intel_tv_init(dev);

	intel_psr_init(dev);

	for_each_intel_encoder(dev, encoder) {
		encoder->base.possible_crtcs = encoder->crtc_mask;
		encoder->base.possible_clones =
			intel_encoder_clones(encoder);
	}

	intel_init_pch_refclk(dev);

	drm_helper_move_panel_connectors_to_head(dev);
}

static void intel_user_framebuffer_destroy(struct drm_framebuffer *fb)
{
	struct drm_device *dev = fb->dev;
	struct intel_framebuffer *intel_fb = to_intel_framebuffer(fb);

	drm_framebuffer_cleanup(fb);
	mutex_lock(&dev->struct_mutex);
	WARN_ON(!intel_fb->obj->framebuffer_references--);
	drm_gem_object_unreference(&intel_fb->obj->base);
	mutex_unlock(&dev->struct_mutex);
	kfree(intel_fb);
}

static int intel_user_framebuffer_create_handle(struct drm_framebuffer *fb,
						struct drm_file *file,
						unsigned int *handle)
{
	struct intel_framebuffer *intel_fb = to_intel_framebuffer(fb);
	struct drm_i915_gem_object *obj = intel_fb->obj;

	if (obj->userptr.mm) {
		DRM_DEBUG("attempting to use a userptr for a framebuffer, denied\n");
		return -EINVAL;
	}

	return drm_gem_handle_create(file, &obj->base, handle);
}

static int intel_user_framebuffer_dirty(struct drm_framebuffer *fb,
					struct drm_file *file,
					unsigned flags, unsigned color,
					struct drm_clip_rect *clips,
					unsigned num_clips)
{
	struct drm_device *dev = fb->dev;
	struct intel_framebuffer *intel_fb = to_intel_framebuffer(fb);
	struct drm_i915_gem_object *obj = intel_fb->obj;

	mutex_lock(&dev->struct_mutex);
	intel_fb_obj_flush(obj, false, ORIGIN_DIRTYFB);
	mutex_unlock(&dev->struct_mutex);

	return 0;
}

static const struct drm_framebuffer_funcs intel_fb_funcs = {
	.destroy = intel_user_framebuffer_destroy,
	.create_handle = intel_user_framebuffer_create_handle,
	.dirty = intel_user_framebuffer_dirty,
};

static
u32 intel_fb_pitch_limit(struct drm_device *dev, uint64_t fb_modifier,
			 uint32_t pixel_format)
{
	u32 gen = INTEL_INFO(dev)->gen;

	if (gen >= 9) {
		int cpp = drm_format_plane_cpp(pixel_format, 0);

		/* "The stride in bytes must not exceed the of the size of 8K
		 *  pixels and 32K bytes."
		 */
		return min(8192 * cpp, 32768);
	} else if (gen >= 5 && !IS_VALLEYVIEW(dev) && !IS_CHERRYVIEW(dev)) {
		return 32*1024;
	} else if (gen >= 4) {
		if (fb_modifier == I915_FORMAT_MOD_X_TILED)
			return 16*1024;
		else
			return 32*1024;
	} else if (gen >= 3) {
		if (fb_modifier == I915_FORMAT_MOD_X_TILED)
			return 8*1024;
		else
			return 16*1024;
	} else {
		/* XXX DSPC is limited to 4k tiled */
		return 8*1024;
	}
}

static int intel_framebuffer_init(struct drm_device *dev,
				  struct intel_framebuffer *intel_fb,
				  struct drm_mode_fb_cmd2 *mode_cmd,
				  struct drm_i915_gem_object *obj)
{
	struct drm_i915_private *dev_priv = to_i915(dev);
	unsigned int aligned_height;
	int ret;
	u32 pitch_limit, stride_alignment;

	WARN_ON(!mutex_is_locked(&dev->struct_mutex));

	if (mode_cmd->flags & DRM_MODE_FB_MODIFIERS) {
		/* Enforce that fb modifier and tiling mode match, but only for
		 * X-tiled. This is needed for FBC. */
		if (!!(obj->tiling_mode == I915_TILING_X) !=
		    !!(mode_cmd->modifier[0] == I915_FORMAT_MOD_X_TILED)) {
			DRM_DEBUG("tiling_mode doesn't match fb modifier\n");
			return -EINVAL;
		}
	} else {
		if (obj->tiling_mode == I915_TILING_X)
			mode_cmd->modifier[0] = I915_FORMAT_MOD_X_TILED;
		else if (obj->tiling_mode == I915_TILING_Y) {
			DRM_DEBUG("No Y tiling for legacy addfb\n");
			return -EINVAL;
		}
	}

	/* Passed in modifier sanity checking. */
	switch (mode_cmd->modifier[0]) {
	case I915_FORMAT_MOD_Y_TILED:
	case I915_FORMAT_MOD_Yf_TILED:
		if (INTEL_INFO(dev)->gen < 9) {
			DRM_DEBUG("Unsupported tiling 0x%llx!\n",
				  mode_cmd->modifier[0]);
			return -EINVAL;
		}
	case DRM_FORMAT_MOD_NONE:
	case I915_FORMAT_MOD_X_TILED:
		break;
	default:
		DRM_DEBUG("Unsupported fb modifier 0x%llx!\n",
			  mode_cmd->modifier[0]);
		return -EINVAL;
	}

	stride_alignment = intel_fb_stride_alignment(dev_priv,
						     mode_cmd->modifier[0],
						     mode_cmd->pixel_format);
	if (mode_cmd->pitches[0] & (stride_alignment - 1)) {
		DRM_DEBUG("pitch (%d) must be at least %u byte aligned\n",
			  mode_cmd->pitches[0], stride_alignment);
		return -EINVAL;
	}

	pitch_limit = intel_fb_pitch_limit(dev, mode_cmd->modifier[0],
					   mode_cmd->pixel_format);
	if (mode_cmd->pitches[0] > pitch_limit) {
		DRM_DEBUG("%s pitch (%u) must be at less than %d\n",
			  mode_cmd->modifier[0] != DRM_FORMAT_MOD_NONE ?
			  "tiled" : "linear",
			  mode_cmd->pitches[0], pitch_limit);
		return -EINVAL;
	}

	if (mode_cmd->modifier[0] == I915_FORMAT_MOD_X_TILED &&
	    mode_cmd->pitches[0] != obj->stride) {
		DRM_DEBUG("pitch (%d) must match tiling stride (%d)\n",
			  mode_cmd->pitches[0], obj->stride);
		return -EINVAL;
	}

	/* Reject formats not supported by any plane early. */
	switch (mode_cmd->pixel_format) {
	case DRM_FORMAT_C8:
	case DRM_FORMAT_RGB565:
	case DRM_FORMAT_XRGB8888:
	case DRM_FORMAT_ARGB8888:
		break;
	case DRM_FORMAT_XRGB1555:
		if (INTEL_INFO(dev)->gen > 3) {
			DRM_DEBUG("unsupported pixel format: %s\n",
				  drm_get_format_name(mode_cmd->pixel_format));
			return -EINVAL;
		}
		break;
	case DRM_FORMAT_ABGR8888:
		if (!IS_VALLEYVIEW(dev) && !IS_CHERRYVIEW(dev) &&
		    INTEL_INFO(dev)->gen < 9) {
			DRM_DEBUG("unsupported pixel format: %s\n",
				  drm_get_format_name(mode_cmd->pixel_format));
			return -EINVAL;
		}
		break;
	case DRM_FORMAT_XBGR8888:
	case DRM_FORMAT_XRGB2101010:
	case DRM_FORMAT_XBGR2101010:
		if (INTEL_INFO(dev)->gen < 4) {
			DRM_DEBUG("unsupported pixel format: %s\n",
				  drm_get_format_name(mode_cmd->pixel_format));
			return -EINVAL;
		}
		break;
	case DRM_FORMAT_ABGR2101010:
		if (!IS_VALLEYVIEW(dev) && !IS_CHERRYVIEW(dev)) {
			DRM_DEBUG("unsupported pixel format: %s\n",
				  drm_get_format_name(mode_cmd->pixel_format));
			return -EINVAL;
		}
		break;
	case DRM_FORMAT_YUYV:
	case DRM_FORMAT_UYVY:
	case DRM_FORMAT_YVYU:
	case DRM_FORMAT_VYUY:
		if (INTEL_INFO(dev)->gen < 5) {
			DRM_DEBUG("unsupported pixel format: %s\n",
				  drm_get_format_name(mode_cmd->pixel_format));
			return -EINVAL;
		}
		break;
	default:
		DRM_DEBUG("unsupported pixel format: %s\n",
			  drm_get_format_name(mode_cmd->pixel_format));
		return -EINVAL;
	}

	/* FIXME need to adjust LINOFF/TILEOFF accordingly. */
	if (mode_cmd->offsets[0] != 0)
		return -EINVAL;

	aligned_height = intel_fb_align_height(dev, mode_cmd->height,
					       mode_cmd->pixel_format,
					       mode_cmd->modifier[0]);
	/* FIXME drm helper for size checks (especially planar formats)? */
	if (obj->base.size < aligned_height * mode_cmd->pitches[0])
		return -EINVAL;

	drm_helper_mode_fill_fb_struct(&intel_fb->base, mode_cmd);
	intel_fb->obj = obj;

	intel_fill_fb_info(dev_priv, &intel_fb->base);

	ret = drm_framebuffer_init(dev, &intel_fb->base, &intel_fb_funcs);
	if (ret) {
		DRM_ERROR("framebuffer init failed %d\n", ret);
		return ret;
	}

	intel_fb->obj->framebuffer_references++;

	return 0;
}

static struct drm_framebuffer *
intel_user_framebuffer_create(struct drm_device *dev,
			      struct drm_file *filp,
			      const struct drm_mode_fb_cmd2 *user_mode_cmd)
{
	struct drm_framebuffer *fb;
	struct drm_i915_gem_object *obj;
	struct drm_mode_fb_cmd2 mode_cmd = *user_mode_cmd;

	obj = to_intel_bo(drm_gem_object_lookup(dev, filp,
						mode_cmd.handles[0]));
	if (&obj->base == NULL)
		return ERR_PTR(-ENOENT);

	fb = intel_framebuffer_create(dev, &mode_cmd, obj);
	if (IS_ERR(fb))
		drm_gem_object_unreference_unlocked(&obj->base);

	return fb;
}

#ifndef CONFIG_DRM_FBDEV_EMULATION
static inline void intel_fbdev_output_poll_changed(struct drm_device *dev)
{
}
#endif

static const struct drm_mode_config_funcs intel_mode_funcs = {
	.fb_create = intel_user_framebuffer_create,
	.output_poll_changed = intel_fbdev_output_poll_changed,
	.atomic_check = intel_atomic_check,
	.atomic_commit = intel_atomic_commit,
	.atomic_state_alloc = intel_atomic_state_alloc,
	.atomic_state_clear = intel_atomic_state_clear,
};

/**
 * intel_init_display_hooks - initialize the display modesetting hooks
 * @dev_priv: device private
 */
void intel_init_display_hooks(struct drm_i915_private *dev_priv)
{
	if (INTEL_INFO(dev_priv)->gen >= 9) {
		dev_priv->display.get_pipe_config = haswell_get_pipe_config;
		dev_priv->display.get_initial_plane_config =
			skylake_get_initial_plane_config;
		dev_priv->display.crtc_compute_clock =
			haswell_crtc_compute_clock;
		dev_priv->display.crtc_enable = haswell_crtc_enable;
		dev_priv->display.crtc_disable = haswell_crtc_disable;
	} else if (HAS_DDI(dev_priv)) {
		dev_priv->display.get_pipe_config = haswell_get_pipe_config;
		dev_priv->display.get_initial_plane_config =
			ironlake_get_initial_plane_config;
		dev_priv->display.crtc_compute_clock =
			haswell_crtc_compute_clock;
		dev_priv->display.crtc_enable = haswell_crtc_enable;
		dev_priv->display.crtc_disable = haswell_crtc_disable;
	} else if (HAS_PCH_SPLIT(dev_priv)) {
		dev_priv->display.get_pipe_config = ironlake_get_pipe_config;
		dev_priv->display.get_initial_plane_config =
			ironlake_get_initial_plane_config;
		dev_priv->display.crtc_compute_clock =
			ironlake_crtc_compute_clock;
		dev_priv->display.crtc_enable = ironlake_crtc_enable;
		dev_priv->display.crtc_disable = ironlake_crtc_disable;
	} else if (IS_CHERRYVIEW(dev_priv)) {
		dev_priv->display.get_pipe_config = i9xx_get_pipe_config;
		dev_priv->display.get_initial_plane_config =
			i9xx_get_initial_plane_config;
		dev_priv->display.crtc_compute_clock = chv_crtc_compute_clock;
		dev_priv->display.crtc_enable = valleyview_crtc_enable;
		dev_priv->display.crtc_disable = i9xx_crtc_disable;
	} else if (IS_VALLEYVIEW(dev_priv)) {
		dev_priv->display.get_pipe_config = i9xx_get_pipe_config;
		dev_priv->display.get_initial_plane_config =
			i9xx_get_initial_plane_config;
		dev_priv->display.crtc_compute_clock = vlv_crtc_compute_clock;
		dev_priv->display.crtc_enable = valleyview_crtc_enable;
		dev_priv->display.crtc_disable = i9xx_crtc_disable;
	} else if (IS_G4X(dev_priv)) {
		dev_priv->display.get_pipe_config = i9xx_get_pipe_config;
		dev_priv->display.get_initial_plane_config =
			i9xx_get_initial_plane_config;
		dev_priv->display.crtc_compute_clock = g4x_crtc_compute_clock;
		dev_priv->display.crtc_enable = i9xx_crtc_enable;
		dev_priv->display.crtc_disable = i9xx_crtc_disable;
	} else if (IS_PINEVIEW(dev_priv)) {
		dev_priv->display.get_pipe_config = i9xx_get_pipe_config;
		dev_priv->display.get_initial_plane_config =
			i9xx_get_initial_plane_config;
		dev_priv->display.crtc_compute_clock = pnv_crtc_compute_clock;
		dev_priv->display.crtc_enable = i9xx_crtc_enable;
		dev_priv->display.crtc_disable = i9xx_crtc_disable;
	} else if (!IS_GEN2(dev_priv)) {
		dev_priv->display.get_pipe_config = i9xx_get_pipe_config;
		dev_priv->display.get_initial_plane_config =
			i9xx_get_initial_plane_config;
		dev_priv->display.crtc_compute_clock = i9xx_crtc_compute_clock;
		dev_priv->display.crtc_enable = i9xx_crtc_enable;
		dev_priv->display.crtc_disable = i9xx_crtc_disable;
	} else {
		dev_priv->display.get_pipe_config = i9xx_get_pipe_config;
		dev_priv->display.get_initial_plane_config =
			i9xx_get_initial_plane_config;
		dev_priv->display.crtc_compute_clock = i8xx_crtc_compute_clock;
		dev_priv->display.crtc_enable = i9xx_crtc_enable;
		dev_priv->display.crtc_disable = i9xx_crtc_disable;
	}

	/* Returns the core display clock speed */
	if (IS_SKYLAKE(dev_priv) || IS_KABYLAKE(dev_priv))
		dev_priv->display.get_display_clock_speed =
			skylake_get_display_clock_speed;
	else if (IS_BROXTON(dev_priv))
		dev_priv->display.get_display_clock_speed =
			broxton_get_display_clock_speed;
	else if (IS_BROADWELL(dev_priv))
		dev_priv->display.get_display_clock_speed =
			broadwell_get_display_clock_speed;
	else if (IS_HASWELL(dev_priv))
		dev_priv->display.get_display_clock_speed =
			haswell_get_display_clock_speed;
	else if (IS_VALLEYVIEW(dev_priv) || IS_CHERRYVIEW(dev_priv))
		dev_priv->display.get_display_clock_speed =
			valleyview_get_display_clock_speed;
	else if (IS_GEN5(dev_priv))
		dev_priv->display.get_display_clock_speed =
			ilk_get_display_clock_speed;
	else if (IS_I945G(dev_priv) || IS_BROADWATER(dev_priv) ||
		 IS_GEN6(dev_priv) || IS_IVYBRIDGE(dev_priv))
		dev_priv->display.get_display_clock_speed =
			i945_get_display_clock_speed;
	else if (IS_GM45(dev_priv))
		dev_priv->display.get_display_clock_speed =
			gm45_get_display_clock_speed;
	else if (IS_CRESTLINE(dev_priv))
		dev_priv->display.get_display_clock_speed =
			i965gm_get_display_clock_speed;
	else if (IS_PINEVIEW(dev_priv))
		dev_priv->display.get_display_clock_speed =
			pnv_get_display_clock_speed;
	else if (IS_G33(dev_priv) || IS_G4X(dev_priv))
		dev_priv->display.get_display_clock_speed =
			g33_get_display_clock_speed;
	else if (IS_I915G(dev_priv))
		dev_priv->display.get_display_clock_speed =
			i915_get_display_clock_speed;
	else if (IS_I945GM(dev_priv) || IS_845G(dev_priv))
		dev_priv->display.get_display_clock_speed =
			i9xx_misc_get_display_clock_speed;
	else if (IS_I915GM(dev_priv))
		dev_priv->display.get_display_clock_speed =
			i915gm_get_display_clock_speed;
	else if (IS_I865G(dev_priv))
		dev_priv->display.get_display_clock_speed =
			i865_get_display_clock_speed;
	else if (IS_I85X(dev_priv))
		dev_priv->display.get_display_clock_speed =
			i85x_get_display_clock_speed;
	else { /* 830 */
		WARN(!IS_I830(dev_priv), "Unknown platform. Assuming 133 MHz CDCLK\n");
		dev_priv->display.get_display_clock_speed =
			i830_get_display_clock_speed;
	}

	if (IS_GEN5(dev_priv)) {
		dev_priv->display.fdi_link_train = ironlake_fdi_link_train;
	} else if (IS_GEN6(dev_priv)) {
		dev_priv->display.fdi_link_train = gen6_fdi_link_train;
	} else if (IS_IVYBRIDGE(dev_priv)) {
		/* FIXME: detect B0+ stepping and use auto training */
		dev_priv->display.fdi_link_train = ivb_manual_fdi_link_train;
	} else if (IS_HASWELL(dev_priv) || IS_BROADWELL(dev_priv)) {
		dev_priv->display.fdi_link_train = hsw_fdi_link_train;
		if (IS_BROADWELL(dev_priv)) {
			dev_priv->display.modeset_commit_cdclk =
				broadwell_modeset_commit_cdclk;
			dev_priv->display.modeset_calc_cdclk =
				broadwell_modeset_calc_cdclk;
		}
	} else if (IS_VALLEYVIEW(dev_priv) || IS_CHERRYVIEW(dev_priv)) {
		dev_priv->display.modeset_commit_cdclk =
			valleyview_modeset_commit_cdclk;
		dev_priv->display.modeset_calc_cdclk =
			valleyview_modeset_calc_cdclk;
	} else if (IS_BROXTON(dev_priv)) {
		dev_priv->display.modeset_commit_cdclk =
			broxton_modeset_commit_cdclk;
		dev_priv->display.modeset_calc_cdclk =
			broxton_modeset_calc_cdclk;
	}

	switch (INTEL_INFO(dev_priv)->gen) {
	case 2:
		dev_priv->display.queue_flip = intel_gen2_queue_flip;
		break;

	case 3:
		dev_priv->display.queue_flip = intel_gen3_queue_flip;
		break;

	case 4:
	case 5:
		dev_priv->display.queue_flip = intel_gen4_queue_flip;
		break;

	case 6:
		dev_priv->display.queue_flip = intel_gen6_queue_flip;
		break;
	case 7:
	case 8: /* FIXME(BDW): Check that the gen8 RCS flip works. */
		dev_priv->display.queue_flip = intel_gen7_queue_flip;
		break;
	case 9:
		/* Drop through - unsupported since execlist only. */
	default:
		/* Default just returns -ENODEV to indicate unsupported */
		dev_priv->display.queue_flip = intel_default_queue_flip;
	}
}

/*
 * Some BIOSes insist on assuming the GPU's pipe A is enabled at suspend,
 * resume, or other times.  This quirk makes sure that's the case for
 * affected systems.
 */
static void quirk_pipea_force(struct drm_device *dev)
{
	struct drm_i915_private *dev_priv = dev->dev_private;

	dev_priv->quirks |= QUIRK_PIPEA_FORCE;
	DRM_INFO("applying pipe a force quirk\n");
}

static void quirk_pipeb_force(struct drm_device *dev)
{
	struct drm_i915_private *dev_priv = dev->dev_private;

	dev_priv->quirks |= QUIRK_PIPEB_FORCE;
	DRM_INFO("applying pipe b force quirk\n");
}

/*
 * Some machines (Lenovo U160) do not work with SSC on LVDS for some reason
 */
static void quirk_ssc_force_disable(struct drm_device *dev)
{
	struct drm_i915_private *dev_priv = dev->dev_private;
	dev_priv->quirks |= QUIRK_LVDS_SSC_DISABLE;
	DRM_INFO("applying lvds SSC disable quirk\n");
}

/*
 * A machine (e.g. Acer Aspire 5734Z) may need to invert the panel backlight
 * brightness value
 */
static void quirk_invert_brightness(struct drm_device *dev)
{
	struct drm_i915_private *dev_priv = dev->dev_private;
	dev_priv->quirks |= QUIRK_INVERT_BRIGHTNESS;
	DRM_INFO("applying inverted panel brightness quirk\n");
}

/* Some VBT's incorrectly indicate no backlight is present */
static void quirk_backlight_present(struct drm_device *dev)
{
	struct drm_i915_private *dev_priv = dev->dev_private;
	dev_priv->quirks |= QUIRK_BACKLIGHT_PRESENT;
	DRM_INFO("applying backlight present quirk\n");
}

struct intel_quirk {
	int device;
	int subsystem_vendor;
	int subsystem_device;
	void (*hook)(struct drm_device *dev);
};

/* For systems that don't have a meaningful PCI subdevice/subvendor ID */
struct intel_dmi_quirk {
	void (*hook)(struct drm_device *dev);
	const struct dmi_system_id (*dmi_id_list)[];
};

static int intel_dmi_reverse_brightness(const struct dmi_system_id *id)
{
	DRM_INFO("Backlight polarity reversed on %s\n", id->ident);
	return 1;
}

static const struct intel_dmi_quirk intel_dmi_quirks[] = {
	{
		.dmi_id_list = &(const struct dmi_system_id[]) {
			{
				.callback = intel_dmi_reverse_brightness,
				.ident = "NCR Corporation",
				.matches = {DMI_MATCH(DMI_SYS_VENDOR, "NCR Corporation"),
					    DMI_MATCH(DMI_PRODUCT_NAME, ""),
				},
			},
			{ }  /* terminating entry */
		},
		.hook = quirk_invert_brightness,
	},
};

static struct intel_quirk intel_quirks[] = {
	/* Toshiba Protege R-205, S-209 needs pipe A force quirk */
	{ 0x2592, 0x1179, 0x0001, quirk_pipea_force },

	/* ThinkPad T60 needs pipe A force quirk (bug #16494) */
	{ 0x2782, 0x17aa, 0x201a, quirk_pipea_force },

	/* 830 needs to leave pipe A & dpll A up */
	{ 0x3577, PCI_ANY_ID, PCI_ANY_ID, quirk_pipea_force },

	/* 830 needs to leave pipe B & dpll B up */
	{ 0x3577, PCI_ANY_ID, PCI_ANY_ID, quirk_pipeb_force },

	/* Lenovo U160 cannot use SSC on LVDS */
	{ 0x0046, 0x17aa, 0x3920, quirk_ssc_force_disable },

	/* Sony Vaio Y cannot use SSC on LVDS */
	{ 0x0046, 0x104d, 0x9076, quirk_ssc_force_disable },

	/* Acer Aspire 5734Z must invert backlight brightness */
	{ 0x2a42, 0x1025, 0x0459, quirk_invert_brightness },

	/* Acer/eMachines G725 */
	{ 0x2a42, 0x1025, 0x0210, quirk_invert_brightness },

	/* Acer/eMachines e725 */
	{ 0x2a42, 0x1025, 0x0212, quirk_invert_brightness },

	/* Acer/Packard Bell NCL20 */
	{ 0x2a42, 0x1025, 0x034b, quirk_invert_brightness },

	/* Acer Aspire 4736Z */
	{ 0x2a42, 0x1025, 0x0260, quirk_invert_brightness },

	/* Acer Aspire 5336 */
	{ 0x2a42, 0x1025, 0x048a, quirk_invert_brightness },

	/* Acer C720 and C720P Chromebooks (Celeron 2955U) have backlights */
	{ 0x0a06, 0x1025, 0x0a11, quirk_backlight_present },

	/* Acer C720 Chromebook (Core i3 4005U) */
	{ 0x0a16, 0x1025, 0x0a11, quirk_backlight_present },

	/* Apple Macbook 2,1 (Core 2 T7400) */
	{ 0x27a2, 0x8086, 0x7270, quirk_backlight_present },

	/* Apple Macbook 4,1 */
	{ 0x2a02, 0x106b, 0x00a1, quirk_backlight_present },

	/* Toshiba CB35 Chromebook (Celeron 2955U) */
	{ 0x0a06, 0x1179, 0x0a88, quirk_backlight_present },

	/* HP Chromebook 14 (Celeron 2955U) */
	{ 0x0a06, 0x103c, 0x21ed, quirk_backlight_present },

	/* Dell Chromebook 11 */
	{ 0x0a06, 0x1028, 0x0a35, quirk_backlight_present },

	/* Dell Chromebook 11 (2015 version) */
	{ 0x0a16, 0x1028, 0x0a35, quirk_backlight_present },
};

static void intel_init_quirks(struct drm_device *dev)
{
	struct pci_dev *d = dev->pdev;
	int i;

	for (i = 0; i < ARRAY_SIZE(intel_quirks); i++) {
		struct intel_quirk *q = &intel_quirks[i];

		if (d->device == q->device &&
		    (d->subsystem_vendor == q->subsystem_vendor ||
		     q->subsystem_vendor == PCI_ANY_ID) &&
		    (d->subsystem_device == q->subsystem_device ||
		     q->subsystem_device == PCI_ANY_ID))
			q->hook(dev);
	}
	for (i = 0; i < ARRAY_SIZE(intel_dmi_quirks); i++) {
		if (dmi_check_system(*intel_dmi_quirks[i].dmi_id_list) != 0)
			intel_dmi_quirks[i].hook(dev);
	}
}

/* Disable the VGA plane that we never use */
static void i915_disable_vga(struct drm_device *dev)
{
	struct drm_i915_private *dev_priv = dev->dev_private;
	u8 sr1;
	i915_reg_t vga_reg = i915_vgacntrl_reg(dev);

	/* WaEnableVGAAccessThroughIOPort:ctg,elk,ilk,snb,ivb,vlv,hsw */
	vga_get_uninterruptible(dev->pdev, VGA_RSRC_LEGACY_IO);
	outb(SR01, VGA_SR_INDEX);
	sr1 = inb(VGA_SR_DATA);
	outb(sr1 | 1<<5, VGA_SR_DATA);
	vga_put(dev->pdev, VGA_RSRC_LEGACY_IO);
	udelay(300);

	I915_WRITE(vga_reg, VGA_DISP_DISABLE);
	POSTING_READ(vga_reg);
}

void intel_modeset_init_hw(struct drm_device *dev)
{
	struct drm_i915_private *dev_priv = dev->dev_private;

	intel_update_cdclk(dev);

	dev_priv->atomic_cdclk_freq = dev_priv->cdclk_freq;

	intel_init_clock_gating(dev);
	intel_enable_gt_powersave(dev);
}

/*
 * Calculate what we think the watermarks should be for the state we've read
 * out of the hardware and then immediately program those watermarks so that
 * we ensure the hardware settings match our internal state.
 *
 * We can calculate what we think WM's should be by creating a duplicate of the
 * current state (which was constructed during hardware readout) and running it
 * through the atomic check code to calculate new watermark values in the
 * state object.
 */
static void sanitize_watermarks(struct drm_device *dev)
{
	struct drm_i915_private *dev_priv = to_i915(dev);
	struct drm_atomic_state *state;
	struct drm_crtc *crtc;
	struct drm_crtc_state *cstate;
	struct drm_modeset_acquire_ctx ctx;
	int ret;
	int i;

	/* Only supported on platforms that use atomic watermark design */
	if (!dev_priv->display.optimize_watermarks)
		return;

	/*
	 * We need to hold connection_mutex before calling duplicate_state so
	 * that the connector loop is protected.
	 */
	drm_modeset_acquire_init(&ctx, 0);
retry:
	ret = drm_modeset_lock_all_ctx(dev, &ctx);
	if (ret == -EDEADLK) {
		drm_modeset_backoff(&ctx);
		goto retry;
	} else if (WARN_ON(ret)) {
		goto fail;
	}

	state = drm_atomic_helper_duplicate_state(dev, &ctx);
	if (WARN_ON(IS_ERR(state)))
		goto fail;

	/*
	 * Hardware readout is the only time we don't want to calculate
	 * intermediate watermarks (since we don't trust the current
	 * watermarks).
	 */
	to_intel_atomic_state(state)->skip_intermediate_wm = true;

	ret = intel_atomic_check(dev, state);
	if (ret) {
		/*
		 * If we fail here, it means that the hardware appears to be
		 * programmed in a way that shouldn't be possible, given our
		 * understanding of watermark requirements.  This might mean a
		 * mistake in the hardware readout code or a mistake in the
		 * watermark calculations for a given platform.  Raise a WARN
		 * so that this is noticeable.
		 *
		 * If this actually happens, we'll have to just leave the
		 * BIOS-programmed watermarks untouched and hope for the best.
		 */
		WARN(true, "Could not determine valid watermarks for inherited state\n");
		goto fail;
	}

	/* Write calculated watermark values back */
	to_i915(dev)->wm.config = to_intel_atomic_state(state)->wm_config;
	for_each_crtc_in_state(state, crtc, cstate, i) {
		struct intel_crtc_state *cs = to_intel_crtc_state(cstate);

		cs->wm.need_postvbl_update = true;
		dev_priv->display.optimize_watermarks(cs);
	}

	drm_atomic_state_free(state);
fail:
	drm_modeset_drop_locks(&ctx);
	drm_modeset_acquire_fini(&ctx);
}

void intel_modeset_init(struct drm_device *dev)
{
	struct drm_i915_private *dev_priv = to_i915(dev);
	struct i915_ggtt *ggtt = &dev_priv->ggtt;
	int sprite, ret;
	enum pipe pipe;
	struct intel_crtc *crtc;

	drm_mode_config_init(dev);

	dev->mode_config.min_width = 0;
	dev->mode_config.min_height = 0;

	dev->mode_config.preferred_depth = 24;
	dev->mode_config.prefer_shadow = 1;

	dev->mode_config.allow_fb_modifiers = true;

	dev->mode_config.funcs = &intel_mode_funcs;

	intel_init_quirks(dev);

	intel_init_pm(dev);

	if (INTEL_INFO(dev)->num_pipes == 0)
		return;

	/*
	 * There may be no VBT; and if the BIOS enabled SSC we can
	 * just keep using it to avoid unnecessary flicker.  Whereas if the
	 * BIOS isn't using it, don't assume it will work even if the VBT
	 * indicates as much.
	 */
	if (HAS_PCH_IBX(dev) || HAS_PCH_CPT(dev)) {
		bool bios_lvds_use_ssc = !!(I915_READ(PCH_DREF_CONTROL) &
					    DREF_SSC1_ENABLE);

		if (dev_priv->vbt.lvds_use_ssc != bios_lvds_use_ssc) {
			DRM_DEBUG_KMS("SSC %sabled by BIOS, overriding VBT which says %sabled\n",
				     bios_lvds_use_ssc ? "en" : "dis",
				     dev_priv->vbt.lvds_use_ssc ? "en" : "dis");
			dev_priv->vbt.lvds_use_ssc = bios_lvds_use_ssc;
		}
	}

	if (IS_GEN2(dev)) {
		dev->mode_config.max_width = 2048;
		dev->mode_config.max_height = 2048;
	} else if (IS_GEN3(dev)) {
		dev->mode_config.max_width = 4096;
		dev->mode_config.max_height = 4096;
	} else {
		dev->mode_config.max_width = 8192;
		dev->mode_config.max_height = 8192;
	}

	if (IS_845G(dev) || IS_I865G(dev)) {
		dev->mode_config.cursor_width = IS_845G(dev) ? 64 : 512;
		dev->mode_config.cursor_height = 1023;
	} else if (IS_GEN2(dev)) {
		dev->mode_config.cursor_width = GEN2_CURSOR_WIDTH;
		dev->mode_config.cursor_height = GEN2_CURSOR_HEIGHT;
	} else {
		dev->mode_config.cursor_width = MAX_CURSOR_WIDTH;
		dev->mode_config.cursor_height = MAX_CURSOR_HEIGHT;
	}

	dev->mode_config.fb_base = ggtt->mappable_base;

	DRM_DEBUG_KMS("%d display pipe%s available.\n",
		      INTEL_INFO(dev)->num_pipes,
		      INTEL_INFO(dev)->num_pipes > 1 ? "s" : "");

	for_each_pipe(dev_priv, pipe) {
		intel_crtc_init(dev, pipe);
		for_each_sprite(dev_priv, pipe, sprite) {
			ret = intel_plane_init(dev, pipe, sprite);
			if (ret)
				DRM_DEBUG_KMS("pipe %c sprite %c init failed: %d\n",
					      pipe_name(pipe), sprite_name(pipe, sprite), ret);
		}
	}

	intel_update_czclk(dev_priv);
	intel_update_rawclk(dev_priv);
	intel_update_cdclk(dev);

	intel_shared_dpll_init(dev);

	/* Just disable it once at startup */
	i915_disable_vga(dev);
	intel_setup_outputs(dev);

	drm_modeset_lock_all(dev);
	intel_modeset_setup_hw_state(dev);
	drm_modeset_unlock_all(dev);

	for_each_intel_crtc(dev, crtc) {
		struct intel_initial_plane_config plane_config = {};

		if (!crtc->active)
			continue;

		/*
		 * Note that reserving the BIOS fb up front prevents us
		 * from stuffing other stolen allocations like the ring
		 * on top.  This prevents some ugliness at boot time, and
		 * can even allow for smooth boot transitions if the BIOS
		 * fb is large enough for the active pipe configuration.
		 */
		dev_priv->display.get_initial_plane_config(crtc,
							   &plane_config);

		/*
		 * If the fb is shared between multiple heads, we'll
		 * just get the first one.
		 */
		intel_find_initial_plane_obj(crtc, &plane_config);
	}

	/*
	 * Make sure hardware watermarks really match the state we read out.
	 * Note that we need to do this after reconstructing the BIOS fb's
	 * since the watermark calculation done here will use pstate->fb.
	 */
	sanitize_watermarks(dev);
}

static void intel_enable_pipe_a(struct drm_device *dev)
{
	struct intel_connector *connector;
	struct drm_connector *crt = NULL;
	struct intel_load_detect_pipe load_detect_temp;
	struct drm_modeset_acquire_ctx *ctx = dev->mode_config.acquire_ctx;

	/* We can't just switch on the pipe A, we need to set things up with a
	 * proper mode and output configuration. As a gross hack, enable pipe A
	 * by enabling the load detect pipe once. */
	for_each_intel_connector(dev, connector) {
		if (connector->encoder->type == INTEL_OUTPUT_ANALOG) {
			crt = &connector->base;
			break;
		}
	}

	if (!crt)
		return;

	if (intel_get_load_detect_pipe(crt, NULL, &load_detect_temp, ctx))
		intel_release_load_detect_pipe(crt, &load_detect_temp, ctx);
}

static bool
intel_check_plane_mapping(struct intel_crtc *crtc)
{
	struct drm_device *dev = crtc->base.dev;
	struct drm_i915_private *dev_priv = dev->dev_private;
	u32 val;

	if (INTEL_INFO(dev)->num_pipes == 1)
		return true;

	val = I915_READ(DSPCNTR(!crtc->plane));

	if ((val & DISPLAY_PLANE_ENABLE) &&
	    (!!(val & DISPPLANE_SEL_PIPE_MASK) == crtc->pipe))
		return false;

	return true;
}

static bool intel_crtc_has_encoders(struct intel_crtc *crtc)
{
	struct drm_device *dev = crtc->base.dev;
	struct intel_encoder *encoder;

	for_each_encoder_on_crtc(dev, &crtc->base, encoder)
		return true;

	return false;
}

static bool intel_encoder_has_connectors(struct intel_encoder *encoder)
{
	struct drm_device *dev = encoder->base.dev;
	struct intel_connector *connector;

	for_each_connector_on_encoder(dev, &encoder->base, connector)
		return true;

	return false;
}

static void intel_sanitize_crtc(struct intel_crtc *crtc)
{
	struct drm_device *dev = crtc->base.dev;
	struct drm_i915_private *dev_priv = dev->dev_private;
	enum transcoder cpu_transcoder = crtc->config->cpu_transcoder;

	/* Clear any frame start delays used for debugging left by the BIOS */
	if (!transcoder_is_dsi(cpu_transcoder)) {
		i915_reg_t reg = PIPECONF(cpu_transcoder);

		I915_WRITE(reg,
			   I915_READ(reg) & ~PIPECONF_FRAME_START_DELAY_MASK);
	}

	/* restore vblank interrupts to correct state */
	drm_crtc_vblank_reset(&crtc->base);
	if (crtc->active) {
		struct intel_plane *plane;

		drm_crtc_vblank_on(&crtc->base);

		/* Disable everything but the primary plane */
		for_each_intel_plane_on_crtc(dev, crtc, plane) {
			if (plane->base.type == DRM_PLANE_TYPE_PRIMARY)
				continue;

			plane->disable_plane(&plane->base, &crtc->base);
		}
	}

	/* We need to sanitize the plane -> pipe mapping first because this will
	 * disable the crtc (and hence change the state) if it is wrong. Note
	 * that gen4+ has a fixed plane -> pipe mapping.  */
	if (INTEL_INFO(dev)->gen < 4 && !intel_check_plane_mapping(crtc)) {
		bool plane;

		DRM_DEBUG_KMS("[CRTC:%d] wrong plane connection detected!\n",
			      crtc->base.base.id);

		/* Pipe has the wrong plane attached and the plane is active.
		 * Temporarily change the plane mapping and disable everything
		 * ...  */
		plane = crtc->plane;
		to_intel_plane_state(crtc->base.primary->state)->visible = true;
		crtc->plane = !plane;
		intel_crtc_disable_noatomic(&crtc->base);
		crtc->plane = plane;
	}

	if (dev_priv->quirks & QUIRK_PIPEA_FORCE &&
	    crtc->pipe == PIPE_A && !crtc->active) {
		/* BIOS forgot to enable pipe A, this mostly happens after
		 * resume. Force-enable the pipe to fix this, the update_dpms
		 * call below we restore the pipe to the right state, but leave
		 * the required bits on. */
		intel_enable_pipe_a(dev);
	}

	/* Adjust the state of the output pipe according to whether we
	 * have active connectors/encoders. */
	if (crtc->active && !intel_crtc_has_encoders(crtc))
		intel_crtc_disable_noatomic(&crtc->base);

	if (crtc->active || HAS_GMCH_DISPLAY(dev)) {
		/*
		 * We start out with underrun reporting disabled to avoid races.
		 * For correct bookkeeping mark this on active crtcs.
		 *
		 * Also on gmch platforms we dont have any hardware bits to
		 * disable the underrun reporting. Which means we need to start
		 * out with underrun reporting disabled also on inactive pipes,
		 * since otherwise we'll complain about the garbage we read when
		 * e.g. coming up after runtime pm.
		 *
		 * No protection against concurrent access is required - at
		 * worst a fifo underrun happens which also sets this to false.
		 */
		crtc->cpu_fifo_underrun_disabled = true;
		crtc->pch_fifo_underrun_disabled = true;
	}
}

static void intel_sanitize_encoder(struct intel_encoder *encoder)
{
	struct intel_connector *connector;
	struct drm_device *dev = encoder->base.dev;

	/* We need to check both for a crtc link (meaning that the
	 * encoder is active and trying to read from a pipe) and the
	 * pipe itself being active. */
	bool has_active_crtc = encoder->base.crtc &&
		to_intel_crtc(encoder->base.crtc)->active;

	if (intel_encoder_has_connectors(encoder) && !has_active_crtc) {
		DRM_DEBUG_KMS("[ENCODER:%d:%s] has active connectors but no active pipe!\n",
			      encoder->base.base.id,
			      encoder->base.name);

		/* Connector is active, but has no active pipe. This is
		 * fallout from our resume register restoring. Disable
		 * the encoder manually again. */
		if (encoder->base.crtc) {
			DRM_DEBUG_KMS("[ENCODER:%d:%s] manually disabled\n",
				      encoder->base.base.id,
				      encoder->base.name);
			encoder->disable(encoder);
			if (encoder->post_disable)
				encoder->post_disable(encoder);
		}
		encoder->base.crtc = NULL;

		/* Inconsistent output/port/pipe state happens presumably due to
		 * a bug in one of the get_hw_state functions. Or someplace else
		 * in our code, like the register restore mess on resume. Clamp
		 * things to off as a safer default. */
		for_each_intel_connector(dev, connector) {
			if (connector->encoder != encoder)
				continue;
			connector->base.dpms = DRM_MODE_DPMS_OFF;
			connector->base.encoder = NULL;
		}
	}
	/* Enabled encoders without active connectors will be fixed in
	 * the crtc fixup. */
}

void i915_redisable_vga_power_on(struct drm_device *dev)
{
	struct drm_i915_private *dev_priv = dev->dev_private;
	i915_reg_t vga_reg = i915_vgacntrl_reg(dev);

	if (!(I915_READ(vga_reg) & VGA_DISP_DISABLE)) {
		DRM_DEBUG_KMS("Something enabled VGA plane, disabling it\n");
		i915_disable_vga(dev);
	}
}

void i915_redisable_vga(struct drm_device *dev)
{
	struct drm_i915_private *dev_priv = dev->dev_private;

	/* This function can be called both from intel_modeset_setup_hw_state or
	 * at a very early point in our resume sequence, where the power well
	 * structures are not yet restored. Since this function is at a very
	 * paranoid "someone might have enabled VGA while we were not looking"
	 * level, just check if the power well is enabled instead of trying to
	 * follow the "don't touch the power well if we don't need it" policy
	 * the rest of the driver uses. */
	if (!intel_display_power_get_if_enabled(dev_priv, POWER_DOMAIN_VGA))
		return;

	i915_redisable_vga_power_on(dev);

	intel_display_power_put(dev_priv, POWER_DOMAIN_VGA);
}

static bool primary_get_hw_state(struct intel_plane *plane)
{
	struct drm_i915_private *dev_priv = to_i915(plane->base.dev);

	return I915_READ(DSPCNTR(plane->plane)) & DISPLAY_PLANE_ENABLE;
}

/* FIXME read out full plane state for all planes */
static void readout_plane_state(struct intel_crtc *crtc)
{
	struct drm_plane *primary = crtc->base.primary;
	struct intel_plane_state *plane_state =
		to_intel_plane_state(primary->state);

	plane_state->visible = crtc->active &&
		primary_get_hw_state(to_intel_plane(primary));

	if (plane_state->visible)
		crtc->base.state->plane_mask |= 1 << drm_plane_index(primary);
}

static void intel_modeset_readout_hw_state(struct drm_device *dev)
{
	struct drm_i915_private *dev_priv = dev->dev_private;
	enum pipe pipe;
	struct intel_crtc *crtc;
	struct intel_encoder *encoder;
	struct intel_connector *connector;
	int i;

	dev_priv->active_crtcs = 0;

	for_each_intel_crtc(dev, crtc) {
		struct intel_crtc_state *crtc_state = crtc->config;
		int pixclk = 0;

		__drm_atomic_helper_crtc_destroy_state(&crtc->base, &crtc_state->base);
		memset(crtc_state, 0, sizeof(*crtc_state));
		crtc_state->base.crtc = &crtc->base;

		crtc_state->base.active = crtc_state->base.enable =
			dev_priv->display.get_pipe_config(crtc, crtc_state);

		crtc->base.enabled = crtc_state->base.enable;
		crtc->active = crtc_state->base.active;

		if (crtc_state->base.active) {
			dev_priv->active_crtcs |= 1 << crtc->pipe;

			if (IS_BROADWELL(dev_priv)) {
				pixclk = ilk_pipe_pixel_rate(crtc_state);

				/* pixel rate mustn't exceed 95% of cdclk with IPS on BDW */
				if (crtc_state->ips_enabled)
					pixclk = DIV_ROUND_UP(pixclk * 100, 95);
			} else if (IS_VALLEYVIEW(dev_priv) ||
				   IS_CHERRYVIEW(dev_priv) ||
				   IS_BROXTON(dev_priv))
				pixclk = crtc_state->base.adjusted_mode.crtc_clock;
			else
				WARN_ON(dev_priv->display.modeset_calc_cdclk);
		}

		dev_priv->min_pixclk[crtc->pipe] = pixclk;

		readout_plane_state(crtc);

		DRM_DEBUG_KMS("[CRTC:%d] hw state readout: %s\n",
			      crtc->base.base.id,
			      crtc->active ? "enabled" : "disabled");
	}

	for (i = 0; i < dev_priv->num_shared_dpll; i++) {
		struct intel_shared_dpll *pll = &dev_priv->shared_dplls[i];

		pll->on = pll->funcs.get_hw_state(dev_priv, pll,
						  &pll->config.hw_state);
		pll->config.crtc_mask = 0;
		for_each_intel_crtc(dev, crtc) {
			if (crtc->active && crtc->config->shared_dpll == pll)
				pll->config.crtc_mask |= 1 << crtc->pipe;
		}
		pll->active_mask = pll->config.crtc_mask;

		DRM_DEBUG_KMS("%s hw state readout: crtc_mask 0x%08x, on %i\n",
			      pll->name, pll->config.crtc_mask, pll->on);
	}

	for_each_intel_encoder(dev, encoder) {
		pipe = 0;

		if (encoder->get_hw_state(encoder, &pipe)) {
			crtc = to_intel_crtc(dev_priv->pipe_to_crtc_mapping[pipe]);
			encoder->base.crtc = &crtc->base;
			encoder->get_config(encoder, crtc->config);
		} else {
			encoder->base.crtc = NULL;
		}

		DRM_DEBUG_KMS("[ENCODER:%d:%s] hw state readout: %s, pipe %c\n",
			      encoder->base.base.id,
			      encoder->base.name,
			      encoder->base.crtc ? "enabled" : "disabled",
			      pipe_name(pipe));
	}

	for_each_intel_connector(dev, connector) {
		if (connector->get_hw_state(connector)) {
			connector->base.dpms = DRM_MODE_DPMS_ON;

			encoder = connector->encoder;
			connector->base.encoder = &encoder->base;

			if (encoder->base.crtc &&
			    encoder->base.crtc->state->active) {
				/*
				 * This has to be done during hardware readout
				 * because anything calling .crtc_disable may
				 * rely on the connector_mask being accurate.
				 */
				encoder->base.crtc->state->connector_mask |=
					1 << drm_connector_index(&connector->base);
				encoder->base.crtc->state->encoder_mask |=
					1 << drm_encoder_index(&encoder->base);
			}

		} else {
			connector->base.dpms = DRM_MODE_DPMS_OFF;
			connector->base.encoder = NULL;
		}
		DRM_DEBUG_KMS("[CONNECTOR:%d:%s] hw state readout: %s\n",
			      connector->base.base.id,
			      connector->base.name,
			      connector->base.encoder ? "enabled" : "disabled");
	}

	for_each_intel_crtc(dev, crtc) {
		crtc->base.hwmode = crtc->config->base.adjusted_mode;

		memset(&crtc->base.mode, 0, sizeof(crtc->base.mode));
		if (crtc->base.state->active) {
			intel_mode_from_pipe_config(&crtc->base.mode, crtc->config);
			intel_mode_from_pipe_config(&crtc->base.state->adjusted_mode, crtc->config);
			WARN_ON(drm_atomic_set_mode_for_crtc(crtc->base.state, &crtc->base.mode));

			/*
			 * The initial mode needs to be set in order to keep
			 * the atomic core happy. It wants a valid mode if the
			 * crtc's enabled, so we do the above call.
			 *
			 * At this point some state updated by the connectors
			 * in their ->detect() callback has not run yet, so
			 * no recalculation can be done yet.
			 *
			 * Even if we could do a recalculation and modeset
			 * right now it would cause a double modeset if
			 * fbdev or userspace chooses a different initial mode.
			 *
			 * If that happens, someone indicated they wanted a
			 * mode change, which means it's safe to do a full
			 * recalculation.
			 */
			crtc->base.state->mode.private_flags = I915_MODE_FLAG_INHERITED;

			drm_calc_timestamping_constants(&crtc->base, &crtc->base.hwmode);
			update_scanline_offset(crtc);
		}

		intel_pipe_config_sanity_check(dev_priv, crtc->config);
	}
}

/* Scan out the current hw modeset state,
 * and sanitizes it to the current state
 */
static void
intel_modeset_setup_hw_state(struct drm_device *dev)
{
	struct drm_i915_private *dev_priv = dev->dev_private;
	enum pipe pipe;
	struct intel_crtc *crtc;
	struct intel_encoder *encoder;
	int i;

	intel_modeset_readout_hw_state(dev);

	/* HW state is read out, now we need to sanitize this mess. */
	for_each_intel_encoder(dev, encoder) {
		intel_sanitize_encoder(encoder);
	}

	for_each_pipe(dev_priv, pipe) {
		crtc = to_intel_crtc(dev_priv->pipe_to_crtc_mapping[pipe]);
		intel_sanitize_crtc(crtc);
		intel_dump_pipe_config(crtc, crtc->config,
				       "[setup_hw_state]");
	}

	intel_modeset_update_connector_atomic_state(dev);

	for (i = 0; i < dev_priv->num_shared_dpll; i++) {
		struct intel_shared_dpll *pll = &dev_priv->shared_dplls[i];

		if (!pll->on || pll->active_mask)
			continue;

		DRM_DEBUG_KMS("%s enabled but not in use, disabling\n", pll->name);

		pll->funcs.disable(dev_priv, pll);
		pll->on = false;
	}

	if (IS_VALLEYVIEW(dev) || IS_CHERRYVIEW(dev))
		vlv_wm_get_hw_state(dev);
	else if (IS_GEN9(dev))
		skl_wm_get_hw_state(dev);
	else if (HAS_PCH_SPLIT(dev))
		ilk_wm_get_hw_state(dev);

	for_each_intel_crtc(dev, crtc) {
		unsigned long put_domains;

		put_domains = modeset_get_crtc_power_domains(&crtc->base, crtc->config);
		if (WARN_ON(put_domains))
			modeset_put_power_domains(dev_priv, put_domains);
	}
	intel_display_set_init_power(dev_priv, false);

	intel_fbc_init_pipe_state(dev_priv);
}

void intel_display_resume(struct drm_device *dev)
{
	struct drm_i915_private *dev_priv = to_i915(dev);
	struct drm_atomic_state *state = dev_priv->modeset_restore_state;
	struct drm_modeset_acquire_ctx ctx;
	int ret;
	bool setup = false;

	dev_priv->modeset_restore_state = NULL;

	/*
	 * This is a cludge because with real atomic modeset mode_config.mutex
	 * won't be taken. Unfortunately some probed state like
	 * audio_codec_enable is still protected by mode_config.mutex, so lock
	 * it here for now.
	 */
	mutex_lock(&dev->mode_config.mutex);
	drm_modeset_acquire_init(&ctx, 0);

retry:
	ret = drm_modeset_lock_all_ctx(dev, &ctx);

	if (ret == 0 && !setup) {
		setup = true;

		intel_modeset_setup_hw_state(dev);
		i915_redisable_vga(dev);
	}

	if (ret == 0 && state) {
		struct drm_crtc_state *crtc_state;
		struct drm_crtc *crtc;
		int i;

		state->acquire_ctx = &ctx;

		for_each_crtc_in_state(state, crtc, crtc_state, i) {
			/*
			 * Force recalculation even if we restore
			 * current state. With fast modeset this may not result
			 * in a modeset when the state is compatible.
			 */
			crtc_state->mode_changed = true;
		}

		ret = drm_atomic_commit(state);
	}

	if (ret == -EDEADLK) {
		drm_modeset_backoff(&ctx);
		goto retry;
	}

	drm_modeset_drop_locks(&ctx);
	drm_modeset_acquire_fini(&ctx);
	mutex_unlock(&dev->mode_config.mutex);

	if (ret) {
		DRM_ERROR("Restoring old state failed with %i\n", ret);
		drm_atomic_state_free(state);
	}
}

void intel_modeset_gem_init(struct drm_device *dev)
{
	struct drm_crtc *c;
	struct drm_i915_gem_object *obj;
	int ret;

	intel_init_gt_powersave(dev);

	intel_modeset_init_hw(dev);

	intel_setup_overlay(dev);

	/*
	 * Make sure any fbs we allocated at startup are properly
	 * pinned & fenced.  When we do the allocation it's too early
	 * for this.
	 */
	for_each_crtc(dev, c) {
		obj = intel_fb_obj(c->primary->fb);
		if (obj == NULL)
			continue;

		mutex_lock(&dev->struct_mutex);
		ret = intel_pin_and_fence_fb_obj(c->primary->fb,
						 c->primary->state->rotation);
		mutex_unlock(&dev->struct_mutex);
		if (ret) {
			DRM_ERROR("failed to pin boot fb on pipe %d\n",
				  to_intel_crtc(c)->pipe);
			drm_framebuffer_unreference(c->primary->fb);
			c->primary->fb = NULL;
			c->primary->crtc = c->primary->state->crtc = NULL;
			update_state_fb(c->primary);
			c->state->plane_mask &= ~(1 << drm_plane_index(c->primary));
		}
	}

	intel_backlight_register(dev);
}

void intel_connector_unregister(struct intel_connector *intel_connector)
{
	struct drm_connector *connector = &intel_connector->base;

	intel_panel_destroy_backlight(connector);
	drm_connector_unregister(connector);
}

void intel_modeset_cleanup(struct drm_device *dev)
{
	struct drm_i915_private *dev_priv = dev->dev_private;
	struct intel_connector *connector;

	intel_disable_gt_powersave(dev);

	intel_backlight_unregister(dev);

	/*
	 * Interrupts and polling as the first thing to avoid creating havoc.
	 * Too much stuff here (turning of connectors, ...) would
	 * experience fancy races otherwise.
	 */
	intel_irq_uninstall(dev_priv);

	/*
	 * Due to the hpd irq storm handling the hotplug work can re-arm the
	 * poll handlers. Hence disable polling after hpd handling is shut down.
	 */
	drm_kms_helper_poll_fini(dev);

	intel_unregister_dsm_handler();

	intel_fbc_global_disable(dev_priv);

	/* flush any delayed tasks or pending work */
	flush_scheduled_work();

	/* destroy the backlight and sysfs files before encoders/connectors */
	for_each_intel_connector(dev, connector)
		connector->unregister(connector);

	drm_mode_config_cleanup(dev);

	intel_cleanup_overlay(dev);

	intel_cleanup_gt_powersave(dev);

	intel_teardown_gmbus(dev);
}

/*
 * Return which encoder is currently attached for connector.
 */
struct drm_encoder *intel_best_encoder(struct drm_connector *connector)
{
	return &intel_attached_encoder(connector)->base;
}

void intel_connector_attach_encoder(struct intel_connector *connector,
				    struct intel_encoder *encoder)
{
	connector->encoder = encoder;
	drm_mode_connector_attach_encoder(&connector->base,
					  &encoder->base);
}

/*
 * set vga decode state - true == enable VGA decode
 */
int intel_modeset_vga_set_state(struct drm_device *dev, bool state)
{
	struct drm_i915_private *dev_priv = dev->dev_private;
	unsigned reg = INTEL_INFO(dev)->gen >= 6 ? SNB_GMCH_CTRL : INTEL_GMCH_CTRL;
	u16 gmch_ctrl;

	if (pci_read_config_word(dev_priv->bridge_dev, reg, &gmch_ctrl)) {
		DRM_ERROR("failed to read control word\n");
		return -EIO;
	}

	if (!!(gmch_ctrl & INTEL_GMCH_VGA_DISABLE) == !state)
		return 0;

	if (state)
		gmch_ctrl &= ~INTEL_GMCH_VGA_DISABLE;
	else
		gmch_ctrl |= INTEL_GMCH_VGA_DISABLE;

	if (pci_write_config_word(dev_priv->bridge_dev, reg, gmch_ctrl)) {
		DRM_ERROR("failed to write control word\n");
		return -EIO;
	}

	return 0;
}

struct intel_display_error_state {

	u32 power_well_driver;

	int num_transcoders;

	struct intel_cursor_error_state {
		u32 control;
		u32 position;
		u32 base;
		u32 size;
	} cursor[I915_MAX_PIPES];

	struct intel_pipe_error_state {
		bool power_domain_on;
		u32 source;
		u32 stat;
	} pipe[I915_MAX_PIPES];

	struct intel_plane_error_state {
		u32 control;
		u32 stride;
		u32 size;
		u32 pos;
		u32 addr;
		u32 surface;
		u32 tile_offset;
	} plane[I915_MAX_PIPES];

	struct intel_transcoder_error_state {
		bool power_domain_on;
		enum transcoder cpu_transcoder;

		u32 conf;

		u32 htotal;
		u32 hblank;
		u32 hsync;
		u32 vtotal;
		u32 vblank;
		u32 vsync;
	} transcoder[4];
};

struct intel_display_error_state *
intel_display_capture_error_state(struct drm_device *dev)
{
	struct drm_i915_private *dev_priv = dev->dev_private;
	struct intel_display_error_state *error;
	int transcoders[] = {
		TRANSCODER_A,
		TRANSCODER_B,
		TRANSCODER_C,
		TRANSCODER_EDP,
	};
	int i;

	if (INTEL_INFO(dev)->num_pipes == 0)
		return NULL;

	error = kzalloc(sizeof(*error), GFP_ATOMIC);
	if (error == NULL)
		return NULL;

	if (IS_HASWELL(dev) || IS_BROADWELL(dev))
		error->power_well_driver = I915_READ(HSW_PWR_WELL_DRIVER);

	for_each_pipe(dev_priv, i) {
		error->pipe[i].power_domain_on =
			__intel_display_power_is_enabled(dev_priv,
							 POWER_DOMAIN_PIPE(i));
		if (!error->pipe[i].power_domain_on)
			continue;

		error->cursor[i].control = I915_READ(CURCNTR(i));
		error->cursor[i].position = I915_READ(CURPOS(i));
		error->cursor[i].base = I915_READ(CURBASE(i));

		error->plane[i].control = I915_READ(DSPCNTR(i));
		error->plane[i].stride = I915_READ(DSPSTRIDE(i));
		if (INTEL_INFO(dev)->gen <= 3) {
			error->plane[i].size = I915_READ(DSPSIZE(i));
			error->plane[i].pos = I915_READ(DSPPOS(i));
		}
		if (INTEL_INFO(dev)->gen <= 7 && !IS_HASWELL(dev))
			error->plane[i].addr = I915_READ(DSPADDR(i));
		if (INTEL_INFO(dev)->gen >= 4) {
			error->plane[i].surface = I915_READ(DSPSURF(i));
			error->plane[i].tile_offset = I915_READ(DSPTILEOFF(i));
		}

		error->pipe[i].source = I915_READ(PIPESRC(i));

		if (HAS_GMCH_DISPLAY(dev))
			error->pipe[i].stat = I915_READ(PIPESTAT(i));
	}

	/* Note: this does not include DSI transcoders. */
	error->num_transcoders = INTEL_INFO(dev)->num_pipes;
	if (HAS_DDI(dev_priv))
		error->num_transcoders++; /* Account for eDP. */

	for (i = 0; i < error->num_transcoders; i++) {
		enum transcoder cpu_transcoder = transcoders[i];

		error->transcoder[i].power_domain_on =
			__intel_display_power_is_enabled(dev_priv,
				POWER_DOMAIN_TRANSCODER(cpu_transcoder));
		if (!error->transcoder[i].power_domain_on)
			continue;

		error->transcoder[i].cpu_transcoder = cpu_transcoder;

		error->transcoder[i].conf = I915_READ(PIPECONF(cpu_transcoder));
		error->transcoder[i].htotal = I915_READ(HTOTAL(cpu_transcoder));
		error->transcoder[i].hblank = I915_READ(HBLANK(cpu_transcoder));
		error->transcoder[i].hsync = I915_READ(HSYNC(cpu_transcoder));
		error->transcoder[i].vtotal = I915_READ(VTOTAL(cpu_transcoder));
		error->transcoder[i].vblank = I915_READ(VBLANK(cpu_transcoder));
		error->transcoder[i].vsync = I915_READ(VSYNC(cpu_transcoder));
	}

	return error;
}

#define err_printf(e, ...) i915_error_printf(e, __VA_ARGS__)

void
intel_display_print_error_state(struct drm_i915_error_state_buf *m,
				struct drm_device *dev,
				struct intel_display_error_state *error)
{
	struct drm_i915_private *dev_priv = dev->dev_private;
	int i;

	if (!error)
		return;

	err_printf(m, "Num Pipes: %d\n", INTEL_INFO(dev)->num_pipes);
	if (IS_HASWELL(dev) || IS_BROADWELL(dev))
		err_printf(m, "PWR_WELL_CTL2: %08x\n",
			   error->power_well_driver);
	for_each_pipe(dev_priv, i) {
		err_printf(m, "Pipe [%d]:\n", i);
		err_printf(m, "  Power: %s\n",
			   onoff(error->pipe[i].power_domain_on));
		err_printf(m, "  SRC: %08x\n", error->pipe[i].source);
		err_printf(m, "  STAT: %08x\n", error->pipe[i].stat);

		err_printf(m, "Plane [%d]:\n", i);
		err_printf(m, "  CNTR: %08x\n", error->plane[i].control);
		err_printf(m, "  STRIDE: %08x\n", error->plane[i].stride);
		if (INTEL_INFO(dev)->gen <= 3) {
			err_printf(m, "  SIZE: %08x\n", error->plane[i].size);
			err_printf(m, "  POS: %08x\n", error->plane[i].pos);
		}
		if (INTEL_INFO(dev)->gen <= 7 && !IS_HASWELL(dev))
			err_printf(m, "  ADDR: %08x\n", error->plane[i].addr);
		if (INTEL_INFO(dev)->gen >= 4) {
			err_printf(m, "  SURF: %08x\n", error->plane[i].surface);
			err_printf(m, "  TILEOFF: %08x\n", error->plane[i].tile_offset);
		}

		err_printf(m, "Cursor [%d]:\n", i);
		err_printf(m, "  CNTR: %08x\n", error->cursor[i].control);
		err_printf(m, "  POS: %08x\n", error->cursor[i].position);
		err_printf(m, "  BASE: %08x\n", error->cursor[i].base);
	}

	for (i = 0; i < error->num_transcoders; i++) {
		err_printf(m, "CPU transcoder: %s\n",
			   transcoder_name(error->transcoder[i].cpu_transcoder));
		err_printf(m, "  Power: %s\n",
			   onoff(error->transcoder[i].power_domain_on));
		err_printf(m, "  CONF: %08x\n", error->transcoder[i].conf);
		err_printf(m, "  HTOTAL: %08x\n", error->transcoder[i].htotal);
		err_printf(m, "  HBLANK: %08x\n", error->transcoder[i].hblank);
		err_printf(m, "  HSYNC: %08x\n", error->transcoder[i].hsync);
		err_printf(m, "  VTOTAL: %08x\n", error->transcoder[i].vtotal);
		err_printf(m, "  VBLANK: %08x\n", error->transcoder[i].vblank);
		err_printf(m, "  VSYNC: %08x\n", error->transcoder[i].vsync);
	}
}<|MERGE_RESOLUTION|>--- conflicted
+++ resolved
@@ -13462,17 +13462,9 @@
 		return ret;
 
 	ret = drm_atomic_helper_prepare_planes(dev, state);
-<<<<<<< HEAD
 	mutex_unlock(&dev->struct_mutex);
-=======
-	if (!ret && !nonblock && !i915_reset_in_progress(&dev_priv->gpu_error)) {
-		u32 reset_counter;
-
-		reset_counter = atomic_read(&dev_priv->gpu_error.reset_counter);
-		mutex_unlock(&dev->struct_mutex);
->>>>>>> 6d3e7fdd
-
-	if (!ret && !async) {
+
+	if (!ret && !nonblock) {
 		for_each_plane_in_state(state, plane, plane_state, i) {
 			struct intel_plane_state *intel_plane_state =
 				to_intel_plane_state(plane_state);
