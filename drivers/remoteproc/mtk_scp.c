// SPDX-License-Identifier: GPL-2.0
//
// Copyright (c) 2019 MediaTek Inc.

#include <asm/barrier.h>
#include <linux/clk.h>
#include <linux/dma-mapping.h>
#include <linux/err.h>
#include <linux/interrupt.h>
#include <linux/kernel.h>
#include <linux/module.h>
#include <linux/of_address.h>
#include <linux/of_platform.h>
#include <linux/of_reserved_mem.h>
#include <linux/platform_device.h>
#include <linux/remoteproc.h>
#include <linux/remoteproc/mtk_scp.h>
#include <linux/rpmsg/mtk_rpmsg.h>

#include "mtk_common.h"
#include "remoteproc_internal.h"

#define MAX_CODE_SIZE 0x500000
#define SECTION_NAME_IPI_BUFFER ".ipi_buffer"

/**
 * scp_get() - get a reference to SCP.
 *
 * @pdev:	the platform device of the module requesting SCP platform
 *		device for using SCP API.
 *
 * Return: Return NULL if failed.  otherwise reference to SCP.
 **/
struct mtk_scp *scp_get(struct platform_device *pdev)
{
	struct device *dev = &pdev->dev;
	struct device_node *scp_node;
	struct platform_device *scp_pdev;

	scp_node = of_parse_phandle(dev->of_node, "mediatek,scp", 0);
	if (!scp_node) {
		dev_err(dev, "can't get SCP node\n");
		return NULL;
	}

	scp_pdev = of_find_device_by_node(scp_node);
	of_node_put(scp_node);

	if (WARN_ON(!scp_pdev)) {
		dev_err(dev, "SCP pdev failed\n");
		return NULL;
	}

	return platform_get_drvdata(scp_pdev);
}
EXPORT_SYMBOL_GPL(scp_get);

/**
 * scp_put() - "free" the SCP
 *
 * @scp:	mtk_scp structure from scp_get().
 **/
void scp_put(struct mtk_scp *scp)
{
	put_device(scp->dev);
}
EXPORT_SYMBOL_GPL(scp_put);

static void scp_wdt_handler(struct mtk_scp *scp, u32 scp_to_host)
{
	dev_err(scp->dev, "SCP watchdog timeout! 0x%x", scp_to_host);
	rproc_report_crash(scp->rproc, RPROC_WATCHDOG);
}

static void scp_init_ipi_handler(void *data, unsigned int len, void *priv)
{
	struct mtk_scp *scp = (struct mtk_scp *)priv;
	struct scp_run *run = (struct scp_run *)data;

	scp->run.signaled = run->signaled;
	strscpy(scp->run.fw_ver, run->fw_ver, SCP_FW_VER_LEN);
	scp->run.dec_capability = run->dec_capability;
	scp->run.enc_capability = run->enc_capability;
	wake_up_interruptible(&scp->run.wq);
}

static void scp_ipi_handler(struct mtk_scp *scp)
{
	struct mtk_share_obj __iomem *rcv_obj = scp->recv_buf;
	struct scp_ipi_desc *ipi_desc = scp->ipi_desc;
	u8 tmp_data[SCP_SHARE_BUFFER_SIZE];
	scp_ipi_handler_t handler;
	u32 id = readl(&rcv_obj->id);
	u32 len = readl(&rcv_obj->len);

	if (len > SCP_SHARE_BUFFER_SIZE) {
		dev_err(scp->dev, "ipi message too long (len %d, max %d)", len,
			SCP_SHARE_BUFFER_SIZE);
		return;
	}
	if (id >= SCP_IPI_MAX) {
		dev_err(scp->dev, "No such ipi id = %d\n", id);
		return;
	}

	scp_ipi_lock(scp, id);
	handler = ipi_desc[id].handler;
	if (!handler) {
		dev_err(scp->dev, "No such ipi id = %d\n", id);
		scp_ipi_unlock(scp, id);
		return;
	}

	memcpy_fromio(tmp_data, &rcv_obj->share_buf, len);
	handler(tmp_data, len, ipi_desc[id].priv);
	scp_ipi_unlock(scp, id);

	scp->ipi_id_ack[id] = true;
	wake_up(&scp->ack_wq);
}

static int scp_elf_read_ipi_buf_addr(struct mtk_scp *scp,
				     const struct firmware *fw,
				     size_t *offset);

static int scp_ipi_init(struct mtk_scp *scp, const struct firmware *fw)
{
	int ret;
	size_t offset;

	/* read the ipi buf addr from FW itself first */
	ret = scp_elf_read_ipi_buf_addr(scp, fw, &offset);
	if (ret) {
		/* use default ipi buf addr if the FW doesn't have it */
		offset = scp->data->ipi_buf_offset;
		if (!offset)
			return ret;
	}
	dev_info(scp->dev, "IPI buf addr %#010zx\n", offset);

	scp->recv_buf = (struct mtk_share_obj __iomem *)
			(scp->sram_base + offset);
	scp->send_buf = (struct mtk_share_obj __iomem *)
			(scp->sram_base + offset + sizeof(*scp->recv_buf));
	memset_io(scp->recv_buf, 0, sizeof(*scp->recv_buf));
	memset_io(scp->send_buf, 0, sizeof(*scp->send_buf));

	return 0;
}

static void mt8183_scp_reset_assert(struct mtk_scp *scp)
{
	u32 val;

	val = readl(scp->reg_base + MT8183_SW_RSTN);
	val &= ~MT8183_SW_RSTN_BIT;
	writel(val, scp->reg_base + MT8183_SW_RSTN);
}

static void mt8183_scp_reset_deassert(struct mtk_scp *scp)
{
	u32 val;

	val = readl(scp->reg_base + MT8183_SW_RSTN);
	val |= MT8183_SW_RSTN_BIT;
	writel(val, scp->reg_base + MT8183_SW_RSTN);
}

static void mt8192_scp_reset_assert(struct mtk_scp *scp)
{
	writel(1, scp->reg_base + MT8192_CORE0_SW_RSTN_SET);
}

static void mt8192_scp_reset_deassert(struct mtk_scp *scp)
{
	writel(1, scp->reg_base + MT8192_CORE0_SW_RSTN_CLR);
}

static void mt8183_scp_irq_handler(struct mtk_scp *scp)
{
	u32 scp_to_host;

	scp_to_host = readl(scp->reg_base + MT8183_SCP_TO_HOST);
	if (scp_to_host & MT8183_SCP_IPC_INT_BIT)
		scp_ipi_handler(scp);
	else
		scp_wdt_handler(scp, scp_to_host);

	/* SCP won't send another interrupt until we set SCP_TO_HOST to 0. */
	writel(MT8183_SCP_IPC_INT_BIT | MT8183_SCP_WDT_INT_BIT,
	       scp->reg_base + MT8183_SCP_TO_HOST);
}

static void mt8192_scp_irq_handler(struct mtk_scp *scp)
{
	u32 scp_to_host;

	scp_to_host = readl(scp->reg_base + MT8192_SCP2APMCU_IPC_SET);

	if (scp_to_host & MT8192_SCP_IPC_INT_BIT) {
		scp_ipi_handler(scp);

		/*
		 * SCP won't send another interrupt until we clear
		 * MT8192_SCP2APMCU_IPC.
		 */
		writel(MT8192_SCP_IPC_INT_BIT,
		       scp->reg_base + MT8192_SCP2APMCU_IPC_CLR);
	} else {
		scp_wdt_handler(scp, scp_to_host);
		writel(1, scp->reg_base + MT8192_CORE0_WDT_IRQ);
	}
}

static irqreturn_t scp_irq_handler(int irq, void *priv)
{
	struct mtk_scp *scp = priv;
	int ret;

	ret = clk_prepare_enable(scp->clk);
	if (ret) {
		dev_err(scp->dev, "failed to enable clocks\n");
		return IRQ_NONE;
	}

	scp->data->scp_irq_handler(scp);

	clk_disable_unprepare(scp->clk);

	return IRQ_HANDLED;
}

static int scp_elf_load_segments(struct rproc *rproc, const struct firmware *fw)
{
	struct device *dev = &rproc->dev;
	struct elf32_hdr *ehdr;
	struct elf32_phdr *phdr;
	int i, ret = 0;
	const u8 *elf_data = fw->data;

	ehdr = (struct elf32_hdr *)elf_data;
	phdr = (struct elf32_phdr *)(elf_data + ehdr->e_phoff);

	/* go through the available ELF segments */
	for (i = 0; i < ehdr->e_phnum; i++, phdr++) {
		u32 da = phdr->p_paddr;
		u32 memsz = phdr->p_memsz;
		u32 filesz = phdr->p_filesz;
		u32 offset = phdr->p_offset;
		void __iomem *ptr;

		dev_dbg(dev, "phdr: type %d da 0x%x memsz 0x%x filesz 0x%x\n",
			phdr->p_type, da, memsz, filesz);

		if (phdr->p_type != PT_LOAD)
			continue;
		if (!filesz)
			continue;

		if (filesz > memsz) {
			dev_err(dev, "bad phdr filesz 0x%x memsz 0x%x\n",
				filesz, memsz);
			ret = -EINVAL;
			break;
		}

		if (offset + filesz > fw->size) {
			dev_err(dev, "truncated fw: need 0x%x avail 0x%zx\n",
				offset + filesz, fw->size);
			ret = -EINVAL;
			break;
		}

		/* grab the kernel address for this device address */
		ptr = (void __iomem *)rproc_da_to_va(rproc, da, memsz, NULL);
		if (!ptr) {
			dev_err(dev, "bad phdr da 0x%x mem 0x%x\n", da, memsz);
			ret = -EINVAL;
			break;
		}

		/* put the segment where the remote processor expects it */
		scp_memcpy_aligned(ptr, elf_data + phdr->p_offset, filesz);
	}

	return ret;
}

static int scp_elf_read_ipi_buf_addr(struct mtk_scp *scp,
				     const struct firmware *fw,
				     size_t *offset)
{
	struct elf32_hdr *ehdr;
	struct elf32_shdr *shdr, *shdr_strtab;
	int i;
	const u8 *elf_data = fw->data;
	const char *strtab;

	ehdr = (struct elf32_hdr *)elf_data;
	shdr = (struct elf32_shdr *)(elf_data + ehdr->e_shoff);
	shdr_strtab = shdr + ehdr->e_shstrndx;
	strtab = (const char *)(elf_data + shdr_strtab->sh_offset);

	for (i = 0; i < ehdr->e_shnum; i++, shdr++) {
		if (strcmp(strtab + shdr->sh_name,
			   SECTION_NAME_IPI_BUFFER) == 0) {
			*offset = shdr->sh_addr;
			return 0;
		}
	}

	return -ENOENT;
}

static int mt8183_scp_before_load(struct mtk_scp *scp)
{
	/* Clear SCP to host interrupt */
	writel(MT8183_SCP_IPC_INT_BIT, scp->reg_base + MT8183_SCP_TO_HOST);

	/* Reset clocks before loading FW */
	writel(0x0, scp->reg_base + MT8183_SCP_CLK_SW_SEL);
	writel(0x0, scp->reg_base + MT8183_SCP_CLK_DIV_SEL);

	/* Initialize TCM before loading FW. */
	writel(0x0, scp->reg_base + MT8183_SCP_L1_SRAM_PD);
	writel(0x0, scp->reg_base + MT8183_SCP_TCM_TAIL_SRAM_PD);

	/* Turn on the power of SCP's SRAM before using it. */
	writel(0x0, scp->reg_base + MT8183_SCP_SRAM_PDN);

	/*
	 * Set I-cache and D-cache size before loading SCP FW.
	 * SCP SRAM logical address may change when cache size setting differs.
	 */
	writel(MT8183_SCP_CACHE_CON_WAYEN | MT8183_SCP_CACHESIZE_8KB,
	       scp->reg_base + MT8183_SCP_CACHE_CON);
	writel(MT8183_SCP_CACHESIZE_8KB, scp->reg_base + MT8183_SCP_DCACHE_CON);

	return 0;
}

static void mt8192_power_on_sram(void __iomem *addr)
{
	int i;

	for (i = 31; i >= 0; i--)
		writel(GENMASK(i, 0), addr);
	writel(0, addr);
}

static void mt8192_power_off_sram(void __iomem *addr)
{
	int i;

	writel(0, addr);
	for (i = 0; i < 32; i++)
		writel(GENMASK(i, 0), addr);
}

static int mt8192_scp_before_load(struct mtk_scp *scp)
{
	/* clear SPM interrupt, SCP2SPM_IPC_CLR */
	writel(0xff, scp->reg_base + MT8192_SCP2SPM_IPC_CLR);

	writel(1, scp->reg_base + MT8192_CORE0_SW_RSTN_SET);

	/* enable SRAM clock */
	mt8192_power_on_sram(scp->reg_base + MT8192_L2TCM_SRAM_PD_0);
	mt8192_power_on_sram(scp->reg_base + MT8192_L2TCM_SRAM_PD_1);
	mt8192_power_on_sram(scp->reg_base + MT8192_L2TCM_SRAM_PD_2);
	mt8192_power_on_sram(scp->reg_base + MT8192_L1TCM_SRAM_PDN);
	mt8192_power_on_sram(scp->reg_base + MT8192_CPU0_SRAM_PD);

	/* enable MPU for all memory regions */
	writel(0xff, scp->reg_base + MT8192_CORE0_MEM_ATT_PREDEF);

	return 0;
}

static int scp_load(struct rproc *rproc, const struct firmware *fw)
{
	struct mtk_scp *scp = rproc->priv;
	struct device *dev = scp->dev;
	int ret;

	ret = clk_prepare_enable(scp->clk);
	if (ret) {
		dev_err(dev, "failed to enable clocks\n");
		return ret;
	}

	/* Hold SCP in reset while loading FW. */
	scp->data->scp_reset_assert(scp);

	ret = scp->data->scp_before_load(scp);
	if (ret < 0)
		goto leave;

	ret = scp_elf_load_segments(rproc, fw);
leave:
	clk_disable_unprepare(scp->clk);

	return ret;
}

static int scp_parse_fw(struct rproc *rproc, const struct firmware *fw)
{
	struct mtk_scp *scp = rproc->priv;
	struct device *dev = scp->dev;
	int ret;

	ret = clk_prepare_enable(scp->clk);
	if (ret) {
		dev_err(dev, "failed to enable clocks\n");
		return ret;
	}

	ret = scp_ipi_init(scp, fw);
	clk_disable_unprepare(scp->clk);
	return ret;
}

static int scp_start(struct rproc *rproc)
{
	struct mtk_scp *scp = (struct mtk_scp *)rproc->priv;
	struct device *dev = scp->dev;
	struct scp_run *run = &scp->run;
	int ret;

	ret = clk_prepare_enable(scp->clk);
	if (ret) {
		dev_err(dev, "failed to enable clocks\n");
		return ret;
	}

	run->signaled = false;

	scp->data->scp_reset_deassert(scp);

	ret = wait_event_interruptible_timeout(
					run->wq,
					run->signaled,
					msecs_to_jiffies(2000));

	if (ret == 0) {
		dev_err(dev, "wait SCP initialization timeout!\n");
		ret = -ETIME;
		goto stop;
	}
	if (ret == -ERESTARTSYS) {
		dev_err(dev, "wait SCP interrupted by a signal!\n");
		goto stop;
	}

	clk_disable_unprepare(scp->clk);
	dev_info(dev, "SCP is ready. FW version %s\n", run->fw_ver);

	return 0;

stop:
	scp->data->scp_reset_assert(scp);
	clk_disable_unprepare(scp->clk);
	return ret;
}

static void *mt8183_scp_da_to_va(struct mtk_scp *scp, u64 da, size_t len)
{
	int offset;

	if (da < scp->sram_size) {
		offset = da;
		if (offset >= 0 && (offset + len) <= scp->sram_size)
			return (void __force *)scp->sram_base + offset;
	} else if (scp->dram_size) {
		offset = da - scp->dma_addr;
		if (offset >= 0 && (offset + len) <= scp->dram_size)
			return scp->cpu_addr + offset;
	}

	return NULL;
}

static void *mt8192_scp_da_to_va(struct mtk_scp *scp, u64 da, size_t len)
{
	int offset;

	if (da >= scp->sram_phys &&
	    (da + len) <= scp->sram_phys + scp->sram_size) {
		offset = da - scp->sram_phys;
		return (void __force *)scp->sram_base + offset;
	}

	/* optional memory region */
	if (scp->l1tcm_size &&
	    da >= scp->l1tcm_phys &&
	    (da + len) <= scp->l1tcm_phys + scp->l1tcm_size) {
		offset = da - scp->l1tcm_phys;
		return (void __force *)scp->l1tcm_base + offset;
	}

	/* optional memory region */
	if (scp->dram_size &&
	    da >= scp->dma_addr &&
	    (da + len) <= scp->dma_addr + scp->dram_size) {
		offset = da - scp->dma_addr;
		return scp->cpu_addr + offset;
	}

	return NULL;
}

<<<<<<< HEAD
static void *scp_da_to_va(struct rproc *rproc, u64 da, size_t len)
=======
static void *scp_da_to_va(struct rproc *rproc, u64 da, size_t len, bool *is_iomem)
>>>>>>> 11e4b63a
{
	struct mtk_scp *scp = (struct mtk_scp *)rproc->priv;

	return scp->data->scp_da_to_va(scp, da, len);
}

static void mt8183_scp_stop(struct mtk_scp *scp)
{
	/* Disable SCP watchdog */
	writel(0, scp->reg_base + MT8183_WDT_CFG);
}

static void mt8192_scp_stop(struct mtk_scp *scp)
{
	/* Disable SRAM clock */
	mt8192_power_off_sram(scp->reg_base + MT8192_L2TCM_SRAM_PD_0);
	mt8192_power_off_sram(scp->reg_base + MT8192_L2TCM_SRAM_PD_1);
	mt8192_power_off_sram(scp->reg_base + MT8192_L2TCM_SRAM_PD_2);
	mt8192_power_off_sram(scp->reg_base + MT8192_L1TCM_SRAM_PDN);
	mt8192_power_off_sram(scp->reg_base + MT8192_CPU0_SRAM_PD);

	/* Disable SCP watchdog */
	writel(0, scp->reg_base + MT8192_CORE0_WDT_CFG);
}

static int scp_stop(struct rproc *rproc)
{
	struct mtk_scp *scp = (struct mtk_scp *)rproc->priv;
	int ret;

	ret = clk_prepare_enable(scp->clk);
	if (ret) {
		dev_err(scp->dev, "failed to enable clocks\n");
		return ret;
	}

	scp->data->scp_reset_assert(scp);
	scp->data->scp_stop(scp);
	clk_disable_unprepare(scp->clk);

	return 0;
}

static const struct rproc_ops scp_ops = {
	.start		= scp_start,
	.stop		= scp_stop,
	.load		= scp_load,
	.da_to_va	= scp_da_to_va,
	.parse_fw	= scp_parse_fw,
};

/**
 * scp_get_device() - get device struct of SCP
 *
 * @scp:	mtk_scp structure
 **/
struct device *scp_get_device(struct mtk_scp *scp)
{
	return scp->dev;
}
EXPORT_SYMBOL_GPL(scp_get_device);

/**
 * scp_get_rproc() - get rproc struct of SCP
 *
 * @scp:	mtk_scp structure
 **/
struct rproc *scp_get_rproc(struct mtk_scp *scp)
{
	return scp->rproc;
}
EXPORT_SYMBOL_GPL(scp_get_rproc);

/**
 * scp_get_vdec_hw_capa() - get video decoder hardware capability
 *
 * @scp:	mtk_scp structure
 *
 * Return: video decoder hardware capability
 **/
unsigned int scp_get_vdec_hw_capa(struct mtk_scp *scp)
{
	return scp->run.dec_capability;
}
EXPORT_SYMBOL_GPL(scp_get_vdec_hw_capa);

/**
 * scp_get_venc_hw_capa() - get video encoder hardware capability
 *
 * @scp:	mtk_scp structure
 *
 * Return: video encoder hardware capability
 **/
unsigned int scp_get_venc_hw_capa(struct mtk_scp *scp)
{
	return scp->run.enc_capability;
}
EXPORT_SYMBOL_GPL(scp_get_venc_hw_capa);

/**
 * scp_mapping_dm_addr() - Mapping SRAM/DRAM to kernel virtual address
 *
 * @scp:	mtk_scp structure
 * @mem_addr:	SCP views memory address
 *
 * Mapping the SCP's SRAM address /
 * DMEM (Data Extended Memory) memory address /
 * Working buffer memory address to
 * kernel virtual address.
 *
 * Return: Return ERR_PTR(-EINVAL) if mapping failed,
 * otherwise the mapped kernel virtual address
 **/
void *scp_mapping_dm_addr(struct mtk_scp *scp, u32 mem_addr)
{
	void *ptr;

	ptr = scp_da_to_va(scp->rproc, mem_addr, 0, NULL);
	if (!ptr)
		return ERR_PTR(-EINVAL);

	return ptr;
}
EXPORT_SYMBOL_GPL(scp_mapping_dm_addr);

static int scp_map_memory_region(struct mtk_scp *scp)
{
	int ret;

	ret = of_reserved_mem_device_init(scp->dev);

	/* reserved memory is optional. */
	if (ret == -ENODEV) {
		dev_info(scp->dev, "skipping reserved memory initialization.");
		return 0;
	}

	if (ret) {
		dev_err(scp->dev, "failed to assign memory-region: %d\n", ret);
		return -ENOMEM;
	}

	/* Reserved SCP code size */
	scp->dram_size = MAX_CODE_SIZE;
	scp->cpu_addr = dma_alloc_coherent(scp->dev, scp->dram_size,
					   &scp->dma_addr, GFP_KERNEL);
	if (!scp->cpu_addr)
		return -ENOMEM;

	return 0;
}

static void scp_unmap_memory_region(struct mtk_scp *scp)
{
	if (scp->dram_size == 0)
		return;

	dma_free_coherent(scp->dev, scp->dram_size, scp->cpu_addr,
			  scp->dma_addr);
	of_reserved_mem_device_release(scp->dev);
}

static int scp_register_ipi(struct platform_device *pdev, u32 id,
			    ipi_handler_t handler, void *priv)
{
	struct mtk_scp *scp = platform_get_drvdata(pdev);

	return scp_ipi_register(scp, id, handler, priv);
}

static void scp_unregister_ipi(struct platform_device *pdev, u32 id)
{
	struct mtk_scp *scp = platform_get_drvdata(pdev);

	scp_ipi_unregister(scp, id);
}

static int scp_send_ipi(struct platform_device *pdev, u32 id, void *buf,
			unsigned int len, unsigned int wait)
{
	struct mtk_scp *scp = platform_get_drvdata(pdev);

	return scp_ipi_send(scp, id, buf, len, wait);
}

static struct mtk_rpmsg_info mtk_scp_rpmsg_info = {
	.send_ipi = scp_send_ipi,
	.register_ipi = scp_register_ipi,
	.unregister_ipi = scp_unregister_ipi,
	.ns_ipi_id = SCP_IPI_NS_SERVICE,
};

static void scp_add_rpmsg_subdev(struct mtk_scp *scp)
{
	scp->rpmsg_subdev =
		mtk_rpmsg_create_rproc_subdev(to_platform_device(scp->dev),
					      &mtk_scp_rpmsg_info);
	if (scp->rpmsg_subdev)
		rproc_add_subdev(scp->rproc, scp->rpmsg_subdev);
}

static void scp_remove_rpmsg_subdev(struct mtk_scp *scp)
{
	if (scp->rpmsg_subdev) {
		rproc_remove_subdev(scp->rproc, scp->rpmsg_subdev);
		mtk_rpmsg_destroy_rproc_subdev(scp->rpmsg_subdev);
		scp->rpmsg_subdev = NULL;
	}
}

static int scp_probe(struct platform_device *pdev)
{
	struct device *dev = &pdev->dev;
	struct device_node *np = dev->of_node;
	struct mtk_scp *scp;
	struct rproc *rproc;
	struct resource *res;
	char *fw_name = "scp.img";
	int ret, i;

	rproc = rproc_alloc(dev,
			    np->name,
			    &scp_ops,
			    fw_name,
			    sizeof(*scp));
	if (!rproc) {
		dev_err(dev, "unable to allocate remoteproc\n");
		return -ENOMEM;
	}

	scp = (struct mtk_scp *)rproc->priv;
	scp->rproc = rproc;
	scp->dev = dev;
	scp->data = of_device_get_match_data(dev);
	platform_set_drvdata(pdev, scp);

	res = platform_get_resource_byname(pdev, IORESOURCE_MEM, "sram");
	scp->sram_base = devm_ioremap_resource(dev, res);
	if (IS_ERR((__force void *)scp->sram_base)) {
		dev_err(dev, "Failed to parse and map sram memory\n");
		ret = PTR_ERR((__force void *)scp->sram_base);
		goto free_rproc;
	}
	scp->sram_size = resource_size(res);
	scp->sram_phys = res->start;

	/* l1tcm is an optional memory region */
	res = platform_get_resource_byname(pdev, IORESOURCE_MEM, "l1tcm");
	scp->l1tcm_base = devm_ioremap_resource(dev, res);
	if (IS_ERR((__force void *)scp->l1tcm_base)) {
		ret = PTR_ERR((__force void *)scp->l1tcm_base);
		if (ret != -EINVAL) {
			dev_err(dev, "Failed to map l1tcm memory\n");
			goto free_rproc;
		}
	} else {
		scp->l1tcm_size = resource_size(res);
		scp->l1tcm_phys = res->start;
	}

	mutex_init(&scp->send_lock);
	for (i = 0; i < SCP_IPI_MAX; i++)
		mutex_init(&scp->ipi_desc[i].lock);

	scp->reg_base = devm_platform_ioremap_resource_byname(pdev, "cfg");
	if (IS_ERR((__force void *)scp->reg_base)) {
		dev_err(dev, "Failed to parse and map cfg memory\n");
		ret = PTR_ERR((__force void *)scp->reg_base);
		goto destroy_mutex;
	}

	ret = scp_map_memory_region(scp);
	if (ret)
		goto destroy_mutex;

	scp->clk = devm_clk_get(dev, "main");
	if (IS_ERR(scp->clk)) {
		dev_err(dev, "Failed to get clock\n");
		ret = PTR_ERR(scp->clk);
		goto release_dev_mem;
	}

	/* register SCP initialization IPI */
	ret = scp_ipi_register(scp, SCP_IPI_INIT, scp_init_ipi_handler, scp);
	if (ret) {
		dev_err(dev, "Failed to register IPI_SCP_INIT\n");
		goto release_dev_mem;
	}

	init_waitqueue_head(&scp->run.wq);
	init_waitqueue_head(&scp->ack_wq);

	scp_add_rpmsg_subdev(scp);

	ret = devm_request_threaded_irq(dev, platform_get_irq(pdev, 0), NULL,
					scp_irq_handler, IRQF_ONESHOT,
					pdev->name, scp);

	if (ret) {
		dev_err(dev, "failed to request irq\n");
		goto remove_subdev;
	}

	ret = rproc_add(rproc);
	if (ret)
		goto remove_subdev;

	return 0;

remove_subdev:
	scp_remove_rpmsg_subdev(scp);
	scp_ipi_unregister(scp, SCP_IPI_INIT);
release_dev_mem:
	scp_unmap_memory_region(scp);
destroy_mutex:
	for (i = 0; i < SCP_IPI_MAX; i++)
		mutex_destroy(&scp->ipi_desc[i].lock);
	mutex_destroy(&scp->send_lock);
free_rproc:
	rproc_free(rproc);

	return ret;
}

static int scp_remove(struct platform_device *pdev)
{
	struct mtk_scp *scp = platform_get_drvdata(pdev);
	int i;

	rproc_del(scp->rproc);
	scp_remove_rpmsg_subdev(scp);
	scp_ipi_unregister(scp, SCP_IPI_INIT);
	scp_unmap_memory_region(scp);
	for (i = 0; i < SCP_IPI_MAX; i++)
		mutex_destroy(&scp->ipi_desc[i].lock);
	mutex_destroy(&scp->send_lock);
	rproc_free(scp->rproc);

	return 0;
}

static const struct mtk_scp_of_data mt8183_of_data = {
	.scp_before_load = mt8183_scp_before_load,
	.scp_irq_handler = mt8183_scp_irq_handler,
	.scp_reset_assert = mt8183_scp_reset_assert,
	.scp_reset_deassert = mt8183_scp_reset_deassert,
	.scp_stop = mt8183_scp_stop,
	.scp_da_to_va = mt8183_scp_da_to_va,
	.host_to_scp_reg = MT8183_HOST_TO_SCP,
	.host_to_scp_int_bit = MT8183_HOST_IPC_INT_BIT,
	.ipi_buf_offset = 0x7bdb0,
};

static const struct mtk_scp_of_data mt8192_of_data = {
	.scp_before_load = mt8192_scp_before_load,
	.scp_irq_handler = mt8192_scp_irq_handler,
	.scp_reset_assert = mt8192_scp_reset_assert,
	.scp_reset_deassert = mt8192_scp_reset_deassert,
	.scp_stop = mt8192_scp_stop,
	.scp_da_to_va = mt8192_scp_da_to_va,
	.host_to_scp_reg = MT8192_GIPC_IN_SET,
	.host_to_scp_int_bit = MT8192_HOST_IPC_INT_BIT,
};

static const struct of_device_id mtk_scp_of_match[] = {
	{ .compatible = "mediatek,mt8183-scp", .data = &mt8183_of_data },
	{ .compatible = "mediatek,mt8192-scp", .data = &mt8192_of_data },
	{},
};
MODULE_DEVICE_TABLE(of, mtk_scp_of_match);

static struct platform_driver mtk_scp_driver = {
	.probe = scp_probe,
	.remove = scp_remove,
	.driver = {
		.name = "mtk-scp",
		.of_match_table = mtk_scp_of_match,
	},
};

module_platform_driver(mtk_scp_driver);

MODULE_LICENSE("GPL v2");
MODULE_DESCRIPTION("MediaTek SCP control driver");<|MERGE_RESOLUTION|>--- conflicted
+++ resolved
@@ -509,11 +509,7 @@
 	return NULL;
 }
 
-<<<<<<< HEAD
-static void *scp_da_to_va(struct rproc *rproc, u64 da, size_t len)
-=======
 static void *scp_da_to_va(struct rproc *rproc, u64 da, size_t len, bool *is_iomem)
->>>>>>> 11e4b63a
 {
 	struct mtk_scp *scp = (struct mtk_scp *)rproc->priv;
 
