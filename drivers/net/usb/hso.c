// SPDX-License-Identifier: GPL-2.0-only
/******************************************************************************
 *
 * Driver for Option High Speed Mobile Devices.
 *
 *  Copyright (C) 2008 Option International
 *                     Filip Aben <f.aben@option.com>
 *                     Denis Joseph Barrow <d.barow@option.com>
 *                     Jan Dumon <j.dumon@option.com>
 *  Copyright (C) 2007 Andrew Bird (Sphere Systems Ltd)
 *  			<ajb@spheresystems.co.uk>
 *  Copyright (C) 2008 Greg Kroah-Hartman <gregkh@suse.de>
 *  Copyright (C) 2008 Novell, Inc.
 *
 *****************************************************************************/

/******************************************************************************
 *
 * Description of the device:
 *
 * Interface 0:	Contains the IP network interface on the bulk end points.
 *		The multiplexed serial ports are using the interrupt and
 *		control endpoints.
 *		Interrupt contains a bitmap telling which multiplexed
 *		serialport needs servicing.
 *
 * Interface 1:	Diagnostics port, uses bulk only, do not submit urbs until the
 *		port is opened, as this have a huge impact on the network port
 *		throughput.
 *
 * Interface 2:	Standard modem interface - circuit switched interface, this
 *		can be used to make a standard ppp connection however it
 *              should not be used in conjunction with the IP network interface
 *              enabled for USB performance reasons i.e. if using this set
 *              ideally disable_net=1.
 *
 *****************************************************************************/

#define pr_fmt(fmt) KBUILD_MODNAME ": " fmt

#include <linux/sched/signal.h>
#include <linux/slab.h>
#include <linux/init.h>
#include <linux/delay.h>
#include <linux/netdevice.h>
#include <linux/module.h>
#include <linux/ethtool.h>
#include <linux/usb.h>
#include <linux/tty.h>
#include <linux/tty_driver.h>
#include <linux/tty_flip.h>
#include <linux/kmod.h>
#include <linux/rfkill.h>
#include <linux/ip.h>
#include <linux/uaccess.h>
#include <linux/usb/cdc.h>
#include <net/arp.h>
#include <asm/byteorder.h>
#include <linux/serial_core.h>
#include <linux/serial.h>


#define MOD_AUTHOR			"Option Wireless"
#define MOD_DESCRIPTION			"USB High Speed Option driver"

#define HSO_MAX_NET_DEVICES		10
#define HSO__MAX_MTU			2048
#define DEFAULT_MTU			1500
#define DEFAULT_MRU			1500

#define CTRL_URB_RX_SIZE		1024
#define CTRL_URB_TX_SIZE		64

#define BULK_URB_RX_SIZE		4096
#define BULK_URB_TX_SIZE		8192

#define MUX_BULK_RX_BUF_SIZE		HSO__MAX_MTU
#define MUX_BULK_TX_BUF_SIZE		HSO__MAX_MTU
#define MUX_BULK_RX_BUF_COUNT		4
#define USB_TYPE_OPTION_VENDOR		0x20

/* These definitions are used with the struct hso_net flags element */
/* - use *_bit operations on it. (bit indices not values.) */
#define HSO_NET_RUNNING			0

#define	HSO_NET_TX_TIMEOUT		(HZ*10)

#define HSO_SERIAL_MAGIC		0x48534f31

/* Number of ttys to handle */
#define HSO_SERIAL_TTY_MINORS		256

#define MAX_RX_URBS			2

/*****************************************************************************/
/* Debugging functions                                                       */
/*****************************************************************************/
#define hso_dbg(lvl, fmt, ...)						\
do {									\
	if ((lvl) & debug)						\
		pr_info("[%d:%s] " fmt,					\
			__LINE__, __func__, ##__VA_ARGS__);		\
} while (0)

/*****************************************************************************/
/* Enumerators                                                               */
/*****************************************************************************/
enum pkt_parse_state {
	WAIT_IP,
	WAIT_DATA,
	WAIT_SYNC
};

/*****************************************************************************/
/* Structs                                                                   */
/*****************************************************************************/

struct hso_shared_int {
	struct usb_endpoint_descriptor *intr_endp;
	void *shared_intr_buf;
	struct urb *shared_intr_urb;
	struct usb_device *usb;
	int use_count;
	int ref_count;
	struct mutex shared_int_lock;
};

struct hso_net {
	struct hso_device *parent;
	struct net_device *net;
	struct rfkill *rfkill;
	char name[24];

	struct usb_endpoint_descriptor *in_endp;
	struct usb_endpoint_descriptor *out_endp;

	struct urb *mux_bulk_rx_urb_pool[MUX_BULK_RX_BUF_COUNT];
	struct urb *mux_bulk_tx_urb;
	void *mux_bulk_rx_buf_pool[MUX_BULK_RX_BUF_COUNT];
	void *mux_bulk_tx_buf;

	struct sk_buff *skb_rx_buf;
	struct sk_buff *skb_tx_buf;

	enum pkt_parse_state rx_parse_state;
	spinlock_t net_lock;

	unsigned short rx_buf_size;
	unsigned short rx_buf_missing;
	struct iphdr rx_ip_hdr;

	unsigned long flags;
};

enum rx_ctrl_state{
	RX_IDLE,
	RX_SENT,
	RX_PENDING
};

#define BM_REQUEST_TYPE (0xa1)
#define B_NOTIFICATION  (0x20)
#define W_VALUE         (0x0)
#define W_LENGTH        (0x2)

#define B_OVERRUN       (0x1<<6)
#define B_PARITY        (0x1<<5)
#define B_FRAMING       (0x1<<4)
#define B_RING_SIGNAL   (0x1<<3)
#define B_BREAK         (0x1<<2)
#define B_TX_CARRIER    (0x1<<1)
#define B_RX_CARRIER    (0x1<<0)

struct hso_serial_state_notification {
	u8 bmRequestType;
	u8 bNotification;
	u16 wValue;
	u16 wIndex;
	u16 wLength;
	u16 UART_state_bitmap;
} __packed;

struct hso_tiocmget {
	struct mutex mutex;
	wait_queue_head_t waitq;
	int    intr_completed;
	struct usb_endpoint_descriptor *endp;
	struct urb *urb;
	struct hso_serial_state_notification *serial_state_notification;
	u16    prev_UART_state_bitmap;
	struct uart_icount icount;
};


struct hso_serial {
	struct hso_device *parent;
	int magic;
	u8 minor;

	struct hso_shared_int *shared_int;

	/* rx/tx urb could be either a bulk urb or a control urb depending
	   on which serial port it is used on. */
	struct urb *rx_urb[MAX_RX_URBS];
	u8 num_rx_urbs;
	u8 *rx_data[MAX_RX_URBS];
	u16 rx_data_length;	/* should contain allocated length */

	struct urb *tx_urb;
	u8 *tx_data;
	u8 *tx_buffer;
	u16 tx_data_length;	/* should contain allocated length */
	u16 tx_data_count;
	u16 tx_buffer_count;
	struct usb_ctrlrequest ctrl_req_tx;
	struct usb_ctrlrequest ctrl_req_rx;

	struct usb_endpoint_descriptor *in_endp;
	struct usb_endpoint_descriptor *out_endp;

	enum rx_ctrl_state rx_state;
	u8 rts_state;
	u8 dtr_state;
	unsigned tx_urb_used:1;

	struct tty_port port;
	/* from usb_serial_port */
	spinlock_t serial_lock;

	int (*write_data) (struct hso_serial *serial);
	struct hso_tiocmget  *tiocmget;
	/* Hacks required to get flow control
	 * working on the serial receive buffers
	 * so as not to drop characters on the floor.
	 */
	int  curr_rx_urb_idx;
	u8   rx_urb_filled[MAX_RX_URBS];
	struct tasklet_struct unthrottle_tasklet;
};

struct hso_device {
	union {
		struct hso_serial *dev_serial;
		struct hso_net *dev_net;
	} port_data;

	u32 port_spec;

	u8 is_active;
	u8 usb_gone;
	struct work_struct async_get_intf;
	struct work_struct async_put_intf;

	struct usb_device *usb;
	struct usb_interface *interface;

	struct device *dev;
	struct kref ref;
	struct mutex mutex;
};

/* Type of interface */
#define HSO_INTF_MASK		0xFF00
#define	HSO_INTF_MUX		0x0100
#define	HSO_INTF_BULK   	0x0200

/* Type of port */
#define HSO_PORT_MASK		0xFF
#define HSO_PORT_NO_PORT	0x0
#define	HSO_PORT_CONTROL	0x1
#define	HSO_PORT_APP		0x2
#define	HSO_PORT_GPS		0x3
#define	HSO_PORT_PCSC		0x4
#define	HSO_PORT_APP2		0x5
#define HSO_PORT_GPS_CONTROL	0x6
#define HSO_PORT_MSD		0x7
#define HSO_PORT_VOICE		0x8
#define HSO_PORT_DIAG2		0x9
#define	HSO_PORT_DIAG		0x10
#define	HSO_PORT_MODEM		0x11
#define	HSO_PORT_NETWORK	0x12

/* Additional device info */
#define HSO_INFO_MASK		0xFF000000
#define HSO_INFO_CRC_BUG	0x01000000

/*****************************************************************************/
/* Prototypes                                                                */
/*****************************************************************************/
/* Serial driver functions */
static int hso_serial_tiocmset(struct tty_struct *tty,
			       unsigned int set, unsigned int clear);
static void ctrl_callback(struct urb *urb);
static int put_rxbuf_data(struct urb *urb, struct hso_serial *serial);
static void hso_kick_transmit(struct hso_serial *serial);
/* Helper functions */
static int hso_mux_submit_intr_urb(struct hso_shared_int *mux_int,
				   struct usb_device *usb, gfp_t gfp);
static void handle_usb_error(int status, const char *function,
			     struct hso_device *hso_dev);
static struct usb_endpoint_descriptor *hso_get_ep(struct usb_interface *intf,
						  int type, int dir);
static int hso_get_mux_ports(struct usb_interface *intf, unsigned char *ports);
static void hso_free_interface(struct usb_interface *intf);
static int hso_start_serial_device(struct hso_device *hso_dev, gfp_t flags);
static int hso_stop_serial_device(struct hso_device *hso_dev);
static int hso_start_net_device(struct hso_device *hso_dev);
static void hso_free_shared_int(struct hso_shared_int *shared_int);
static int hso_stop_net_device(struct hso_device *hso_dev);
static void hso_serial_ref_free(struct kref *ref);
static void hso_std_serial_read_bulk_callback(struct urb *urb);
static int hso_mux_serial_read(struct hso_serial *serial);
static void async_get_intf(struct work_struct *data);
static void async_put_intf(struct work_struct *data);
static int hso_put_activity(struct hso_device *hso_dev);
static int hso_get_activity(struct hso_device *hso_dev);
static void tiocmget_intr_callback(struct urb *urb);
/*****************************************************************************/
/* Helping functions                                                         */
/*****************************************************************************/

/* #define DEBUG */

static inline struct hso_net *dev2net(struct hso_device *hso_dev)
{
	return hso_dev->port_data.dev_net;
}

static inline struct hso_serial *dev2ser(struct hso_device *hso_dev)
{
	return hso_dev->port_data.dev_serial;
}

/* Debugging functions */
#ifdef DEBUG
static void dbg_dump(int line_count, const char *func_name, unsigned char *buf,
		     unsigned int len)
{
	static char name[255];

	sprintf(name, "hso[%d:%s]", line_count, func_name);
	print_hex_dump_bytes(name, DUMP_PREFIX_NONE, buf, len);
}

#define DUMP(buf_, len_)	\
	dbg_dump(__LINE__, __func__, (unsigned char *)buf_, len_)

#define DUMP1(buf_, len_)			\
	do {					\
		if (0x01 & debug)		\
			DUMP(buf_, len_);	\
	} while (0)
#else
#define DUMP(buf_, len_)
#define DUMP1(buf_, len_)
#endif

/* module parameters */
static int debug;
static int tty_major;
static int disable_net;

/* driver info */
static const char driver_name[] = "hso";
static const char tty_filename[] = "ttyHS";
static const char *version = __FILE__ ": " MOD_AUTHOR;
/* the usb driver itself (registered in hso_init) */
static struct usb_driver hso_driver;
/* serial structures */
static struct tty_driver *tty_drv;
static struct hso_device *serial_table[HSO_SERIAL_TTY_MINORS];
static struct hso_device *network_table[HSO_MAX_NET_DEVICES];
static DEFINE_SPINLOCK(serial_table_lock);

static const s32 default_port_spec[] = {
	HSO_INTF_MUX | HSO_PORT_NETWORK,
	HSO_INTF_BULK | HSO_PORT_DIAG,
	HSO_INTF_BULK | HSO_PORT_MODEM,
	0
};

static const s32 icon321_port_spec[] = {
	HSO_INTF_MUX | HSO_PORT_NETWORK,
	HSO_INTF_BULK | HSO_PORT_DIAG2,
	HSO_INTF_BULK | HSO_PORT_MODEM,
	HSO_INTF_BULK | HSO_PORT_DIAG,
	0
};

#define default_port_device(vendor, product)	\
	USB_DEVICE(vendor, product),	\
		.driver_info = (kernel_ulong_t)default_port_spec

#define icon321_port_device(vendor, product)	\
	USB_DEVICE(vendor, product),	\
		.driver_info = (kernel_ulong_t)icon321_port_spec

/* list of devices we support */
static const struct usb_device_id hso_ids[] = {
	{default_port_device(0x0af0, 0x6711)},
	{default_port_device(0x0af0, 0x6731)},
	{default_port_device(0x0af0, 0x6751)},
	{default_port_device(0x0af0, 0x6771)},
	{default_port_device(0x0af0, 0x6791)},
	{default_port_device(0x0af0, 0x6811)},
	{default_port_device(0x0af0, 0x6911)},
	{default_port_device(0x0af0, 0x6951)},
	{default_port_device(0x0af0, 0x6971)},
	{default_port_device(0x0af0, 0x7011)},
	{default_port_device(0x0af0, 0x7031)},
	{default_port_device(0x0af0, 0x7051)},
	{default_port_device(0x0af0, 0x7071)},
	{default_port_device(0x0af0, 0x7111)},
	{default_port_device(0x0af0, 0x7211)},
	{default_port_device(0x0af0, 0x7251)},
	{default_port_device(0x0af0, 0x7271)},
	{default_port_device(0x0af0, 0x7311)},
	{default_port_device(0x0af0, 0xc031)},	/* Icon-Edge */
	{icon321_port_device(0x0af0, 0xd013)},	/* Module HSxPA */
	{icon321_port_device(0x0af0, 0xd031)},	/* Icon-321 */
	{icon321_port_device(0x0af0, 0xd033)},	/* Icon-322 */
	{USB_DEVICE(0x0af0, 0x7301)},		/* GE40x */
	{USB_DEVICE(0x0af0, 0x7361)},		/* GE40x */
	{USB_DEVICE(0x0af0, 0x7381)},		/* GE40x */
	{USB_DEVICE(0x0af0, 0x7401)},		/* GI 0401 */
	{USB_DEVICE(0x0af0, 0x7501)},		/* GTM 382 */
	{USB_DEVICE(0x0af0, 0x7601)},		/* GE40x */
	{USB_DEVICE(0x0af0, 0x7701)},
	{USB_DEVICE(0x0af0, 0x7706)},
	{USB_DEVICE(0x0af0, 0x7801)},
	{USB_DEVICE(0x0af0, 0x7901)},
	{USB_DEVICE(0x0af0, 0x7A01)},
	{USB_DEVICE(0x0af0, 0x7A05)},
	{USB_DEVICE(0x0af0, 0x8200)},
	{USB_DEVICE(0x0af0, 0x8201)},
	{USB_DEVICE(0x0af0, 0x8300)},
	{USB_DEVICE(0x0af0, 0x8302)},
	{USB_DEVICE(0x0af0, 0x8304)},
	{USB_DEVICE(0x0af0, 0x8400)},
	{USB_DEVICE(0x0af0, 0x8600)},
	{USB_DEVICE(0x0af0, 0x8800)},
	{USB_DEVICE(0x0af0, 0x8900)},
	{USB_DEVICE(0x0af0, 0x9000)},
	{USB_DEVICE(0x0af0, 0x9200)},		/* Option GTM671WFS */
	{USB_DEVICE(0x0af0, 0xd035)},
	{USB_DEVICE(0x0af0, 0xd055)},
	{USB_DEVICE(0x0af0, 0xd155)},
	{USB_DEVICE(0x0af0, 0xd255)},
	{USB_DEVICE(0x0af0, 0xd057)},
	{USB_DEVICE(0x0af0, 0xd157)},
	{USB_DEVICE(0x0af0, 0xd257)},
	{USB_DEVICE(0x0af0, 0xd357)},
	{USB_DEVICE(0x0af0, 0xd058)},
	{USB_DEVICE(0x0af0, 0xc100)},
	{}
};
MODULE_DEVICE_TABLE(usb, hso_ids);

/* Sysfs attribute */
static ssize_t hso_sysfs_show_porttype(struct device *dev,
				       struct device_attribute *attr,
				       char *buf)
{
	struct hso_device *hso_dev = dev_get_drvdata(dev);
	char *port_name;

	if (!hso_dev)
		return 0;

	switch (hso_dev->port_spec & HSO_PORT_MASK) {
	case HSO_PORT_CONTROL:
		port_name = "Control";
		break;
	case HSO_PORT_APP:
		port_name = "Application";
		break;
	case HSO_PORT_APP2:
		port_name = "Application2";
		break;
	case HSO_PORT_GPS:
		port_name = "GPS";
		break;
	case HSO_PORT_GPS_CONTROL:
		port_name = "GPS Control";
		break;
	case HSO_PORT_PCSC:
		port_name = "PCSC";
		break;
	case HSO_PORT_DIAG:
		port_name = "Diagnostic";
		break;
	case HSO_PORT_DIAG2:
		port_name = "Diagnostic2";
		break;
	case HSO_PORT_MODEM:
		port_name = "Modem";
		break;
	case HSO_PORT_NETWORK:
		port_name = "Network";
		break;
	default:
		port_name = "Unknown";
		break;
	}

	return sprintf(buf, "%s\n", port_name);
}
static DEVICE_ATTR(hsotype, 0444, hso_sysfs_show_porttype, NULL);

static struct attribute *hso_serial_dev_attrs[] = {
	&dev_attr_hsotype.attr,
	NULL
};

ATTRIBUTE_GROUPS(hso_serial_dev);

static int hso_urb_to_index(struct hso_serial *serial, struct urb *urb)
{
	int idx;

	for (idx = 0; idx < serial->num_rx_urbs; idx++)
		if (serial->rx_urb[idx] == urb)
			return idx;
	dev_err(serial->parent->dev, "hso_urb_to_index failed\n");
	return -1;
}

/* converts mux value to a port spec value */
static u32 hso_mux_to_port(int mux)
{
	u32 result;

	switch (mux) {
	case 0x1:
		result = HSO_PORT_CONTROL;
		break;
	case 0x2:
		result = HSO_PORT_APP;
		break;
	case 0x4:
		result = HSO_PORT_PCSC;
		break;
	case 0x8:
		result = HSO_PORT_GPS;
		break;
	case 0x10:
		result = HSO_PORT_APP2;
		break;
	default:
		result = HSO_PORT_NO_PORT;
	}
	return result;
}

/* converts port spec value to a mux value */
static u32 hso_port_to_mux(int port)
{
	u32 result;

	switch (port & HSO_PORT_MASK) {
	case HSO_PORT_CONTROL:
		result = 0x0;
		break;
	case HSO_PORT_APP:
		result = 0x1;
		break;
	case HSO_PORT_PCSC:
		result = 0x2;
		break;
	case HSO_PORT_GPS:
		result = 0x3;
		break;
	case HSO_PORT_APP2:
		result = 0x4;
		break;
	default:
		result = 0x0;
	}
	return result;
}

static struct hso_serial *get_serial_by_shared_int_and_type(
					struct hso_shared_int *shared_int,
					int mux)
{
	int i, port;

	port = hso_mux_to_port(mux);

	for (i = 0; i < HSO_SERIAL_TTY_MINORS; i++) {
		if (serial_table[i] &&
		    (dev2ser(serial_table[i])->shared_int == shared_int) &&
		    ((serial_table[i]->port_spec & HSO_PORT_MASK) == port)) {
			return dev2ser(serial_table[i]);
		}
	}

	return NULL;
}

static struct hso_serial *get_serial_by_index(unsigned index)
{
	struct hso_serial *serial = NULL;
	unsigned long flags;

	spin_lock_irqsave(&serial_table_lock, flags);
	if (serial_table[index])
		serial = dev2ser(serial_table[index]);
	spin_unlock_irqrestore(&serial_table_lock, flags);

	return serial;
}

static int obtain_minor(struct hso_serial *serial)
{
	int index;
	unsigned long flags;

	spin_lock_irqsave(&serial_table_lock, flags);
	for (index = 0; index < HSO_SERIAL_TTY_MINORS; index++) {
		if (serial_table[index] == NULL) {
			serial_table[index] = serial->parent;
			serial->minor = index;
			spin_unlock_irqrestore(&serial_table_lock, flags);
			return 0;
		}
	}
	spin_unlock_irqrestore(&serial_table_lock, flags);

	pr_err("%s: no free serial devices in table\n", __func__);
	return -1;
}

static void release_minor(struct hso_serial *serial)
{
	unsigned long flags;

	spin_lock_irqsave(&serial_table_lock, flags);
	serial_table[serial->minor] = NULL;
	spin_unlock_irqrestore(&serial_table_lock, flags);
}

static void handle_usb_error(int status, const char *function,
			     struct hso_device *hso_dev)
{
	char *explanation;

	switch (status) {
	case -ENODEV:
		explanation = "no device";
		break;
	case -ENOENT:
		explanation = "endpoint not enabled";
		break;
	case -EPIPE:
		explanation = "endpoint stalled";
		break;
	case -ENOSPC:
		explanation = "not enough bandwidth";
		break;
	case -ESHUTDOWN:
		explanation = "device disabled";
		break;
	case -EHOSTUNREACH:
		explanation = "device suspended";
		break;
	case -EINVAL:
	case -EAGAIN:
	case -EFBIG:
	case -EMSGSIZE:
		explanation = "internal error";
		break;
	case -EILSEQ:
	case -EPROTO:
	case -ETIME:
	case -ETIMEDOUT:
		explanation = "protocol error";
		if (hso_dev)
			usb_queue_reset_device(hso_dev->interface);
		break;
	default:
		explanation = "unknown status";
		break;
	}

	/* log a meaningful explanation of an USB status */
	hso_dbg(0x1, "%s: received USB status - %s (%d)\n",
		function, explanation, status);
}

/* Network interface functions */

/* called when net interface is brought up by ifconfig */
static int hso_net_open(struct net_device *net)
{
	struct hso_net *odev = netdev_priv(net);
	unsigned long flags = 0;

	if (!odev) {
		dev_err(&net->dev, "No net device !\n");
		return -ENODEV;
	}

	odev->skb_tx_buf = NULL;

	/* setup environment */
	spin_lock_irqsave(&odev->net_lock, flags);
	odev->rx_parse_state = WAIT_IP;
	odev->rx_buf_size = 0;
	odev->rx_buf_missing = sizeof(struct iphdr);
	spin_unlock_irqrestore(&odev->net_lock, flags);

	/* We are up and running. */
	set_bit(HSO_NET_RUNNING, &odev->flags);
	hso_start_net_device(odev->parent);

	/* Tell the kernel we are ready to start receiving from it */
	netif_start_queue(net);

	return 0;
}

/* called when interface is brought down by ifconfig */
static int hso_net_close(struct net_device *net)
{
	struct hso_net *odev = netdev_priv(net);

	/* we don't need the queue anymore */
	netif_stop_queue(net);
	/* no longer running */
	clear_bit(HSO_NET_RUNNING, &odev->flags);

	hso_stop_net_device(odev->parent);

	/* done */
	return 0;
}

/* USB tells is xmit done, we should start the netqueue again */
static void write_bulk_callback(struct urb *urb)
{
	struct hso_net *odev = urb->context;
	int status = urb->status;

	/* Sanity check */
	if (!odev || !test_bit(HSO_NET_RUNNING, &odev->flags)) {
		dev_err(&urb->dev->dev, "%s: device not running\n", __func__);
		return;
	}

	/* Do we still have a valid kernel network device? */
	if (!netif_device_present(odev->net)) {
		dev_err(&urb->dev->dev, "%s: net device not present\n",
			__func__);
		return;
	}

	/* log status, but don't act on it, we don't need to resubmit anything
	 * anyhow */
	if (status)
		handle_usb_error(status, __func__, odev->parent);

	hso_put_activity(odev->parent);

	/* Tell the network interface we are ready for another frame */
	netif_wake_queue(odev->net);
}

/* called by kernel when we need to transmit a packet */
static netdev_tx_t hso_net_start_xmit(struct sk_buff *skb,
					    struct net_device *net)
{
	struct hso_net *odev = netdev_priv(net);
	int result;

	/* Tell the kernel, "No more frames 'til we are done with this one." */
	netif_stop_queue(net);
	if (hso_get_activity(odev->parent) == -EAGAIN) {
		odev->skb_tx_buf = skb;
		return NETDEV_TX_OK;
	}

	/* log if asked */
	DUMP1(skb->data, skb->len);
	/* Copy it from kernel memory to OUR memory */
	memcpy(odev->mux_bulk_tx_buf, skb->data, skb->len);
	hso_dbg(0x1, "len: %d/%d\n", skb->len, MUX_BULK_TX_BUF_SIZE);

	/* Fill in the URB for shipping it out. */
	usb_fill_bulk_urb(odev->mux_bulk_tx_urb,
			  odev->parent->usb,
			  usb_sndbulkpipe(odev->parent->usb,
					  odev->out_endp->
					  bEndpointAddress & 0x7F),
			  odev->mux_bulk_tx_buf, skb->len, write_bulk_callback,
			  odev);

	/* Deal with the Zero Length packet problem, I hope */
	odev->mux_bulk_tx_urb->transfer_flags |= URB_ZERO_PACKET;

	/* Send the URB on its merry way. */
	result = usb_submit_urb(odev->mux_bulk_tx_urb, GFP_ATOMIC);
	if (result) {
		dev_warn(&odev->parent->interface->dev,
			"failed mux_bulk_tx_urb %d\n", result);
		net->stats.tx_errors++;
		netif_start_queue(net);
	} else {
		net->stats.tx_packets++;
		net->stats.tx_bytes += skb->len;
	}
	dev_kfree_skb(skb);
	/* we're done */
	return NETDEV_TX_OK;
}

static const struct ethtool_ops ops = {
	.get_link = ethtool_op_get_link
};

/* called when a packet did not ack after watchdogtimeout */
static void hso_net_tx_timeout(struct net_device *net, unsigned int txqueue)
{
	struct hso_net *odev = netdev_priv(net);

	if (!odev)
		return;

	/* Tell syslog we are hosed. */
	dev_warn(&net->dev, "Tx timed out.\n");

	/* Tear the waiting frame off the list */
	if (odev->mux_bulk_tx_urb)
		usb_unlink_urb(odev->mux_bulk_tx_urb);

	/* Update statistics */
	net->stats.tx_errors++;
}

/* make a real packet from the received USB buffer */
static void packetizeRx(struct hso_net *odev, unsigned char *ip_pkt,
			unsigned int count, unsigned char is_eop)
{
	unsigned short temp_bytes;
	unsigned short buffer_offset = 0;
	unsigned short frame_len;

	/* log if needed */
	hso_dbg(0x1, "Rx %d bytes\n", count);
	DUMP(ip_pkt, min(128, (int)count));

	while (count) {
		switch (odev->rx_parse_state) {
		case WAIT_IP:
			/* waiting for IP header. */
			/* wanted bytes - size of ip header */
			temp_bytes =
			    (count <
			     odev->rx_buf_missing) ? count : odev->
			    rx_buf_missing;

			memcpy(((unsigned char *)(&odev->rx_ip_hdr)) +
			       odev->rx_buf_size, ip_pkt + buffer_offset,
			       temp_bytes);

			odev->rx_buf_size += temp_bytes;
			buffer_offset += temp_bytes;
			odev->rx_buf_missing -= temp_bytes;
			count -= temp_bytes;

			if (!odev->rx_buf_missing) {
				/* header is complete allocate an sk_buffer and
				 * continue to WAIT_DATA */
				frame_len = ntohs(odev->rx_ip_hdr.tot_len);

				if ((frame_len > DEFAULT_MRU) ||
				    (frame_len < sizeof(struct iphdr))) {
					dev_err(&odev->net->dev,
						"Invalid frame (%d) length\n",
						frame_len);
					odev->rx_parse_state = WAIT_SYNC;
					continue;
				}
				/* Allocate an sk_buff */
				odev->skb_rx_buf = netdev_alloc_skb(odev->net,
								    frame_len);
				if (!odev->skb_rx_buf) {
					/* We got no receive buffer. */
					hso_dbg(0x1, "could not allocate memory\n");
					odev->rx_parse_state = WAIT_SYNC;
					continue;
				}

				/* Copy what we got so far. make room for iphdr
				 * after tail. */
				skb_put_data(odev->skb_rx_buf,
					     (char *)&(odev->rx_ip_hdr),
					     sizeof(struct iphdr));

				/* ETH_HLEN */
				odev->rx_buf_size = sizeof(struct iphdr);

				/* Filip actually use .tot_len */
				odev->rx_buf_missing =
				    frame_len - sizeof(struct iphdr);
				odev->rx_parse_state = WAIT_DATA;
			}
			break;

		case WAIT_DATA:
			temp_bytes = (count < odev->rx_buf_missing)
					? count : odev->rx_buf_missing;

			/* Copy the rest of the bytes that are left in the
			 * buffer into the waiting sk_buf. */
			/* Make room for temp_bytes after tail. */
			skb_put_data(odev->skb_rx_buf,
				     ip_pkt + buffer_offset,
				     temp_bytes);

			odev->rx_buf_missing -= temp_bytes;
			count -= temp_bytes;
			buffer_offset += temp_bytes;
			odev->rx_buf_size += temp_bytes;
			if (!odev->rx_buf_missing) {
				/* Packet is complete. Inject into stack. */
				/* We have IP packet here */
				odev->skb_rx_buf->protocol = cpu_to_be16(ETH_P_IP);
				skb_reset_mac_header(odev->skb_rx_buf);

				/* Ship it off to the kernel */
				netif_rx(odev->skb_rx_buf);
				/* No longer our buffer. */
				odev->skb_rx_buf = NULL;

				/* update out statistics */
				odev->net->stats.rx_packets++;

				odev->net->stats.rx_bytes += odev->rx_buf_size;

				odev->rx_buf_size = 0;
				odev->rx_buf_missing = sizeof(struct iphdr);
				odev->rx_parse_state = WAIT_IP;
			}
			break;

		case WAIT_SYNC:
			hso_dbg(0x1, " W_S\n");
			count = 0;
			break;
		default:
			hso_dbg(0x1, "\n");
			count--;
			break;
		}
	}

	/* Recovery mechanism for WAIT_SYNC state. */
	if (is_eop) {
		if (odev->rx_parse_state == WAIT_SYNC) {
			odev->rx_parse_state = WAIT_IP;
			odev->rx_buf_size = 0;
			odev->rx_buf_missing = sizeof(struct iphdr);
		}
	}
}

static void fix_crc_bug(struct urb *urb, __le16 max_packet_size)
{
	static const u8 crc_check[4] = { 0xDE, 0xAD, 0xBE, 0xEF };
	u32 rest = urb->actual_length % le16_to_cpu(max_packet_size);

	if (((rest == 5) || (rest == 6)) &&
	    !memcmp(((u8 *)urb->transfer_buffer) + urb->actual_length - 4,
		    crc_check, 4)) {
		urb->actual_length -= 4;
	}
}

/* Moving data from usb to kernel (in interrupt state) */
static void read_bulk_callback(struct urb *urb)
{
	struct hso_net *odev = urb->context;
	struct net_device *net;
	int result;
	unsigned long flags;
	int status = urb->status;

	/* is al ok?  (Filip: Who's Al ?) */
	if (status) {
		handle_usb_error(status, __func__, odev->parent);
		return;
	}

	/* Sanity check */
	if (!odev || !test_bit(HSO_NET_RUNNING, &odev->flags)) {
		hso_dbg(0x1, "BULK IN callback but driver is not active!\n");
		return;
	}
	usb_mark_last_busy(urb->dev);

	net = odev->net;

	if (!netif_device_present(net)) {
		/* Somebody killed our network interface... */
		return;
	}

	if (odev->parent->port_spec & HSO_INFO_CRC_BUG)
		fix_crc_bug(urb, odev->in_endp->wMaxPacketSize);

	/* do we even have a packet? */
	if (urb->actual_length) {
		/* Handle the IP stream, add header and push it onto network
		 * stack if the packet is complete. */
		spin_lock_irqsave(&odev->net_lock, flags);
		packetizeRx(odev, urb->transfer_buffer, urb->actual_length,
			    (urb->transfer_buffer_length >
			     urb->actual_length) ? 1 : 0);
		spin_unlock_irqrestore(&odev->net_lock, flags);
	}

	/* We are done with this URB, resubmit it. Prep the USB to wait for
	 * another frame. Reuse same as received. */
	usb_fill_bulk_urb(urb,
			  odev->parent->usb,
			  usb_rcvbulkpipe(odev->parent->usb,
					  odev->in_endp->
					  bEndpointAddress & 0x7F),
			  urb->transfer_buffer, MUX_BULK_RX_BUF_SIZE,
			  read_bulk_callback, odev);

	/* Give this to the USB subsystem so it can tell us when more data
	 * arrives. */
	result = usb_submit_urb(urb, GFP_ATOMIC);
	if (result)
		dev_warn(&odev->parent->interface->dev,
			 "%s failed submit mux_bulk_rx_urb %d\n", __func__,
			 result);
}

/* Serial driver functions */

static void hso_init_termios(struct ktermios *termios)
{
	/*
	 * The default requirements for this device are:
	 */
	termios->c_iflag &=
		~(IGNBRK	/* disable ignore break */
		| BRKINT	/* disable break causes interrupt */
		| PARMRK	/* disable mark parity errors */
		| ISTRIP	/* disable clear high bit of input characters */
		| INLCR		/* disable translate NL to CR */
		| IGNCR		/* disable ignore CR */
		| ICRNL		/* disable translate CR to NL */
		| IXON);	/* disable enable XON/XOFF flow control */

	/* disable postprocess output characters */
	termios->c_oflag &= ~OPOST;

	termios->c_lflag &=
		~(ECHO		/* disable echo input characters */
		| ECHONL	/* disable echo new line */
		| ICANON	/* disable erase, kill, werase, and rprnt
				   special characters */
		| ISIG		/* disable interrupt, quit, and suspend special
				   characters */
		| IEXTEN);	/* disable non-POSIX special characters */

	termios->c_cflag &=
		~(CSIZE		/* no size */
		| PARENB	/* disable parity bit */
		| CBAUD		/* clear current baud rate */
		| CBAUDEX);	/* clear current buad rate */

	termios->c_cflag |= CS8;	/* character size 8 bits */

	/* baud rate 115200 */
	tty_termios_encode_baud_rate(termios, 115200, 115200);
}

static void _hso_serial_set_termios(struct tty_struct *tty,
				    struct ktermios *old)
{
	struct hso_serial *serial = tty->driver_data;

	if (!serial) {
		pr_err("%s: no tty structures", __func__);
		return;
	}

	hso_dbg(0x8, "port %d\n", serial->minor);

	/*
	 *	Fix up unsupported bits
	 */
	tty->termios.c_iflag &= ~IXON; /* disable enable XON/XOFF flow control */

	tty->termios.c_cflag &=
		~(CSIZE		/* no size */
		| PARENB	/* disable parity bit */
		| CBAUD		/* clear current baud rate */
		| CBAUDEX);	/* clear current buad rate */

	tty->termios.c_cflag |= CS8;	/* character size 8 bits */

	/* baud rate 115200 */
	tty_encode_baud_rate(tty, 115200, 115200);
}

static void hso_resubmit_rx_bulk_urb(struct hso_serial *serial, struct urb *urb)
{
	int result;
	/* We are done with this URB, resubmit it. Prep the USB to wait for
	 * another frame */
	usb_fill_bulk_urb(urb, serial->parent->usb,
			  usb_rcvbulkpipe(serial->parent->usb,
					  serial->in_endp->
					  bEndpointAddress & 0x7F),
			  urb->transfer_buffer, serial->rx_data_length,
			  hso_std_serial_read_bulk_callback, serial);
	/* Give this to the USB subsystem so it can tell us when more data
	 * arrives. */
	result = usb_submit_urb(urb, GFP_ATOMIC);
	if (result) {
		dev_err(&urb->dev->dev, "%s failed submit serial rx_urb %d\n",
			__func__, result);
	}
}




static void put_rxbuf_data_and_resubmit_bulk_urb(struct hso_serial *serial)
{
	int count;
	struct urb *curr_urb;

	while (serial->rx_urb_filled[serial->curr_rx_urb_idx]) {
		curr_urb = serial->rx_urb[serial->curr_rx_urb_idx];
		count = put_rxbuf_data(curr_urb, serial);
		if (count == -1)
			return;
		if (count == 0) {
			serial->curr_rx_urb_idx++;
			if (serial->curr_rx_urb_idx >= serial->num_rx_urbs)
				serial->curr_rx_urb_idx = 0;
			hso_resubmit_rx_bulk_urb(serial, curr_urb);
		}
	}
}

static void put_rxbuf_data_and_resubmit_ctrl_urb(struct hso_serial *serial)
{
	int count = 0;
	struct urb *urb;

	urb = serial->rx_urb[0];
	if (serial->port.count > 0) {
		count = put_rxbuf_data(urb, serial);
		if (count == -1)
			return;
	}
	/* Re issue a read as long as we receive data. */

	if (count == 0 && ((urb->actual_length != 0) ||
			   (serial->rx_state == RX_PENDING))) {
		serial->rx_state = RX_SENT;
		hso_mux_serial_read(serial);
	} else
		serial->rx_state = RX_IDLE;
}


/* read callback for Diag and CS port */
static void hso_std_serial_read_bulk_callback(struct urb *urb)
{
	struct hso_serial *serial = urb->context;
	int status = urb->status;
	unsigned long flags;

	hso_dbg(0x8, "--- Got serial_read_bulk callback %02x ---\n", status);

	/* sanity check */
	if (!serial) {
		hso_dbg(0x1, "serial == NULL\n");
		return;
	}
	if (status) {
		handle_usb_error(status, __func__, serial->parent);
		return;
	}

	hso_dbg(0x1, "Actual length = %d\n", urb->actual_length);
	DUMP1(urb->transfer_buffer, urb->actual_length);

	/* Anyone listening? */
	if (serial->port.count == 0)
		return;

	if (serial->parent->port_spec & HSO_INFO_CRC_BUG)
		fix_crc_bug(urb, serial->in_endp->wMaxPacketSize);
	/* Valid data, handle RX data */
	spin_lock_irqsave(&serial->serial_lock, flags);
	serial->rx_urb_filled[hso_urb_to_index(serial, urb)] = 1;
	put_rxbuf_data_and_resubmit_bulk_urb(serial);
	spin_unlock_irqrestore(&serial->serial_lock, flags);
}

/*
 * This needs to be a tasklet otherwise we will
 * end up recursively calling this function.
 */
static void hso_unthrottle_tasklet(struct tasklet_struct *t)
{
	struct hso_serial *serial = from_tasklet(serial, t,
						 unthrottle_tasklet);
	unsigned long flags;

	spin_lock_irqsave(&serial->serial_lock, flags);
	if ((serial->parent->port_spec & HSO_INTF_MUX))
		put_rxbuf_data_and_resubmit_ctrl_urb(serial);
	else
		put_rxbuf_data_and_resubmit_bulk_urb(serial);
	spin_unlock_irqrestore(&serial->serial_lock, flags);
}

static	void hso_unthrottle(struct tty_struct *tty)
{
	struct hso_serial *serial = tty->driver_data;

	tasklet_hi_schedule(&serial->unthrottle_tasklet);
}

/* open the requested serial port */
static int hso_serial_open(struct tty_struct *tty, struct file *filp)
{
	struct hso_serial *serial = get_serial_by_index(tty->index);
	int result;

	/* sanity check */
	if (serial == NULL || serial->magic != HSO_SERIAL_MAGIC) {
		WARN_ON(1);
		tty->driver_data = NULL;
		hso_dbg(0x1, "Failed to open port\n");
		return -ENODEV;
	}

	mutex_lock(&serial->parent->mutex);
	result = usb_autopm_get_interface(serial->parent->interface);
	if (result < 0)
		goto err_out;

	hso_dbg(0x1, "Opening %d\n", serial->minor);

	/* setup */
	tty->driver_data = serial;
	tty_port_tty_set(&serial->port, tty);

	/* check for port already opened, if not set the termios */
	serial->port.count++;
	if (serial->port.count == 1) {
		serial->rx_state = RX_IDLE;
		/* Force default termio settings */
		_hso_serial_set_termios(tty, NULL);
		tasklet_setup(&serial->unthrottle_tasklet,
			      hso_unthrottle_tasklet);
		result = hso_start_serial_device(serial->parent, GFP_KERNEL);
		if (result) {
			hso_stop_serial_device(serial->parent);
			serial->port.count--;
		} else {
			kref_get(&serial->parent->ref);
		}
	} else {
		hso_dbg(0x1, "Port was already open\n");
	}

	usb_autopm_put_interface(serial->parent->interface);

	/* done */
	if (result)
		hso_serial_tiocmset(tty, TIOCM_RTS | TIOCM_DTR, 0);
err_out:
	mutex_unlock(&serial->parent->mutex);
	return result;
}

/* close the requested serial port */
static void hso_serial_close(struct tty_struct *tty, struct file *filp)
{
	struct hso_serial *serial = tty->driver_data;
	u8 usb_gone;

	hso_dbg(0x1, "Closing serial port\n");

	/* Open failed, no close cleanup required */
	if (serial == NULL)
		return;

	mutex_lock(&serial->parent->mutex);
	usb_gone = serial->parent->usb_gone;

	if (!usb_gone)
		usb_autopm_get_interface(serial->parent->interface);

	/* reset the rts and dtr */
	/* do the actual close */
	serial->port.count--;

	if (serial->port.count <= 0) {
		serial->port.count = 0;
		tty_port_tty_set(&serial->port, NULL);
		if (!usb_gone)
			hso_stop_serial_device(serial->parent);
		tasklet_kill(&serial->unthrottle_tasklet);
	}

	if (!usb_gone)
		usb_autopm_put_interface(serial->parent->interface);

	mutex_unlock(&serial->parent->mutex);
}

/* close the requested serial port */
static int hso_serial_write(struct tty_struct *tty, const unsigned char *buf,
			    int count)
{
	struct hso_serial *serial = tty->driver_data;
	int space, tx_bytes;
	unsigned long flags;

	/* sanity check */
	if (serial == NULL) {
		pr_err("%s: serial is NULL\n", __func__);
		return -ENODEV;
	}

	spin_lock_irqsave(&serial->serial_lock, flags);

	space = serial->tx_data_length - serial->tx_buffer_count;
	tx_bytes = (count < space) ? count : space;

	if (!tx_bytes)
		goto out;

	memcpy(serial->tx_buffer + serial->tx_buffer_count, buf, tx_bytes);
	serial->tx_buffer_count += tx_bytes;

out:
	spin_unlock_irqrestore(&serial->serial_lock, flags);

	hso_kick_transmit(serial);
	/* done */
	return tx_bytes;
}

/* how much room is there for writing */
static int hso_serial_write_room(struct tty_struct *tty)
{
	struct hso_serial *serial = tty->driver_data;
	int room;
	unsigned long flags;

	spin_lock_irqsave(&serial->serial_lock, flags);
	room = serial->tx_data_length - serial->tx_buffer_count;
	spin_unlock_irqrestore(&serial->serial_lock, flags);

	/* return free room */
	return room;
}

static void hso_serial_cleanup(struct tty_struct *tty)
{
	struct hso_serial *serial = tty->driver_data;

	if (!serial)
		return;

	kref_put(&serial->parent->ref, hso_serial_ref_free);
}

/* setup the term */
static void hso_serial_set_termios(struct tty_struct *tty, struct ktermios *old)
{
	struct hso_serial *serial = tty->driver_data;
	unsigned long flags;

	if (old)
		hso_dbg(0x16, "Termios called with: cflags new[%u] - old[%u]\n",
			(unsigned int)tty->termios.c_cflag,
			(unsigned int)old->c_cflag);

	/* the actual setup */
	spin_lock_irqsave(&serial->serial_lock, flags);
	if (serial->port.count)
		_hso_serial_set_termios(tty, old);
	else
		tty->termios = *old;
	spin_unlock_irqrestore(&serial->serial_lock, flags);

	/* done */
}

/* how many characters in the buffer */
static int hso_serial_chars_in_buffer(struct tty_struct *tty)
{
	struct hso_serial *serial = tty->driver_data;
	int chars;
	unsigned long flags;

	/* sanity check */
	if (serial == NULL)
		return 0;

	spin_lock_irqsave(&serial->serial_lock, flags);
	chars = serial->tx_buffer_count;
	spin_unlock_irqrestore(&serial->serial_lock, flags);

	return chars;
}
static int tiocmget_submit_urb(struct hso_serial *serial,
			       struct hso_tiocmget *tiocmget,
			       struct usb_device *usb)
{
	int result;

	if (serial->parent->usb_gone)
		return -ENODEV;
	usb_fill_int_urb(tiocmget->urb, usb,
			 usb_rcvintpipe(usb,
					tiocmget->endp->
					bEndpointAddress & 0x7F),
			 tiocmget->serial_state_notification,
			 sizeof(struct hso_serial_state_notification),
			 tiocmget_intr_callback, serial,
			 tiocmget->endp->bInterval);
	result = usb_submit_urb(tiocmget->urb, GFP_ATOMIC);
	if (result) {
		dev_warn(&usb->dev, "%s usb_submit_urb failed %d\n", __func__,
			 result);
	}
	return result;

}

static void tiocmget_intr_callback(struct urb *urb)
{
	struct hso_serial *serial = urb->context;
	struct hso_tiocmget *tiocmget;
	int status = urb->status;
	u16 UART_state_bitmap, prev_UART_state_bitmap;
	struct uart_icount *icount;
	struct hso_serial_state_notification *serial_state_notification;
	struct usb_device *usb;
	struct usb_interface *interface;
	int if_num;

	/* Sanity checks */
	if (!serial)
		return;
	if (status) {
		handle_usb_error(status, __func__, serial->parent);
		return;
	}

	/* tiocmget is only supported on HSO_PORT_MODEM */
	tiocmget = serial->tiocmget;
	if (!tiocmget)
		return;
	BUG_ON((serial->parent->port_spec & HSO_PORT_MASK) != HSO_PORT_MODEM);

	usb = serial->parent->usb;
	interface = serial->parent->interface;

	if_num = interface->cur_altsetting->desc.bInterfaceNumber;

	/* wIndex should be the USB interface number of the port to which the
	 * notification applies, which should always be the Modem port.
	 */
	serial_state_notification = tiocmget->serial_state_notification;
	if (serial_state_notification->bmRequestType != BM_REQUEST_TYPE ||
	    serial_state_notification->bNotification != B_NOTIFICATION ||
	    le16_to_cpu(serial_state_notification->wValue) != W_VALUE ||
	    le16_to_cpu(serial_state_notification->wIndex) != if_num ||
	    le16_to_cpu(serial_state_notification->wLength) != W_LENGTH) {
		dev_warn(&usb->dev,
			 "hso received invalid serial state notification\n");
		DUMP(serial_state_notification,
		     sizeof(struct hso_serial_state_notification));
	} else {
		unsigned long flags;

		UART_state_bitmap = le16_to_cpu(serial_state_notification->
						UART_state_bitmap);
		prev_UART_state_bitmap = tiocmget->prev_UART_state_bitmap;
		icount = &tiocmget->icount;
		spin_lock_irqsave(&serial->serial_lock, flags);
		if ((UART_state_bitmap & B_OVERRUN) !=
		   (prev_UART_state_bitmap & B_OVERRUN))
			icount->parity++;
		if ((UART_state_bitmap & B_PARITY) !=
		   (prev_UART_state_bitmap & B_PARITY))
			icount->parity++;
		if ((UART_state_bitmap & B_FRAMING) !=
		   (prev_UART_state_bitmap & B_FRAMING))
			icount->frame++;
		if ((UART_state_bitmap & B_RING_SIGNAL) &&
		   !(prev_UART_state_bitmap & B_RING_SIGNAL))
			icount->rng++;
		if ((UART_state_bitmap & B_BREAK) !=
		   (prev_UART_state_bitmap & B_BREAK))
			icount->brk++;
		if ((UART_state_bitmap & B_TX_CARRIER) !=
		   (prev_UART_state_bitmap & B_TX_CARRIER))
			icount->dsr++;
		if ((UART_state_bitmap & B_RX_CARRIER) !=
		   (prev_UART_state_bitmap & B_RX_CARRIER))
			icount->dcd++;
		tiocmget->prev_UART_state_bitmap = UART_state_bitmap;
		spin_unlock_irqrestore(&serial->serial_lock, flags);
		tiocmget->intr_completed = 1;
		wake_up_interruptible(&tiocmget->waitq);
	}
	memset(serial_state_notification, 0,
	       sizeof(struct hso_serial_state_notification));
	tiocmget_submit_urb(serial,
			    tiocmget,
			    serial->parent->usb);
}

/*
 * next few functions largely stolen from drivers/serial/serial_core.c
 */
/* Wait for any of the 4 modem inputs (DCD,RI,DSR,CTS) to change
 * - mask passed in arg for lines of interest
 *   (use |'ed TIOCM_RNG/DSR/CD/CTS for masking)
 * Caller should use TIOCGICOUNT to see which one it was
 */
static int
hso_wait_modem_status(struct hso_serial *serial, unsigned long arg)
{
	DECLARE_WAITQUEUE(wait, current);
	struct uart_icount cprev, cnow;
	struct hso_tiocmget  *tiocmget;
	int ret;

	tiocmget = serial->tiocmget;
	if (!tiocmget)
		return -ENOENT;
	/*
	 * note the counters on entry
	 */
	spin_lock_irq(&serial->serial_lock);
	memcpy(&cprev, &tiocmget->icount, sizeof(struct uart_icount));
	spin_unlock_irq(&serial->serial_lock);
	add_wait_queue(&tiocmget->waitq, &wait);
	for (;;) {
		spin_lock_irq(&serial->serial_lock);
		memcpy(&cnow, &tiocmget->icount, sizeof(struct uart_icount));
		spin_unlock_irq(&serial->serial_lock);
		set_current_state(TASK_INTERRUPTIBLE);
		if (((arg & TIOCM_RNG) && (cnow.rng != cprev.rng)) ||
		    ((arg & TIOCM_DSR) && (cnow.dsr != cprev.dsr)) ||
		    ((arg & TIOCM_CD)  && (cnow.dcd != cprev.dcd))) {
			ret = 0;
			break;
		}
		schedule();
		/* see if a signal did it */
		if (signal_pending(current)) {
			ret = -ERESTARTSYS;
			break;
		}
		cprev = cnow;
	}
	__set_current_state(TASK_RUNNING);
	remove_wait_queue(&tiocmget->waitq, &wait);

	return ret;
}

/*
 * Get counter of input serial line interrupts (DCD,RI,DSR,CTS)
 * Return: write counters to the user passed counter struct
 * NB: both 1->0 and 0->1 transitions are counted except for
 *     RI where only 0->1 is counted.
 */
static int hso_get_count(struct tty_struct *tty,
		  struct serial_icounter_struct *icount)
{
	struct uart_icount cnow;
	struct hso_serial *serial = tty->driver_data;
	struct hso_tiocmget  *tiocmget = serial->tiocmget;

	memset(icount, 0, sizeof(struct serial_icounter_struct));

	if (!tiocmget)
		 return -ENOENT;
	spin_lock_irq(&serial->serial_lock);
	memcpy(&cnow, &tiocmget->icount, sizeof(struct uart_icount));
	spin_unlock_irq(&serial->serial_lock);

	icount->cts         = cnow.cts;
	icount->dsr         = cnow.dsr;
	icount->rng         = cnow.rng;
	icount->dcd         = cnow.dcd;
	icount->rx          = cnow.rx;
	icount->tx          = cnow.tx;
	icount->frame       = cnow.frame;
	icount->overrun     = cnow.overrun;
	icount->parity      = cnow.parity;
	icount->brk         = cnow.brk;
	icount->buf_overrun = cnow.buf_overrun;

	return 0;
}


static int hso_serial_tiocmget(struct tty_struct *tty)
{
	int retval;
	struct hso_serial *serial = tty->driver_data;
	struct hso_tiocmget  *tiocmget;
	u16 UART_state_bitmap;

	/* sanity check */
	if (!serial) {
		hso_dbg(0x1, "no tty structures\n");
		return -EINVAL;
	}
	spin_lock_irq(&serial->serial_lock);
	retval = ((serial->rts_state) ? TIOCM_RTS : 0) |
	    ((serial->dtr_state) ? TIOCM_DTR : 0);
	tiocmget = serial->tiocmget;
	if (tiocmget) {

		UART_state_bitmap = le16_to_cpu(
			tiocmget->prev_UART_state_bitmap);
		if (UART_state_bitmap & B_RING_SIGNAL)
			retval |=  TIOCM_RNG;
		if (UART_state_bitmap & B_RX_CARRIER)
			retval |=  TIOCM_CD;
		if (UART_state_bitmap & B_TX_CARRIER)
			retval |=  TIOCM_DSR;
	}
	spin_unlock_irq(&serial->serial_lock);
	return retval;
}

static int hso_serial_tiocmset(struct tty_struct *tty,
			       unsigned int set, unsigned int clear)
{
	int val = 0;
	unsigned long flags;
	int if_num;
	struct hso_serial *serial = tty->driver_data;
	struct usb_interface *interface;

	/* sanity check */
	if (!serial) {
		hso_dbg(0x1, "no tty structures\n");
		return -EINVAL;
	}

	if ((serial->parent->port_spec & HSO_PORT_MASK) != HSO_PORT_MODEM)
		return -EINVAL;

	interface = serial->parent->interface;
	if_num = interface->cur_altsetting->desc.bInterfaceNumber;

	spin_lock_irqsave(&serial->serial_lock, flags);
	if (set & TIOCM_RTS)
		serial->rts_state = 1;
	if (set & TIOCM_DTR)
		serial->dtr_state = 1;

	if (clear & TIOCM_RTS)
		serial->rts_state = 0;
	if (clear & TIOCM_DTR)
		serial->dtr_state = 0;

	if (serial->dtr_state)
		val |= 0x01;
	if (serial->rts_state)
		val |= 0x02;

	spin_unlock_irqrestore(&serial->serial_lock, flags);

	return usb_control_msg(serial->parent->usb,
			       usb_sndctrlpipe(serial->parent->usb, 0), 0x22,
			       0x21, val, if_num, NULL, 0,
			       USB_CTRL_SET_TIMEOUT);
}

static int hso_serial_ioctl(struct tty_struct *tty,
			    unsigned int cmd, unsigned long arg)
{
	struct hso_serial *serial = tty->driver_data;
	int ret = 0;
	hso_dbg(0x8, "IOCTL cmd: %d, arg: %ld\n", cmd, arg);

	if (!serial)
		return -ENODEV;
	switch (cmd) {
	case TIOCMIWAIT:
		ret = hso_wait_modem_status(serial, arg);
		break;
	default:
		ret = -ENOIOCTLCMD;
		break;
	}
	return ret;
}


/* starts a transmit */
static void hso_kick_transmit(struct hso_serial *serial)
{
	unsigned long flags;
	int res;

	spin_lock_irqsave(&serial->serial_lock, flags);
	if (!serial->tx_buffer_count)
		goto out;

	if (serial->tx_urb_used)
		goto out;

	/* Wakeup USB interface if necessary */
	if (hso_get_activity(serial->parent) == -EAGAIN)
		goto out;

	/* Switch pointers around to avoid memcpy */
	swap(serial->tx_buffer, serial->tx_data);
	serial->tx_data_count = serial->tx_buffer_count;
	serial->tx_buffer_count = 0;

	/* If serial->tx_data is set, it means we switched buffers */
	if (serial->tx_data && serial->write_data) {
		res = serial->write_data(serial);
		if (res >= 0)
			serial->tx_urb_used = 1;
	}
out:
	spin_unlock_irqrestore(&serial->serial_lock, flags);
}

/* make a request (for reading and writing data to muxed serial port) */
static int mux_device_request(struct hso_serial *serial, u8 type, u16 port,
			      struct urb *ctrl_urb,
			      struct usb_ctrlrequest *ctrl_req,
			      u8 *ctrl_urb_data, u32 size)
{
	int result;
	int pipe;

	/* Sanity check */
	if (!serial || !ctrl_urb || !ctrl_req) {
		pr_err("%s: Wrong arguments\n", __func__);
		return -EINVAL;
	}

	/* initialize */
	ctrl_req->wValue = 0;
	ctrl_req->wIndex = cpu_to_le16(hso_port_to_mux(port));
	ctrl_req->wLength = cpu_to_le16(size);

	if (type == USB_CDC_GET_ENCAPSULATED_RESPONSE) {
		/* Reading command */
		ctrl_req->bRequestType = USB_DIR_IN |
					 USB_TYPE_OPTION_VENDOR |
					 USB_RECIP_INTERFACE;
		ctrl_req->bRequest = USB_CDC_GET_ENCAPSULATED_RESPONSE;
		pipe = usb_rcvctrlpipe(serial->parent->usb, 0);
	} else {
		/* Writing command */
		ctrl_req->bRequestType = USB_DIR_OUT |
					 USB_TYPE_OPTION_VENDOR |
					 USB_RECIP_INTERFACE;
		ctrl_req->bRequest = USB_CDC_SEND_ENCAPSULATED_COMMAND;
		pipe = usb_sndctrlpipe(serial->parent->usb, 0);
	}
	/* syslog */
	hso_dbg(0x2, "%s command (%02x) len: %d, port: %d\n",
		type == USB_CDC_GET_ENCAPSULATED_RESPONSE ? "Read" : "Write",
		ctrl_req->bRequestType, ctrl_req->wLength, port);

	/* Load ctrl urb */
	ctrl_urb->transfer_flags = 0;
	usb_fill_control_urb(ctrl_urb,
			     serial->parent->usb,
			     pipe,
			     (u8 *) ctrl_req,
			     ctrl_urb_data, size, ctrl_callback, serial);
	/* Send it on merry way */
	result = usb_submit_urb(ctrl_urb, GFP_ATOMIC);
	if (result) {
		dev_err(&ctrl_urb->dev->dev,
			"%s failed submit ctrl_urb %d type %d\n", __func__,
			result, type);
		return result;
	}

	/* done */
	return size;
}

/* called by intr_callback when read occurs */
static int hso_mux_serial_read(struct hso_serial *serial)
{
	if (!serial)
		return -EINVAL;

	/* clean data */
	memset(serial->rx_data[0], 0, CTRL_URB_RX_SIZE);
	/* make the request */

	if (serial->num_rx_urbs != 1) {
		dev_err(&serial->parent->interface->dev,
			"ERROR: mux'd reads with multiple buffers "
			"not possible\n");
		return 0;
	}
	return mux_device_request(serial,
				  USB_CDC_GET_ENCAPSULATED_RESPONSE,
				  serial->parent->port_spec & HSO_PORT_MASK,
				  serial->rx_urb[0],
				  &serial->ctrl_req_rx,
				  serial->rx_data[0], serial->rx_data_length);
}

/* used for muxed serial port callback (muxed serial read) */
static void intr_callback(struct urb *urb)
{
	struct hso_shared_int *shared_int = urb->context;
	struct hso_serial *serial;
	unsigned char *port_req;
	int status = urb->status;
	unsigned long flags;
	int i;

	usb_mark_last_busy(urb->dev);

	/* sanity check */
	if (!shared_int)
		return;

	/* status check */
	if (status) {
		handle_usb_error(status, __func__, NULL);
		return;
	}
	hso_dbg(0x8, "--- Got intr callback 0x%02X ---\n", status);

	/* what request? */
	port_req = urb->transfer_buffer;
	hso_dbg(0x8, "port_req = 0x%.2X\n", *port_req);
	/* loop over all muxed ports to find the one sending this */
	for (i = 0; i < 8; i++) {
		/* max 8 channels on MUX */
		if (*port_req & (1 << i)) {
			serial = get_serial_by_shared_int_and_type(shared_int,
								   (1 << i));
			if (serial != NULL) {
				hso_dbg(0x1, "Pending read interrupt on port %d\n",
					i);
				spin_lock_irqsave(&serial->serial_lock, flags);
				if (serial->rx_state == RX_IDLE &&
					serial->port.count > 0) {
					/* Setup and send a ctrl req read on
					 * port i */
					if (!serial->rx_urb_filled[0]) {
						serial->rx_state = RX_SENT;
						hso_mux_serial_read(serial);
					} else
						serial->rx_state = RX_PENDING;
				} else {
					hso_dbg(0x1, "Already a read pending on port %d or port not open\n",
						i);
				}
				spin_unlock_irqrestore(&serial->serial_lock,
						       flags);
			}
		}
	}
	/* Resubmit interrupt urb */
	hso_mux_submit_intr_urb(shared_int, urb->dev, GFP_ATOMIC);
}

/* called for writing to muxed serial port */
static int hso_mux_serial_write_data(struct hso_serial *serial)
{
	if (NULL == serial)
		return -EINVAL;

	return mux_device_request(serial,
				  USB_CDC_SEND_ENCAPSULATED_COMMAND,
				  serial->parent->port_spec & HSO_PORT_MASK,
				  serial->tx_urb,
				  &serial->ctrl_req_tx,
				  serial->tx_data, serial->tx_data_count);
}

/* write callback for Diag and CS port */
static void hso_std_serial_write_bulk_callback(struct urb *urb)
{
	struct hso_serial *serial = urb->context;
	int status = urb->status;
	unsigned long flags;

	/* sanity check */
	if (!serial) {
		hso_dbg(0x1, "serial == NULL\n");
		return;
	}

	spin_lock_irqsave(&serial->serial_lock, flags);
	serial->tx_urb_used = 0;
	spin_unlock_irqrestore(&serial->serial_lock, flags);
	if (status) {
		handle_usb_error(status, __func__, serial->parent);
		return;
	}
	hso_put_activity(serial->parent);
	tty_port_tty_wakeup(&serial->port);
	hso_kick_transmit(serial);

	hso_dbg(0x1, "\n");
}

/* called for writing diag or CS serial port */
static int hso_std_serial_write_data(struct hso_serial *serial)
{
	int count = serial->tx_data_count;
	int result;

	usb_fill_bulk_urb(serial->tx_urb,
			  serial->parent->usb,
			  usb_sndbulkpipe(serial->parent->usb,
					  serial->out_endp->
					  bEndpointAddress & 0x7F),
			  serial->tx_data, serial->tx_data_count,
			  hso_std_serial_write_bulk_callback, serial);

	result = usb_submit_urb(serial->tx_urb, GFP_ATOMIC);
	if (result) {
		dev_warn(&serial->parent->usb->dev,
			 "Failed to submit urb - res %d\n", result);
		return result;
	}

	return count;
}

/* callback after read or write on muxed serial port */
static void ctrl_callback(struct urb *urb)
{
	struct hso_serial *serial = urb->context;
	struct usb_ctrlrequest *req;
	int status = urb->status;
	unsigned long flags;

	/* sanity check */
	if (!serial)
		return;

	spin_lock_irqsave(&serial->serial_lock, flags);
	serial->tx_urb_used = 0;
	spin_unlock_irqrestore(&serial->serial_lock, flags);
	if (status) {
		handle_usb_error(status, __func__, serial->parent);
		return;
	}

	/* what request? */
	req = (struct usb_ctrlrequest *)(urb->setup_packet);
	hso_dbg(0x8, "--- Got muxed ctrl callback 0x%02X ---\n", status);
	hso_dbg(0x8, "Actual length of urb = %d\n", urb->actual_length);
	DUMP1(urb->transfer_buffer, urb->actual_length);

	if (req->bRequestType ==
	    (USB_DIR_IN | USB_TYPE_OPTION_VENDOR | USB_RECIP_INTERFACE)) {
		/* response to a read command */
		serial->rx_urb_filled[0] = 1;
		spin_lock_irqsave(&serial->serial_lock, flags);
		put_rxbuf_data_and_resubmit_ctrl_urb(serial);
		spin_unlock_irqrestore(&serial->serial_lock, flags);
	} else {
		hso_put_activity(serial->parent);
		tty_port_tty_wakeup(&serial->port);
		/* response to a write command */
		hso_kick_transmit(serial);
	}
}

/* handle RX data for serial port */
static int put_rxbuf_data(struct urb *urb, struct hso_serial *serial)
{
	struct tty_struct *tty;
	int count;

	/* Sanity check */
	if (urb == NULL || serial == NULL) {
		hso_dbg(0x1, "serial = NULL\n");
		return -2;
	}

	tty = tty_port_tty_get(&serial->port);

	if (tty && tty_throttled(tty)) {
		tty_kref_put(tty);
		return -1;
	}

	/* Push data to tty */
	hso_dbg(0x1, "data to push to tty\n");
	count = tty_buffer_request_room(&serial->port, urb->actual_length);
	if (count >= urb->actual_length) {
		tty_insert_flip_string(&serial->port, urb->transfer_buffer,
				       urb->actual_length);
		tty_flip_buffer_push(&serial->port);
	} else {
		dev_warn(&serial->parent->usb->dev,
			 "dropping data, %d bytes lost\n", urb->actual_length);
	}

	tty_kref_put(tty);

	serial->rx_urb_filled[hso_urb_to_index(serial, urb)] = 0;

	return 0;
}


/* Base driver functions */

static void hso_log_port(struct hso_device *hso_dev)
{
	char *port_type;
	char port_dev[20];

	switch (hso_dev->port_spec & HSO_PORT_MASK) {
	case HSO_PORT_CONTROL:
		port_type = "Control";
		break;
	case HSO_PORT_APP:
		port_type = "Application";
		break;
	case HSO_PORT_GPS:
		port_type = "GPS";
		break;
	case HSO_PORT_GPS_CONTROL:
		port_type = "GPS control";
		break;
	case HSO_PORT_APP2:
		port_type = "Application2";
		break;
	case HSO_PORT_PCSC:
		port_type = "PCSC";
		break;
	case HSO_PORT_DIAG:
		port_type = "Diagnostic";
		break;
	case HSO_PORT_DIAG2:
		port_type = "Diagnostic2";
		break;
	case HSO_PORT_MODEM:
		port_type = "Modem";
		break;
	case HSO_PORT_NETWORK:
		port_type = "Network";
		break;
	default:
		port_type = "Unknown";
		break;
	}
	if ((hso_dev->port_spec & HSO_PORT_MASK) == HSO_PORT_NETWORK) {
		sprintf(port_dev, "%s", dev2net(hso_dev)->net->name);
	} else
		sprintf(port_dev, "/dev/%s%d", tty_filename,
			dev2ser(hso_dev)->minor);

	dev_dbg(&hso_dev->interface->dev, "HSO: Found %s port %s\n",
		port_type, port_dev);
}

static int hso_start_net_device(struct hso_device *hso_dev)
{
	int i, result = 0;
	struct hso_net *hso_net = dev2net(hso_dev);

	if (!hso_net)
		return -ENODEV;

	/* send URBs for all read buffers */
	for (i = 0; i < MUX_BULK_RX_BUF_COUNT; i++) {

		/* Prep a receive URB */
		usb_fill_bulk_urb(hso_net->mux_bulk_rx_urb_pool[i],
				  hso_dev->usb,
				  usb_rcvbulkpipe(hso_dev->usb,
						  hso_net->in_endp->
						  bEndpointAddress & 0x7F),
				  hso_net->mux_bulk_rx_buf_pool[i],
				  MUX_BULK_RX_BUF_SIZE, read_bulk_callback,
				  hso_net);

		/* Put it out there so the device can send us stuff */
		result = usb_submit_urb(hso_net->mux_bulk_rx_urb_pool[i],
					GFP_NOIO);
		if (result)
			dev_warn(&hso_dev->usb->dev,
				"%s failed mux_bulk_rx_urb[%d] %d\n", __func__,
				i, result);
	}

	return result;
}

static int hso_stop_net_device(struct hso_device *hso_dev)
{
	int i;
	struct hso_net *hso_net = dev2net(hso_dev);

	if (!hso_net)
		return -ENODEV;

	for (i = 0; i < MUX_BULK_RX_BUF_COUNT; i++) {
		if (hso_net->mux_bulk_rx_urb_pool[i])
			usb_kill_urb(hso_net->mux_bulk_rx_urb_pool[i]);

	}
	if (hso_net->mux_bulk_tx_urb)
		usb_kill_urb(hso_net->mux_bulk_tx_urb);

	return 0;
}

static int hso_start_serial_device(struct hso_device *hso_dev, gfp_t flags)
{
	int i, result = 0;
	struct hso_serial *serial = dev2ser(hso_dev);

	if (!serial)
		return -ENODEV;

	/* If it is not the MUX port fill in and submit a bulk urb (already
	 * allocated in hso_serial_start) */
	if (!(serial->parent->port_spec & HSO_INTF_MUX)) {
		for (i = 0; i < serial->num_rx_urbs; i++) {
			usb_fill_bulk_urb(serial->rx_urb[i],
					  serial->parent->usb,
					  usb_rcvbulkpipe(serial->parent->usb,
							  serial->in_endp->
							  bEndpointAddress &
							  0x7F),
					  serial->rx_data[i],
					  serial->rx_data_length,
					  hso_std_serial_read_bulk_callback,
					  serial);
			result = usb_submit_urb(serial->rx_urb[i], flags);
			if (result) {
				dev_warn(&serial->parent->usb->dev,
					 "Failed to submit urb - res %d\n",
					 result);
				break;
			}
		}
	} else {
		mutex_lock(&serial->shared_int->shared_int_lock);
		if (!serial->shared_int->use_count) {
			result =
			    hso_mux_submit_intr_urb(serial->shared_int,
						    hso_dev->usb, flags);
		}
		serial->shared_int->use_count++;
		mutex_unlock(&serial->shared_int->shared_int_lock);
	}
	if (serial->tiocmget)
		tiocmget_submit_urb(serial,
				    serial->tiocmget,
				    serial->parent->usb);
	return result;
}

static int hso_stop_serial_device(struct hso_device *hso_dev)
{
	int i;
	struct hso_serial *serial = dev2ser(hso_dev);
	struct hso_tiocmget  *tiocmget;

	if (!serial)
		return -ENODEV;

	for (i = 0; i < serial->num_rx_urbs; i++) {
		if (serial->rx_urb[i]) {
			usb_kill_urb(serial->rx_urb[i]);
			serial->rx_urb_filled[i] = 0;
		}
	}
	serial->curr_rx_urb_idx = 0;

	if (serial->tx_urb)
		usb_kill_urb(serial->tx_urb);

	if (serial->shared_int) {
		mutex_lock(&serial->shared_int->shared_int_lock);
		if (serial->shared_int->use_count &&
		    (--serial->shared_int->use_count == 0)) {
			struct urb *urb;

			urb = serial->shared_int->shared_intr_urb;
			if (urb)
				usb_kill_urb(urb);
		}
		mutex_unlock(&serial->shared_int->shared_int_lock);
	}
	tiocmget = serial->tiocmget;
	if (tiocmget) {
		wake_up_interruptible(&tiocmget->waitq);
		usb_kill_urb(tiocmget->urb);
	}

	return 0;
}

static void hso_serial_tty_unregister(struct hso_serial *serial)
{
	tty_unregister_device(tty_drv, serial->minor);
	release_minor(serial);
}

static void hso_serial_common_free(struct hso_serial *serial)
{
	int i;

	for (i = 0; i < serial->num_rx_urbs; i++) {
		/* unlink and free RX URB */
		usb_free_urb(serial->rx_urb[i]);
		/* free the RX buffer */
		kfree(serial->rx_data[i]);
	}

	/* unlink and free TX URB */
	usb_free_urb(serial->tx_urb);
	kfree(serial->tx_buffer);
	kfree(serial->tx_data);
	tty_port_destroy(&serial->port);
}

static int hso_serial_common_create(struct hso_serial *serial, int num_urbs,
				    int rx_size, int tx_size)
{
	int i;

	tty_port_init(&serial->port);

	if (obtain_minor(serial))
		goto exit2;

	/* register our minor number */
	serial->parent->dev = tty_port_register_device_attr(&serial->port,
			tty_drv, serial->minor, &serial->parent->interface->dev,
			serial->parent, hso_serial_dev_groups);
	if (IS_ERR(serial->parent->dev)) {
		release_minor(serial);
		goto exit2;
	}

	serial->magic = HSO_SERIAL_MAGIC;
	spin_lock_init(&serial->serial_lock);
	serial->num_rx_urbs = num_urbs;

	/* RX, allocate urb and initialize */

	/* prepare our RX buffer */
	serial->rx_data_length = rx_size;
	for (i = 0; i < serial->num_rx_urbs; i++) {
		serial->rx_urb[i] = usb_alloc_urb(0, GFP_KERNEL);
		if (!serial->rx_urb[i])
			goto exit;
		serial->rx_urb[i]->transfer_buffer = NULL;
		serial->rx_urb[i]->transfer_buffer_length = 0;
		serial->rx_data[i] = kzalloc(serial->rx_data_length,
					     GFP_KERNEL);
		if (!serial->rx_data[i])
			goto exit;
	}

	/* TX, allocate urb and initialize */
	serial->tx_urb = usb_alloc_urb(0, GFP_KERNEL);
	if (!serial->tx_urb)
		goto exit;
	serial->tx_urb->transfer_buffer = NULL;
	serial->tx_urb->transfer_buffer_length = 0;
	/* prepare our TX buffer */
	serial->tx_data_count = 0;
	serial->tx_buffer_count = 0;
	serial->tx_data_length = tx_size;
	serial->tx_data = kzalloc(serial->tx_data_length, GFP_KERNEL);
	if (!serial->tx_data)
		goto exit;

	serial->tx_buffer = kzalloc(serial->tx_data_length, GFP_KERNEL);
	if (!serial->tx_buffer)
		goto exit;

	return 0;
exit:
	hso_serial_tty_unregister(serial);
exit2:
	hso_serial_common_free(serial);
	return -1;
}

/* Creates a general hso device */
static struct hso_device *hso_create_device(struct usb_interface *intf,
					    int port_spec)
{
	struct hso_device *hso_dev;

	hso_dev = kzalloc(sizeof(*hso_dev), GFP_ATOMIC);
	if (!hso_dev)
		return NULL;

	hso_dev->port_spec = port_spec;
	hso_dev->usb = interface_to_usbdev(intf);
	hso_dev->interface = intf;
	kref_init(&hso_dev->ref);
	mutex_init(&hso_dev->mutex);

	INIT_WORK(&hso_dev->async_get_intf, async_get_intf);
	INIT_WORK(&hso_dev->async_put_intf, async_put_intf);

	return hso_dev;
}

/* Removes a network device in the network device table */
static int remove_net_device(struct hso_device *hso_dev)
{
	int i;

	for (i = 0; i < HSO_MAX_NET_DEVICES; i++) {
		if (network_table[i] == hso_dev) {
			network_table[i] = NULL;
			break;
		}
	}
	if (i == HSO_MAX_NET_DEVICES)
		return -1;
	return 0;
}

/* Frees our network device */
static void hso_free_net_device(struct hso_device *hso_dev, bool bailout)
{
	int i;
	struct hso_net *hso_net = dev2net(hso_dev);

	if (!hso_net)
		return;

	remove_net_device(hso_net->parent);

	if (hso_net->net)
		unregister_netdev(hso_net->net);

	/* start freeing */
	for (i = 0; i < MUX_BULK_RX_BUF_COUNT; i++) {
		usb_free_urb(hso_net->mux_bulk_rx_urb_pool[i]);
		kfree(hso_net->mux_bulk_rx_buf_pool[i]);
		hso_net->mux_bulk_rx_buf_pool[i] = NULL;
	}
	usb_free_urb(hso_net->mux_bulk_tx_urb);
	kfree(hso_net->mux_bulk_tx_buf);
	hso_net->mux_bulk_tx_buf = NULL;

	if (hso_net->net && !bailout)
		free_netdev(hso_net->net);

	kfree(hso_dev);
}

static const struct net_device_ops hso_netdev_ops = {
	.ndo_open	= hso_net_open,
	.ndo_stop	= hso_net_close,
	.ndo_start_xmit = hso_net_start_xmit,
	.ndo_tx_timeout = hso_net_tx_timeout,
};

/* initialize the network interface */
static void hso_net_init(struct net_device *net)
{
	struct hso_net *hso_net = netdev_priv(net);

	hso_dbg(0x1, "sizeof hso_net is %zu\n", sizeof(*hso_net));

	/* fill in the other fields */
	net->netdev_ops = &hso_netdev_ops;
	net->watchdog_timeo = HSO_NET_TX_TIMEOUT;
	net->flags = IFF_POINTOPOINT | IFF_NOARP | IFF_MULTICAST;
	net->type = ARPHRD_NONE;
	net->mtu = DEFAULT_MTU - 14;
	net->tx_queue_len = 10;
	net->ethtool_ops = &ops;

	/* and initialize the semaphore */
	spin_lock_init(&hso_net->net_lock);
}

/* Adds a network device in the network device table */
static int add_net_device(struct hso_device *hso_dev)
{
	int i;

	for (i = 0; i < HSO_MAX_NET_DEVICES; i++) {
		if (network_table[i] == NULL) {
			network_table[i] = hso_dev;
			break;
		}
	}
	if (i == HSO_MAX_NET_DEVICES)
		return -1;
	return 0;
}

static int hso_rfkill_set_block(void *data, bool blocked)
{
	struct hso_device *hso_dev = data;
	int enabled = !blocked;
	int rv;

	mutex_lock(&hso_dev->mutex);
	if (hso_dev->usb_gone)
		rv = 0;
	else
		rv = usb_control_msg(hso_dev->usb, usb_sndctrlpipe(hso_dev->usb, 0),
				       enabled ? 0x82 : 0x81, 0x40, 0, 0, NULL, 0,
				       USB_CTRL_SET_TIMEOUT);
	mutex_unlock(&hso_dev->mutex);
	return rv;
}

static const struct rfkill_ops hso_rfkill_ops = {
	.set_block = hso_rfkill_set_block,
};

/* Creates and sets up everything for rfkill */
static void hso_create_rfkill(struct hso_device *hso_dev,
			     struct usb_interface *interface)
{
	struct hso_net *hso_net = dev2net(hso_dev);
	struct device *dev = &hso_net->net->dev;
	static u32 rfkill_counter;

	snprintf(hso_net->name, sizeof(hso_net->name), "hso-%d",
		 rfkill_counter++);

	hso_net->rfkill = rfkill_alloc(hso_net->name,
				       &interface_to_usbdev(interface)->dev,
				       RFKILL_TYPE_WWAN,
				       &hso_rfkill_ops, hso_dev);
	if (!hso_net->rfkill)
		return;

	if (rfkill_register(hso_net->rfkill) < 0) {
		rfkill_destroy(hso_net->rfkill);
		hso_net->rfkill = NULL;
		dev_err(dev, "%s - Failed to register rfkill\n", __func__);
		return;
	}
}

static struct device_type hso_type = {
	.name	= "wwan",
};

/* Creates our network device */
static struct hso_device *hso_create_net_device(struct usb_interface *interface,
						int port_spec)
{
	int result, i;
	struct net_device *net;
	struct hso_net *hso_net;
	struct hso_device *hso_dev;

	hso_dev = hso_create_device(interface, port_spec);
	if (!hso_dev)
		return NULL;

	/* allocate our network device, then we can put in our private data */
	/* call hso_net_init to do the basic initialization */
	net = alloc_netdev(sizeof(struct hso_net), "hso%d", NET_NAME_UNKNOWN,
			   hso_net_init);
	if (!net) {
		dev_err(&interface->dev, "Unable to create ethernet device\n");
		goto exit;
	}

	hso_net = netdev_priv(net);

	hso_dev->port_data.dev_net = hso_net;
	hso_net->net = net;
	hso_net->parent = hso_dev;

	hso_net->in_endp = hso_get_ep(interface, USB_ENDPOINT_XFER_BULK,
				      USB_DIR_IN);
	if (!hso_net->in_endp) {
		dev_err(&interface->dev, "Can't find BULK IN endpoint\n");
		goto exit;
	}
	hso_net->out_endp = hso_get_ep(interface, USB_ENDPOINT_XFER_BULK,
				       USB_DIR_OUT);
	if (!hso_net->out_endp) {
		dev_err(&interface->dev, "Can't find BULK OUT endpoint\n");
		goto exit;
	}
	SET_NETDEV_DEV(net, &interface->dev);
	SET_NETDEV_DEVTYPE(net, &hso_type);

	/* start allocating */
	for (i = 0; i < MUX_BULK_RX_BUF_COUNT; i++) {
		hso_net->mux_bulk_rx_urb_pool[i] = usb_alloc_urb(0, GFP_KERNEL);
		if (!hso_net->mux_bulk_rx_urb_pool[i])
			goto exit;
		hso_net->mux_bulk_rx_buf_pool[i] = kzalloc(MUX_BULK_RX_BUF_SIZE,
							   GFP_KERNEL);
		if (!hso_net->mux_bulk_rx_buf_pool[i])
			goto exit;
	}
	hso_net->mux_bulk_tx_urb = usb_alloc_urb(0, GFP_KERNEL);
	if (!hso_net->mux_bulk_tx_urb)
		goto exit;
	hso_net->mux_bulk_tx_buf = kzalloc(MUX_BULK_TX_BUF_SIZE, GFP_KERNEL);
	if (!hso_net->mux_bulk_tx_buf)
		goto exit;

	add_net_device(hso_dev);

	/* registering our net device */
	result = register_netdev(net);
	if (result) {
		dev_err(&interface->dev, "Failed to register device\n");
		goto exit;
	}

	hso_log_port(hso_dev);

	hso_create_rfkill(hso_dev, interface);

	return hso_dev;
exit:
	hso_free_net_device(hso_dev, true);
	return NULL;
}

static void hso_free_tiomget(struct hso_serial *serial)
{
	struct hso_tiocmget *tiocmget;
	if (!serial)
		return;
	tiocmget = serial->tiocmget;
	if (tiocmget) {
		usb_free_urb(tiocmget->urb);
		tiocmget->urb = NULL;
		serial->tiocmget = NULL;
		kfree(tiocmget->serial_state_notification);
		tiocmget->serial_state_notification = NULL;
		kfree(tiocmget);
	}
}

/* Frees an AT channel ( goes for both mux and non-mux ) */
static void hso_free_serial_device(struct hso_device *hso_dev)
{
	struct hso_serial *serial = dev2ser(hso_dev);

	if (!serial)
		return;

	hso_serial_common_free(serial);

	if (serial->shared_int) {
		mutex_lock(&serial->shared_int->shared_int_lock);
		if (--serial->shared_int->ref_count == 0)
			hso_free_shared_int(serial->shared_int);
		else
			mutex_unlock(&serial->shared_int->shared_int_lock);
	}
	hso_free_tiomget(serial);
	kfree(serial);
	kfree(hso_dev);
}

/* Creates a bulk AT channel */
static struct hso_device *hso_create_bulk_serial_device(
			struct usb_interface *interface, int port)
{
	struct hso_device *hso_dev;
	struct hso_serial *serial;
	int num_urbs;
	struct hso_tiocmget *tiocmget;

	hso_dev = hso_create_device(interface, port);
	if (!hso_dev)
		return NULL;

	serial = kzalloc(sizeof(*serial), GFP_KERNEL);
	if (!serial)
		goto exit;

	serial->parent = hso_dev;
	hso_dev->port_data.dev_serial = serial;

	if ((port & HSO_PORT_MASK) == HSO_PORT_MODEM) {
		num_urbs = 2;
		serial->tiocmget = kzalloc(sizeof(struct hso_tiocmget),
					   GFP_KERNEL);
		if (!serial->tiocmget)
			goto exit;
		serial->tiocmget->serial_state_notification
			= kzalloc(sizeof(struct hso_serial_state_notification),
					   GFP_KERNEL);
		if (!serial->tiocmget->serial_state_notification)
			goto exit;
		tiocmget = serial->tiocmget;
		tiocmget->endp = hso_get_ep(interface,
					    USB_ENDPOINT_XFER_INT,
					    USB_DIR_IN);
		if (!tiocmget->endp) {
			dev_err(&interface->dev, "Failed to find INT IN ep\n");
			goto exit;
		}

		tiocmget->urb = usb_alloc_urb(0, GFP_KERNEL);
		if (!tiocmget->urb)
			goto exit;

		mutex_init(&tiocmget->mutex);
		init_waitqueue_head(&tiocmget->waitq);
	} else {
		num_urbs = 1;
	}

	if (hso_serial_common_create(serial, num_urbs, BULK_URB_RX_SIZE,
				     BULK_URB_TX_SIZE))
		goto exit;

	serial->in_endp = hso_get_ep(interface, USB_ENDPOINT_XFER_BULK,
				     USB_DIR_IN);
	if (!serial->in_endp) {
		dev_err(&interface->dev, "Failed to find BULK IN ep\n");
		goto exit2;
	}

	if (!
	    (serial->out_endp =
	     hso_get_ep(interface, USB_ENDPOINT_XFER_BULK, USB_DIR_OUT))) {
		dev_err(&interface->dev, "Failed to find BULK OUT ep\n");
		goto exit2;
	}

	serial->write_data = hso_std_serial_write_data;

	/* setup the proc dirs and files if needed */
	hso_log_port(hso_dev);

	/* done, return it */
	return hso_dev;

exit2:
	hso_serial_tty_unregister(serial);
	hso_serial_common_free(serial);
exit:
	hso_free_tiomget(serial);
	kfree(serial);
	kfree(hso_dev);
	return NULL;
}

/* Creates a multiplexed AT channel */
static
struct hso_device *hso_create_mux_serial_device(struct usb_interface *interface,
						int port,
						struct hso_shared_int *mux)
{
	struct hso_device *hso_dev;
	struct hso_serial *serial;
	int port_spec;

	port_spec = HSO_INTF_MUX;
	port_spec &= ~HSO_PORT_MASK;

	port_spec |= hso_mux_to_port(port);
	if ((port_spec & HSO_PORT_MASK) == HSO_PORT_NO_PORT)
		return NULL;

	hso_dev = hso_create_device(interface, port_spec);
	if (!hso_dev)
		return NULL;

	serial = kzalloc(sizeof(*serial), GFP_KERNEL);
	if (!serial)
		goto exit;

	hso_dev->port_data.dev_serial = serial;
	serial->parent = hso_dev;

	if (hso_serial_common_create
	    (serial, 1, CTRL_URB_RX_SIZE, CTRL_URB_TX_SIZE))
		goto exit;

	serial->tx_data_length--;
	serial->write_data = hso_mux_serial_write_data;

	serial->shared_int = mux;
	mutex_lock(&serial->shared_int->shared_int_lock);
	serial->shared_int->ref_count++;
	mutex_unlock(&serial->shared_int->shared_int_lock);

	/* setup the proc dirs and files if needed */
	hso_log_port(hso_dev);

	/* done, return it */
	return hso_dev;

exit:
	if (serial) {
		tty_unregister_device(tty_drv, serial->minor);
		kfree(serial);
	}
	kfree(hso_dev);
	return NULL;

}

static void hso_free_shared_int(struct hso_shared_int *mux)
{
	usb_free_urb(mux->shared_intr_urb);
	kfree(mux->shared_intr_buf);
	mutex_unlock(&mux->shared_int_lock);
	kfree(mux);
}

static
struct hso_shared_int *hso_create_shared_int(struct usb_interface *interface)
{
	struct hso_shared_int *mux = kzalloc(sizeof(*mux), GFP_KERNEL);

	if (!mux)
		return NULL;

	mux->intr_endp = hso_get_ep(interface, USB_ENDPOINT_XFER_INT,
				    USB_DIR_IN);
	if (!mux->intr_endp) {
		dev_err(&interface->dev, "Can't find INT IN endpoint\n");
		goto exit;
	}

	mux->shared_intr_urb = usb_alloc_urb(0, GFP_KERNEL);
	if (!mux->shared_intr_urb)
		goto exit;
	mux->shared_intr_buf =
		kzalloc(le16_to_cpu(mux->intr_endp->wMaxPacketSize),
			GFP_KERNEL);
	if (!mux->shared_intr_buf)
		goto exit;

	mutex_init(&mux->shared_int_lock);

	return mux;

exit:
	kfree(mux->shared_intr_buf);
	usb_free_urb(mux->shared_intr_urb);
	kfree(mux);
	return NULL;
}

/* Gets the port spec for a certain interface */
static int hso_get_config_data(struct usb_interface *interface)
{
	struct usb_device *usbdev = interface_to_usbdev(interface);
	u8 *config_data = kmalloc(17, GFP_KERNEL);
	u32 if_num = interface->cur_altsetting->desc.bInterfaceNumber;
	s32 result;

	if (!config_data)
		return -ENOMEM;
	if (usb_control_msg(usbdev, usb_rcvctrlpipe(usbdev, 0),
			    0x86, 0xC0, 0, 0, config_data, 17,
			    USB_CTRL_SET_TIMEOUT) != 0x11) {
		kfree(config_data);
		return -EIO;
	}

	/* check if we have a valid interface */
	if (if_num > 16) {
		kfree(config_data);
		return -EINVAL;
	}

	switch (config_data[if_num]) {
	case 0x0:
		result = 0;
		break;
	case 0x1:
		result = HSO_PORT_DIAG;
		break;
	case 0x2:
		result = HSO_PORT_GPS;
		break;
	case 0x3:
		result = HSO_PORT_GPS_CONTROL;
		break;
	case 0x4:
		result = HSO_PORT_APP;
		break;
	case 0x5:
		result = HSO_PORT_APP2;
		break;
	case 0x6:
		result = HSO_PORT_CONTROL;
		break;
	case 0x7:
		result = HSO_PORT_NETWORK;
		break;
	case 0x8:
		result = HSO_PORT_MODEM;
		break;
	case 0x9:
		result = HSO_PORT_MSD;
		break;
	case 0xa:
		result = HSO_PORT_PCSC;
		break;
	case 0xb:
		result = HSO_PORT_VOICE;
		break;
	default:
		result = 0;
	}

	if (result)
		result |= HSO_INTF_BULK;

	if (config_data[16] & 0x1)
		result |= HSO_INFO_CRC_BUG;

	kfree(config_data);
	return result;
}

/* called once for each interface upon device insertion */
static int hso_probe(struct usb_interface *interface,
		     const struct usb_device_id *id)
{
	int mux, i, if_num, port_spec;
	unsigned char port_mask;
	struct hso_device *hso_dev = NULL;
	struct hso_shared_int *shared_int;
	struct hso_device *tmp_dev = NULL;

	if (interface->cur_altsetting->desc.bInterfaceClass != 0xFF) {
		dev_err(&interface->dev, "Not our interface\n");
		return -ENODEV;
	}

	if_num = interface->cur_altsetting->desc.bInterfaceNumber;

	/* Get the interface/port specification from either driver_info or from
	 * the device itself */
	if (id->driver_info) {
		/* if_num is controlled by the device, driver_info is a 0 terminated
		 * array. Make sure, the access is in bounds! */
		for (i = 0; i <= if_num; ++i)
			if (((u32 *)(id->driver_info))[i] == 0)
				goto exit;
		port_spec = ((u32 *)(id->driver_info))[if_num];
	} else {
		port_spec = hso_get_config_data(interface);
		if (port_spec < 0)
			goto exit;
	}

	/* Check if we need to switch to alt interfaces prior to port
	 * configuration */
	if (interface->num_altsetting > 1)
		usb_set_interface(interface_to_usbdev(interface), if_num, 1);
	interface->needs_remote_wakeup = 1;

	/* Allocate new hso device(s) */
	switch (port_spec & HSO_INTF_MASK) {
	case HSO_INTF_MUX:
		if ((port_spec & HSO_PORT_MASK) == HSO_PORT_NETWORK) {
			/* Create the network device */
			if (!disable_net) {
				hso_dev = hso_create_net_device(interface,
								port_spec);
				if (!hso_dev)
					goto exit;
				tmp_dev = hso_dev;
			}
		}

		if (hso_get_mux_ports(interface, &port_mask))
			/* TODO: de-allocate everything */
			goto exit;

		shared_int = hso_create_shared_int(interface);
		if (!shared_int)
			goto exit;

		for (i = 1, mux = 0; i < 0x100; i = i << 1, mux++) {
			if (port_mask & i) {
				hso_dev = hso_create_mux_serial_device(
						interface, i, shared_int);
				if (!hso_dev)
					goto exit;
			}
		}

		if (tmp_dev)
			hso_dev = tmp_dev;
		break;

	case HSO_INTF_BULK:
		/* It's a regular bulk interface */
		if ((port_spec & HSO_PORT_MASK) == HSO_PORT_NETWORK) {
			if (!disable_net)
				hso_dev =
				    hso_create_net_device(interface, port_spec);
		} else {
			hso_dev =
			    hso_create_bulk_serial_device(interface, port_spec);
		}
		if (!hso_dev)
			goto exit;
		break;
	default:
		goto exit;
	}

	/* save our data pointer in this device */
	usb_set_intfdata(interface, hso_dev);

	/* done */
	return 0;
exit:
	hso_free_interface(interface);
	return -ENODEV;
}

/* device removed, cleaning up */
static void hso_disconnect(struct usb_interface *interface)
{
	hso_free_interface(interface);

	/* remove reference of our private data */
	usb_set_intfdata(interface, NULL);
}

static void async_get_intf(struct work_struct *data)
{
	struct hso_device *hso_dev =
	    container_of(data, struct hso_device, async_get_intf);
	usb_autopm_get_interface(hso_dev->interface);
}

static void async_put_intf(struct work_struct *data)
{
	struct hso_device *hso_dev =
	    container_of(data, struct hso_device, async_put_intf);
	usb_autopm_put_interface(hso_dev->interface);
}

static int hso_get_activity(struct hso_device *hso_dev)
{
	if (hso_dev->usb->state == USB_STATE_SUSPENDED) {
		if (!hso_dev->is_active) {
			hso_dev->is_active = 1;
			schedule_work(&hso_dev->async_get_intf);
		}
	}

	if (hso_dev->usb->state != USB_STATE_CONFIGURED)
		return -EAGAIN;

	usb_mark_last_busy(hso_dev->usb);

	return 0;
}

static int hso_put_activity(struct hso_device *hso_dev)
{
	if (hso_dev->usb->state != USB_STATE_SUSPENDED) {
		if (hso_dev->is_active) {
			hso_dev->is_active = 0;
			schedule_work(&hso_dev->async_put_intf);
			return -EAGAIN;
		}
	}
	hso_dev->is_active = 0;
	return 0;
}

/* called by kernel when we need to suspend device */
static int hso_suspend(struct usb_interface *iface, pm_message_t message)
{
	int i, result;

	/* Stop all serial ports */
	for (i = 0; i < HSO_SERIAL_TTY_MINORS; i++) {
		if (serial_table[i] && (serial_table[i]->interface == iface)) {
			result = hso_stop_serial_device(serial_table[i]);
			if (result)
				goto out;
		}
	}

	/* Stop all network ports */
	for (i = 0; i < HSO_MAX_NET_DEVICES; i++) {
		if (network_table[i] &&
		    (network_table[i]->interface == iface)) {
			result = hso_stop_net_device(network_table[i]);
			if (result)
				goto out;
		}
	}

out:
	return 0;
}

/* called by kernel when we need to resume device */
static int hso_resume(struct usb_interface *iface)
{
	int i, result = 0;
	struct hso_net *hso_net;

	/* Start all serial ports */
	for (i = 0; i < HSO_SERIAL_TTY_MINORS; i++) {
		if (serial_table[i] && (serial_table[i]->interface == iface)) {
			if (dev2ser(serial_table[i])->port.count) {
				result =
				    hso_start_serial_device(serial_table[i], GFP_NOIO);
				hso_kick_transmit(dev2ser(serial_table[i]));
				if (result)
					goto out;
			}
		}
	}

	/* Start all network ports */
	for (i = 0; i < HSO_MAX_NET_DEVICES; i++) {
		if (network_table[i] &&
		    (network_table[i]->interface == iface)) {
			hso_net = dev2net(network_table[i]);
			if (hso_net->flags & IFF_UP) {
				/* First transmit any lingering data,
				   then restart the device. */
				if (hso_net->skb_tx_buf) {
					dev_dbg(&iface->dev,
						"Transmitting"
						" lingering data\n");
					hso_net_start_xmit(hso_net->skb_tx_buf,
							   hso_net->net);
					hso_net->skb_tx_buf = NULL;
				}
				result = hso_start_net_device(network_table[i]);
				if (result)
					goto out;
			}
		}
	}

out:
	return result;
}

static void hso_serial_ref_free(struct kref *ref)
{
	struct hso_device *hso_dev = container_of(ref, struct hso_device, ref);

	hso_free_serial_device(hso_dev);
}

static void hso_free_interface(struct usb_interface *interface)
{
	struct hso_serial *serial;
	int i;

	for (i = 0; i < HSO_SERIAL_TTY_MINORS; i++) {
		if (serial_table[i] &&
		    (serial_table[i]->interface == interface)) {
			serial = dev2ser(serial_table[i]);
			tty_port_tty_hangup(&serial->port, false);
			mutex_lock(&serial->parent->mutex);
			serial->parent->usb_gone = 1;
			mutex_unlock(&serial->parent->mutex);
			cancel_work_sync(&serial_table[i]->async_put_intf);
			cancel_work_sync(&serial_table[i]->async_get_intf);
			hso_serial_tty_unregister(serial);
<<<<<<< HEAD
			kref_put(&serial_table[i]->ref, hso_serial_ref_free);
=======
			kref_put(&serial->parent->ref, hso_serial_ref_free);
>>>>>>> 11e4b63a
		}
	}

	for (i = 0; i < HSO_MAX_NET_DEVICES; i++) {
		if (network_table[i] &&
		    (network_table[i]->interface == interface)) {
			struct rfkill *rfk = dev2net(network_table[i])->rfkill;
			/* hso_stop_net_device doesn't stop the net queue since
			 * traffic needs to start it again when suspended */
			netif_stop_queue(dev2net(network_table[i])->net);
			hso_stop_net_device(network_table[i]);
			cancel_work_sync(&network_table[i]->async_put_intf);
			cancel_work_sync(&network_table[i]->async_get_intf);
			if (rfk) {
				rfkill_unregister(rfk);
				rfkill_destroy(rfk);
			}
			hso_free_net_device(network_table[i], false);
		}
	}
}

/* Helper functions */

/* Get the endpoint ! */
static struct usb_endpoint_descriptor *hso_get_ep(struct usb_interface *intf,
						  int type, int dir)
{
	int i;
	struct usb_host_interface *iface = intf->cur_altsetting;
	struct usb_endpoint_descriptor *endp;

	for (i = 0; i < iface->desc.bNumEndpoints; i++) {
		endp = &iface->endpoint[i].desc;
		if (((endp->bEndpointAddress & USB_ENDPOINT_DIR_MASK) == dir) &&
		    (usb_endpoint_type(endp) == type))
			return endp;
	}

	return NULL;
}

/* Get the byte that describes which ports are enabled */
static int hso_get_mux_ports(struct usb_interface *intf, unsigned char *ports)
{
	int i;
	struct usb_host_interface *iface = intf->cur_altsetting;

	if (iface->extralen == 3) {
		*ports = iface->extra[2];
		return 0;
	}

	for (i = 0; i < iface->desc.bNumEndpoints; i++) {
		if (iface->endpoint[i].extralen == 3) {
			*ports = iface->endpoint[i].extra[2];
			return 0;
		}
	}

	return -1;
}

/* interrupt urb needs to be submitted, used for serial read of muxed port */
static int hso_mux_submit_intr_urb(struct hso_shared_int *shared_int,
				   struct usb_device *usb, gfp_t gfp)
{
	int result;

	usb_fill_int_urb(shared_int->shared_intr_urb, usb,
			 usb_rcvintpipe(usb,
				shared_int->intr_endp->bEndpointAddress & 0x7F),
			 shared_int->shared_intr_buf,
			 1,
			 intr_callback, shared_int,
			 shared_int->intr_endp->bInterval);

	result = usb_submit_urb(shared_int->shared_intr_urb, gfp);
	if (result)
		dev_warn(&usb->dev, "%s failed mux_intr_urb %d\n", __func__,
			result);

	return result;
}

/* operations setup of the serial interface */
static const struct tty_operations hso_serial_ops = {
	.open = hso_serial_open,
	.close = hso_serial_close,
	.write = hso_serial_write,
	.write_room = hso_serial_write_room,
	.cleanup = hso_serial_cleanup,
	.ioctl = hso_serial_ioctl,
	.set_termios = hso_serial_set_termios,
	.chars_in_buffer = hso_serial_chars_in_buffer,
	.tiocmget = hso_serial_tiocmget,
	.tiocmset = hso_serial_tiocmset,
	.get_icount = hso_get_count,
	.unthrottle = hso_unthrottle
};

static struct usb_driver hso_driver = {
	.name = driver_name,
	.probe = hso_probe,
	.disconnect = hso_disconnect,
	.id_table = hso_ids,
	.suspend = hso_suspend,
	.resume = hso_resume,
	.reset_resume = hso_resume,
	.supports_autosuspend = 1,
	.disable_hub_initiated_lpm = 1,
};

static int __init hso_init(void)
{
	int i;
	int result;

	/* put it in the log */
	pr_info("%s\n", version);

	/* Initialise the serial table semaphore and table */
	for (i = 0; i < HSO_SERIAL_TTY_MINORS; i++)
		serial_table[i] = NULL;

	/* allocate our driver using the proper amount of supported minors */
	tty_drv = alloc_tty_driver(HSO_SERIAL_TTY_MINORS);
	if (!tty_drv)
		return -ENOMEM;

	/* fill in all needed values */
	tty_drv->driver_name = driver_name;
	tty_drv->name = tty_filename;

	/* if major number is provided as parameter, use that one */
	if (tty_major)
		tty_drv->major = tty_major;

	tty_drv->minor_start = 0;
	tty_drv->type = TTY_DRIVER_TYPE_SERIAL;
	tty_drv->subtype = SERIAL_TYPE_NORMAL;
	tty_drv->flags = TTY_DRIVER_REAL_RAW | TTY_DRIVER_DYNAMIC_DEV;
	tty_drv->init_termios = tty_std_termios;
	hso_init_termios(&tty_drv->init_termios);
	tty_set_operations(tty_drv, &hso_serial_ops);

	/* register the tty driver */
	result = tty_register_driver(tty_drv);
	if (result) {
		pr_err("%s - tty_register_driver failed(%d)\n",
		       __func__, result);
		goto err_free_tty;
	}

	/* register this module as an usb driver */
	result = usb_register(&hso_driver);
	if (result) {
		pr_err("Could not register hso driver - error: %d\n", result);
		goto err_unreg_tty;
	}

	/* done */
	return 0;
err_unreg_tty:
	tty_unregister_driver(tty_drv);
err_free_tty:
	put_tty_driver(tty_drv);
	return result;
}

static void __exit hso_exit(void)
{
	pr_info("unloaded\n");

	tty_unregister_driver(tty_drv);
	/* deregister the usb driver */
	usb_deregister(&hso_driver);
	put_tty_driver(tty_drv);
}

/* Module definitions */
module_init(hso_init);
module_exit(hso_exit);

MODULE_AUTHOR(MOD_AUTHOR);
MODULE_DESCRIPTION(MOD_DESCRIPTION);
MODULE_LICENSE("GPL");

/* change the debug level (eg: insmod hso.ko debug=0x04) */
MODULE_PARM_DESC(debug, "debug level mask [0x01 | 0x02 | 0x04 | 0x08 | 0x10]");
module_param(debug, int, 0644);

/* set the major tty number (eg: insmod hso.ko tty_major=245) */
MODULE_PARM_DESC(tty_major, "Set the major tty number");
module_param(tty_major, int, 0644);

/* disable network interface (eg: insmod hso.ko disable_net=1) */
MODULE_PARM_DESC(disable_net, "Disable the network interface");
module_param(disable_net, int, 0644);<|MERGE_RESOLUTION|>--- conflicted
+++ resolved
@@ -3103,11 +3103,7 @@
 			cancel_work_sync(&serial_table[i]->async_put_intf);
 			cancel_work_sync(&serial_table[i]->async_get_intf);
 			hso_serial_tty_unregister(serial);
-<<<<<<< HEAD
-			kref_put(&serial_table[i]->ref, hso_serial_ref_free);
-=======
 			kref_put(&serial->parent->ref, hso_serial_ref_free);
->>>>>>> 11e4b63a
 		}
 	}
 
