// SPDX-License-Identifier: GPL-2.0-only
/*
 * CPPC (Collaborative Processor Performance Control) driver for
 * interfacing with the CPUfreq layer and governors. See
 * cppc_acpi.c for CPPC specific methods.
 *
 * (C) Copyright 2014, 2015 Linaro Ltd.
 * Author: Ashwin Chaugule <ashwin.chaugule@linaro.org>
 */

#define pr_fmt(fmt)	"CPPC Cpufreq:"	fmt

#include <linux/kernel.h>
#include <linux/module.h>
#include <linux/delay.h>
#include <linux/cpu.h>
#include <linux/cpufreq.h>
#include <linux/dmi.h>
#include <linux/time.h>
#include <linux/vmalloc.h>

#include <asm/unaligned.h>

#include <acpi/cppc_acpi.h>

/* Minimum struct length needed for the DMI processor entry we want */
#define DMI_ENTRY_PROCESSOR_MIN_LENGTH	48

/* Offset in the DMI processor structure for the max frequency */
#define DMI_PROCESSOR_MAX_SPEED		0x14

/*
 * This list contains information parsed from per CPU ACPI _CPC and _PSD
 * structures: e.g. the highest and lowest supported performance, capabilities,
 * desired performance, level requested etc. Depending on the share_type, not
 * all CPUs will have an entry in the list.
 */
static LIST_HEAD(cpu_data_list);

static bool boost_supported;

struct cppc_workaround_oem_info {
	char oem_id[ACPI_OEM_ID_SIZE + 1];
	char oem_table_id[ACPI_OEM_TABLE_ID_SIZE + 1];
	u32 oem_revision;
};

static struct cppc_workaround_oem_info wa_info[] = {
	{
		.oem_id		= "HISI  ",
		.oem_table_id	= "HIP07   ",
		.oem_revision	= 0,
	}, {
		.oem_id		= "HISI  ",
		.oem_table_id	= "HIP08   ",
		.oem_revision	= 0,
	}
};

/* Callback function used to retrieve the max frequency from DMI */
static void cppc_find_dmi_mhz(const struct dmi_header *dm, void *private)
{
	const u8 *dmi_data = (const u8 *)dm;
	u16 *mhz = (u16 *)private;

	if (dm->type == DMI_ENTRY_PROCESSOR &&
	    dm->length >= DMI_ENTRY_PROCESSOR_MIN_LENGTH) {
		u16 val = (u16)get_unaligned((const u16 *)
				(dmi_data + DMI_PROCESSOR_MAX_SPEED));
		*mhz = val > *mhz ? val : *mhz;
	}
}

/* Look up the max frequency in DMI */
static u64 cppc_get_dmi_max_khz(void)
{
	u16 mhz = 0;

	dmi_walk(cppc_find_dmi_mhz, &mhz);

	/*
	 * Real stupid fallback value, just in case there is no
	 * actual value set.
	 */
	mhz = mhz ? mhz : 1;

	return (1000 * mhz);
}

/*
 * If CPPC lowest_freq and nominal_freq registers are exposed then we can
 * use them to convert perf to freq and vice versa
 *
 * If the perf/freq point lies between Nominal and Lowest, we can treat
 * (Low perf, Low freq) and (Nom Perf, Nom freq) as 2D co-ordinates of a line
 * and extrapolate the rest
 * For perf/freq > Nominal, we use the ratio perf:freq at Nominal for conversion
 */
static unsigned int cppc_cpufreq_perf_to_khz(struct cppc_cpudata *cpu_data,
					     unsigned int perf)
{
	struct cppc_perf_caps *caps = &cpu_data->perf_caps;
	static u64 max_khz;
	u64 mul, div;

	if (caps->lowest_freq && caps->nominal_freq) {
		if (perf >= caps->nominal_perf) {
			mul = caps->nominal_freq;
			div = caps->nominal_perf;
		} else {
			mul = caps->nominal_freq - caps->lowest_freq;
			div = caps->nominal_perf - caps->lowest_perf;
		}
	} else {
		if (!max_khz)
			max_khz = cppc_get_dmi_max_khz();
		mul = max_khz;
		div = caps->highest_perf;
	}
	return (u64)perf * mul / div;
}

static unsigned int cppc_cpufreq_khz_to_perf(struct cppc_cpudata *cpu_data,
					     unsigned int freq)
{
	struct cppc_perf_caps *caps = &cpu_data->perf_caps;
	static u64 max_khz;
	u64  mul, div;

	if (caps->lowest_freq && caps->nominal_freq) {
		if (freq >= caps->nominal_freq) {
			mul = caps->nominal_perf;
			div = caps->nominal_freq;
		} else {
			mul = caps->lowest_perf;
			div = caps->lowest_freq;
		}
	} else {
		if (!max_khz)
			max_khz = cppc_get_dmi_max_khz();
		mul = caps->highest_perf;
		div = max_khz;
	}

	return (u64)freq * mul / div;
}

static int cppc_cpufreq_set_target(struct cpufreq_policy *policy,
				   unsigned int target_freq,
				   unsigned int relation)
<<<<<<< HEAD
{
	struct cppc_cpudata *cpu_data = all_cpu_data[policy->cpu];
=======

{
	struct cppc_cpudata *cpu_data = policy->driver_data;
	unsigned int cpu = policy->cpu;
>>>>>>> 8a8109f3
	struct cpufreq_freqs freqs;
	u32 desired_perf;
	int ret = 0;

	desired_perf = cppc_cpufreq_khz_to_perf(cpu_data, target_freq);
	/* Return if it is exactly the same perf */
	if (desired_perf == cpu_data->perf_ctrls.desired_perf)
		return ret;

	cpu_data->perf_ctrls.desired_perf = desired_perf;
	freqs.old = policy->cur;
	freqs.new = target_freq;

	cpufreq_freq_transition_begin(policy, &freqs);
<<<<<<< HEAD
	ret = cppc_set_perf(cpu_data->cpu, &cpu_data->perf_ctrls);
=======
	ret = cppc_set_perf(cpu, &cpu_data->perf_ctrls);
>>>>>>> 8a8109f3
	cpufreq_freq_transition_end(policy, &freqs, ret != 0);

	if (ret)
		pr_debug("Failed to set target on CPU:%d. ret:%d\n",
<<<<<<< HEAD
			 cpu_data->cpu, ret);
=======
			 cpu, ret);
>>>>>>> 8a8109f3

	return ret;
}

static int cppc_verify_policy(struct cpufreq_policy_data *policy)
{
	cpufreq_verify_within_cpu_limits(policy);
	return 0;
}

static void cppc_cpufreq_stop_cpu(struct cpufreq_policy *policy)
{
<<<<<<< HEAD
	struct cppc_cpudata *cpu_data = all_cpu_data[policy->cpu];
=======
	struct cppc_cpudata *cpu_data = policy->driver_data;
>>>>>>> 8a8109f3
	struct cppc_perf_caps *caps = &cpu_data->perf_caps;
	unsigned int cpu = policy->cpu;
	int ret;

	cpu_data->perf_ctrls.desired_perf = caps->lowest_perf;

	ret = cppc_set_perf(cpu, &cpu_data->perf_ctrls);
	if (ret)
		pr_debug("Err setting perf value:%d on CPU:%d. ret:%d\n",
			 caps->lowest_perf, cpu, ret);
<<<<<<< HEAD
=======

	/* Remove CPU node from list and free driver data for policy */
	free_cpumask_var(cpu_data->shared_cpu_map);
	list_del(&cpu_data->node);
	kfree(policy->driver_data);
	policy->driver_data = NULL;
>>>>>>> 8a8109f3
}

/*
 * The PCC subspace describes the rate at which platform can accept commands
 * on the shared PCC channel (including READs which do not count towards freq
 * transition requests), so ideally we need to use the PCC values as a fallback
 * if we don't have a platform specific transition_delay_us
 */
#ifdef CONFIG_ARM64
#include <asm/cputype.h>

static unsigned int cppc_cpufreq_get_transition_delay_us(unsigned int cpu)
{
	unsigned long implementor = read_cpuid_implementor();
	unsigned long part_num = read_cpuid_part_number();
	unsigned int delay_us = 0;

	switch (implementor) {
	case ARM_CPU_IMP_QCOM:
		switch (part_num) {
		case QCOM_CPU_PART_FALKOR_V1:
		case QCOM_CPU_PART_FALKOR:
			delay_us = 10000;
			break;
		default:
			delay_us = cppc_get_transition_latency(cpu) / NSEC_PER_USEC;
			break;
		}
		break;
	default:
		delay_us = cppc_get_transition_latency(cpu) / NSEC_PER_USEC;
		break;
	}

	return delay_us;
}

#else

static unsigned int cppc_cpufreq_get_transition_delay_us(unsigned int cpu)
{
	return cppc_get_transition_latency(cpu) / NSEC_PER_USEC;
}
#endif


static struct cppc_cpudata *cppc_cpufreq_get_cpu_data(unsigned int cpu)
{
<<<<<<< HEAD
	struct cppc_cpudata *cpu_data = all_cpu_data[policy->cpu];
	struct cppc_perf_caps *caps = &cpu_data->perf_caps;
	unsigned int cpu = policy->cpu;
	int ret = 0;

	cpu_data->cpu = cpu;
	ret = cppc_get_perf_caps(cpu, caps);
=======
	struct cppc_cpudata *cpu_data;
	int ret;

	cpu_data = kzalloc(sizeof(struct cppc_cpudata), GFP_KERNEL);
	if (!cpu_data)
		goto out;

	if (!zalloc_cpumask_var(&cpu_data->shared_cpu_map, GFP_KERNEL))
		goto free_cpu;
>>>>>>> 8a8109f3

	ret = acpi_get_psd_map(cpu, cpu_data);
	if (ret) {
<<<<<<< HEAD
		pr_debug("Err reading CPU%d perf capabilities. ret:%d\n",
			 cpu, ret);
		return ret;
	}

	/* Convert the lowest and nominal freq from MHz to KHz */
	caps->lowest_freq *= 1000;
	caps->nominal_freq *= 1000;
=======
		pr_debug("Err parsing CPU%d PSD data: ret:%d\n", cpu, ret);
		goto free_mask;
	}

	ret = cppc_get_perf_caps(cpu, &cpu_data->perf_caps);
	if (ret) {
		pr_debug("Err reading CPU%d perf caps: ret:%d\n", cpu, ret);
		goto free_mask;
	}

	/* Convert the lowest and nominal freq from MHz to KHz */
	cpu_data->perf_caps.lowest_freq *= 1000;
	cpu_data->perf_caps.nominal_freq *= 1000;

	list_add(&cpu_data->node, &cpu_data_list);

	return cpu_data;

free_mask:
	free_cpumask_var(cpu_data->shared_cpu_map);
free_cpu:
	kfree(cpu_data);
out:
	return NULL;
}

static int cppc_cpufreq_cpu_init(struct cpufreq_policy *policy)
{
	unsigned int cpu = policy->cpu;
	struct cppc_cpudata *cpu_data;
	struct cppc_perf_caps *caps;
	int ret;

	cpu_data = cppc_cpufreq_get_cpu_data(cpu);
	if (!cpu_data) {
		pr_err("Error in acquiring _CPC/_PSD data for CPU%d.\n", cpu);
		return -ENODEV;
	}
	caps = &cpu_data->perf_caps;
	policy->driver_data = cpu_data;
>>>>>>> 8a8109f3

	/*
	 * Set min to lowest nonlinear perf to avoid any efficiency penalty (see
	 * Section 8.4.7.1.1.5 of ACPI 6.1 spec)
	 */
	policy->min = cppc_cpufreq_perf_to_khz(cpu_data,
					       caps->lowest_nonlinear_perf);
	policy->max = cppc_cpufreq_perf_to_khz(cpu_data,
					       caps->nominal_perf);

	/*
	 * Set cpuinfo.min_freq to Lowest to make the full range of performance
	 * available if userspace wants to use any perf between lowest & lowest
	 * nonlinear perf
	 */
	policy->cpuinfo.min_freq = cppc_cpufreq_perf_to_khz(cpu_data,
							    caps->lowest_perf);
	policy->cpuinfo.max_freq = cppc_cpufreq_perf_to_khz(cpu_data,
							    caps->nominal_perf);

	policy->transition_delay_us = cppc_cpufreq_get_transition_delay_us(cpu);
	policy->shared_type = cpu_data->shared_type;

<<<<<<< HEAD
	if (policy->shared_type == CPUFREQ_SHARED_TYPE_ANY) {
		int i;

		cpumask_copy(policy->cpus, cpu_data->shared_cpu_map);

		for_each_cpu(i, policy->cpus) {
			if (unlikely(i == cpu))
				continue;

			memcpy(&all_cpu_data[i]->perf_caps, caps,
			       sizeof(cpu_data->perf_caps));
		}
	} else if (policy->shared_type == CPUFREQ_SHARED_TYPE_ALL) {
		/* Support only SW_ANY for now. */
		pr_debug("Unsupported CPU co-ord type\n");
		return -EFAULT;
	}

	cpu_data->cur_policy = policy;

=======
	switch (policy->shared_type) {
	case CPUFREQ_SHARED_TYPE_HW:
	case CPUFREQ_SHARED_TYPE_NONE:
		/* Nothing to be done - we'll have a policy for each CPU */
		break;
	case CPUFREQ_SHARED_TYPE_ANY:
		/*
		 * All CPUs in the domain will share a policy and all cpufreq
		 * operations will use a single cppc_cpudata structure stored
		 * in policy->driver_data.
		 */
		cpumask_copy(policy->cpus, cpu_data->shared_cpu_map);
		break;
	default:
		pr_debug("Unsupported CPU co-ord type: %d\n",
			 policy->shared_type);
		return -EFAULT;
	}

>>>>>>> 8a8109f3
	/*
	 * If 'highest_perf' is greater than 'nominal_perf', we assume CPU Boost
	 * is supported.
	 */
	if (caps->highest_perf > caps->nominal_perf)
		boost_supported = true;

	/* Set policy->cur to max now. The governors will adjust later. */
	policy->cur = cppc_cpufreq_perf_to_khz(cpu_data, caps->highest_perf);
	cpu_data->perf_ctrls.desired_perf =  caps->highest_perf;

	ret = cppc_set_perf(cpu, &cpu_data->perf_ctrls);
	if (ret)
		pr_debug("Err setting perf value:%d on CPU:%d. ret:%d\n",
			 caps->highest_perf, cpu, ret);

	return ret;
}

static inline u64 get_delta(u64 t1, u64 t0)
{
	if (t1 > t0 || t0 > ~(u32)0)
		return t1 - t0;

	return (u32)t1 - (u32)t0;
}

static int cppc_get_rate_from_fbctrs(struct cppc_cpudata *cpu_data,
				     struct cppc_perf_fb_ctrs fb_ctrs_t0,
				     struct cppc_perf_fb_ctrs fb_ctrs_t1)
{
	u64 delta_reference, delta_delivered;
	u64 reference_perf, delivered_perf;

	reference_perf = fb_ctrs_t0.reference_perf;

	delta_reference = get_delta(fb_ctrs_t1.reference,
				    fb_ctrs_t0.reference);
	delta_delivered = get_delta(fb_ctrs_t1.delivered,
				    fb_ctrs_t0.delivered);

	/* Check to avoid divide-by zero */
	if (delta_reference || delta_delivered)
		delivered_perf = (reference_perf * delta_delivered) /
					delta_reference;
	else
		delivered_perf = cpu_data->perf_ctrls.desired_perf;

	return cppc_cpufreq_perf_to_khz(cpu_data, delivered_perf);
}

static unsigned int cppc_cpufreq_get_rate(unsigned int cpu)
{
	struct cppc_perf_fb_ctrs fb_ctrs_t0 = {0}, fb_ctrs_t1 = {0};
<<<<<<< HEAD
	struct cppc_cpudata *cpu_data = all_cpu_data[cpu];
	int ret;

=======
	struct cpufreq_policy *policy = cpufreq_cpu_get(cpu);
	struct cppc_cpudata *cpu_data = policy->driver_data;
	int ret;

	cpufreq_cpu_put(policy);

>>>>>>> 8a8109f3
	ret = cppc_get_perf_ctrs(cpu, &fb_ctrs_t0);
	if (ret)
		return ret;

	udelay(2); /* 2usec delay between sampling */

	ret = cppc_get_perf_ctrs(cpu, &fb_ctrs_t1);
	if (ret)
		return ret;

	return cppc_get_rate_from_fbctrs(cpu_data, fb_ctrs_t0, fb_ctrs_t1);
}

static int cppc_cpufreq_set_boost(struct cpufreq_policy *policy, int state)
{
<<<<<<< HEAD
	struct cppc_cpudata *cpu_data = all_cpu_data[policy->cpu];
=======
	struct cppc_cpudata *cpu_data = policy->driver_data;
>>>>>>> 8a8109f3
	struct cppc_perf_caps *caps = &cpu_data->perf_caps;
	int ret;

	if (!boost_supported) {
		pr_err("BOOST not supported by CPU or firmware\n");
		return -EINVAL;
	}

	if (state)
		policy->max = cppc_cpufreq_perf_to_khz(cpu_data,
						       caps->highest_perf);
	else
		policy->max = cppc_cpufreq_perf_to_khz(cpu_data,
						       caps->nominal_perf);
	policy->cpuinfo.max_freq = policy->max;

	ret = freq_qos_update_request(policy->max_freq_req, policy->max);
	if (ret < 0)
		return ret;

	return 0;
}

static ssize_t show_freqdomain_cpus(struct cpufreq_policy *policy, char *buf)
{
	struct cppc_cpudata *cpu_data = policy->driver_data;

	return cpufreq_show_cpus(cpu_data->shared_cpu_map, buf);
}
cpufreq_freq_attr_ro(freqdomain_cpus);

static struct freq_attr *cppc_cpufreq_attr[] = {
	&freqdomain_cpus,
	NULL,
};

static struct cpufreq_driver cppc_cpufreq_driver = {
	.flags = CPUFREQ_CONST_LOOPS,
	.verify = cppc_verify_policy,
	.target = cppc_cpufreq_set_target,
	.get = cppc_cpufreq_get_rate,
	.init = cppc_cpufreq_cpu_init,
	.stop_cpu = cppc_cpufreq_stop_cpu,
	.set_boost = cppc_cpufreq_set_boost,
	.attr = cppc_cpufreq_attr,
	.name = "cppc_cpufreq",
};

/*
 * HISI platform does not support delivered performance counter and
 * reference performance counter. It can calculate the performance using the
 * platform specific mechanism. We reuse the desired performance register to
 * store the real performance calculated by the platform.
 */
static unsigned int hisi_cppc_cpufreq_get_rate(unsigned int cpu)
{
<<<<<<< HEAD
	struct cppc_cpudata *cpu_data = all_cpu_data[cpu];
	u64 desired_perf;
	int ret;

=======
	struct cpufreq_policy *policy = cpufreq_cpu_get(cpu);
	struct cppc_cpudata *cpu_data = policy->driver_data;
	u64 desired_perf;
	int ret;

	cpufreq_cpu_put(policy);

>>>>>>> 8a8109f3
	ret = cppc_get_desired_perf(cpu, &desired_perf);
	if (ret < 0)
		return -EIO;

	return cppc_cpufreq_perf_to_khz(cpu_data, desired_perf);
}

static void cppc_check_hisi_workaround(void)
{
	struct acpi_table_header *tbl;
	acpi_status status = AE_OK;
	int i;

	status = acpi_get_table(ACPI_SIG_PCCT, 0, &tbl);
	if (ACPI_FAILURE(status) || !tbl)
		return;

	for (i = 0; i < ARRAY_SIZE(wa_info); i++) {
		if (!memcmp(wa_info[i].oem_id, tbl->oem_id, ACPI_OEM_ID_SIZE) &&
		    !memcmp(wa_info[i].oem_table_id, tbl->oem_table_id, ACPI_OEM_TABLE_ID_SIZE) &&
		    wa_info[i].oem_revision == tbl->oem_revision) {
			/* Overwrite the get() callback */
			cppc_cpufreq_driver.get = hisi_cppc_cpufreq_get_rate;
			break;
		}
	}

	acpi_put_table(tbl);
}

static int __init cppc_cpufreq_init(void)
{
<<<<<<< HEAD
	struct cppc_cpudata *cpu_data;
	int i, ret = 0;

	if (acpi_disabled)
		return -ENODEV;

	all_cpu_data = kcalloc(num_possible_cpus(), sizeof(void *),
			       GFP_KERNEL);
	if (!all_cpu_data)
		return -ENOMEM;

	for_each_possible_cpu(i) {
		all_cpu_data[i] = kzalloc(sizeof(struct cppc_cpudata), GFP_KERNEL);
		if (!all_cpu_data[i])
			goto out;

		cpu_data = all_cpu_data[i];
		if (!zalloc_cpumask_var(&cpu_data->shared_cpu_map, GFP_KERNEL))
			goto out;
	}

	ret = acpi_get_psd_map(all_cpu_data);
	if (ret) {
		pr_debug("Error parsing PSD data. Aborting cpufreq registration.\n");
		goto out;
	}
=======
	if ((acpi_disabled) || !acpi_cpc_valid())
		return -ENODEV;

	INIT_LIST_HEAD(&cpu_data_list);
>>>>>>> 8a8109f3

	cppc_check_hisi_workaround();

	return cpufreq_register_driver(&cppc_cpufreq_driver);
}

static inline void free_cpu_data(void)
{
	struct cppc_cpudata *iter, *tmp;

<<<<<<< HEAD
out:
	for_each_possible_cpu(i) {
		cpu_data = all_cpu_data[i];
		if (!cpu_data)
			break;
		free_cpumask_var(cpu_data->shared_cpu_map);
		kfree(cpu_data);
=======
	list_for_each_entry_safe(iter, tmp, &cpu_data_list, node) {
		free_cpumask_var(iter->shared_cpu_map);
		list_del(&iter->node);
		kfree(iter);
>>>>>>> 8a8109f3
	}

}

static void __exit cppc_cpufreq_exit(void)
{
<<<<<<< HEAD
	struct cppc_cpudata *cpu_data;
	int i;

	cpufreq_unregister_driver(&cppc_cpufreq_driver);

	for_each_possible_cpu(i) {
		cpu_data = all_cpu_data[i];
		free_cpumask_var(cpu_data->shared_cpu_map);
		kfree(cpu_data);
	}

	kfree(all_cpu_data);
=======
	cpufreq_unregister_driver(&cppc_cpufreq_driver);

	free_cpu_data();
>>>>>>> 8a8109f3
}

module_exit(cppc_cpufreq_exit);
MODULE_AUTHOR("Ashwin Chaugule");
MODULE_DESCRIPTION("CPUFreq driver based on the ACPI CPPC v5.0+ spec");
MODULE_LICENSE("GPL");

late_initcall(cppc_cpufreq_init);

static const struct acpi_device_id cppc_acpi_ids[] __used = {
	{ACPI_PROCESSOR_DEVICE_HID, },
	{}
};

MODULE_DEVICE_TABLE(acpi, cppc_acpi_ids);<|MERGE_RESOLUTION|>--- conflicted
+++ resolved
@@ -148,15 +148,10 @@
 static int cppc_cpufreq_set_target(struct cpufreq_policy *policy,
 				   unsigned int target_freq,
 				   unsigned int relation)
-<<<<<<< HEAD
-{
-	struct cppc_cpudata *cpu_data = all_cpu_data[policy->cpu];
-=======
 
 {
 	struct cppc_cpudata *cpu_data = policy->driver_data;
 	unsigned int cpu = policy->cpu;
->>>>>>> 8a8109f3
 	struct cpufreq_freqs freqs;
 	u32 desired_perf;
 	int ret = 0;
@@ -171,20 +166,12 @@
 	freqs.new = target_freq;
 
 	cpufreq_freq_transition_begin(policy, &freqs);
-<<<<<<< HEAD
-	ret = cppc_set_perf(cpu_data->cpu, &cpu_data->perf_ctrls);
-=======
 	ret = cppc_set_perf(cpu, &cpu_data->perf_ctrls);
->>>>>>> 8a8109f3
 	cpufreq_freq_transition_end(policy, &freqs, ret != 0);
 
 	if (ret)
 		pr_debug("Failed to set target on CPU:%d. ret:%d\n",
-<<<<<<< HEAD
-			 cpu_data->cpu, ret);
-=======
 			 cpu, ret);
->>>>>>> 8a8109f3
 
 	return ret;
 }
@@ -197,11 +184,7 @@
 
 static void cppc_cpufreq_stop_cpu(struct cpufreq_policy *policy)
 {
-<<<<<<< HEAD
-	struct cppc_cpudata *cpu_data = all_cpu_data[policy->cpu];
-=======
 	struct cppc_cpudata *cpu_data = policy->driver_data;
->>>>>>> 8a8109f3
 	struct cppc_perf_caps *caps = &cpu_data->perf_caps;
 	unsigned int cpu = policy->cpu;
 	int ret;
@@ -212,15 +195,12 @@
 	if (ret)
 		pr_debug("Err setting perf value:%d on CPU:%d. ret:%d\n",
 			 caps->lowest_perf, cpu, ret);
-<<<<<<< HEAD
-=======
 
 	/* Remove CPU node from list and free driver data for policy */
 	free_cpumask_var(cpu_data->shared_cpu_map);
 	list_del(&cpu_data->node);
 	kfree(policy->driver_data);
 	policy->driver_data = NULL;
->>>>>>> 8a8109f3
 }
 
 /*
@@ -269,15 +249,6 @@
 
 static struct cppc_cpudata *cppc_cpufreq_get_cpu_data(unsigned int cpu)
 {
-<<<<<<< HEAD
-	struct cppc_cpudata *cpu_data = all_cpu_data[policy->cpu];
-	struct cppc_perf_caps *caps = &cpu_data->perf_caps;
-	unsigned int cpu = policy->cpu;
-	int ret = 0;
-
-	cpu_data->cpu = cpu;
-	ret = cppc_get_perf_caps(cpu, caps);
-=======
 	struct cppc_cpudata *cpu_data;
 	int ret;
 
@@ -287,20 +258,9 @@
 
 	if (!zalloc_cpumask_var(&cpu_data->shared_cpu_map, GFP_KERNEL))
 		goto free_cpu;
->>>>>>> 8a8109f3
 
 	ret = acpi_get_psd_map(cpu, cpu_data);
 	if (ret) {
-<<<<<<< HEAD
-		pr_debug("Err reading CPU%d perf capabilities. ret:%d\n",
-			 cpu, ret);
-		return ret;
-	}
-
-	/* Convert the lowest and nominal freq from MHz to KHz */
-	caps->lowest_freq *= 1000;
-	caps->nominal_freq *= 1000;
-=======
 		pr_debug("Err parsing CPU%d PSD data: ret:%d\n", cpu, ret);
 		goto free_mask;
 	}
@@ -341,7 +301,6 @@
 	}
 	caps = &cpu_data->perf_caps;
 	policy->driver_data = cpu_data;
->>>>>>> 8a8109f3
 
 	/*
 	 * Set min to lowest nonlinear perf to avoid any efficiency penalty (see
@@ -365,28 +324,6 @@
 	policy->transition_delay_us = cppc_cpufreq_get_transition_delay_us(cpu);
 	policy->shared_type = cpu_data->shared_type;
 
-<<<<<<< HEAD
-	if (policy->shared_type == CPUFREQ_SHARED_TYPE_ANY) {
-		int i;
-
-		cpumask_copy(policy->cpus, cpu_data->shared_cpu_map);
-
-		for_each_cpu(i, policy->cpus) {
-			if (unlikely(i == cpu))
-				continue;
-
-			memcpy(&all_cpu_data[i]->perf_caps, caps,
-			       sizeof(cpu_data->perf_caps));
-		}
-	} else if (policy->shared_type == CPUFREQ_SHARED_TYPE_ALL) {
-		/* Support only SW_ANY for now. */
-		pr_debug("Unsupported CPU co-ord type\n");
-		return -EFAULT;
-	}
-
-	cpu_data->cur_policy = policy;
-
-=======
 	switch (policy->shared_type) {
 	case CPUFREQ_SHARED_TYPE_HW:
 	case CPUFREQ_SHARED_TYPE_NONE:
@@ -406,7 +343,6 @@
 		return -EFAULT;
 	}
 
->>>>>>> 8a8109f3
 	/*
 	 * If 'highest_perf' is greater than 'nominal_perf', we assume CPU Boost
 	 * is supported.
@@ -461,18 +397,12 @@
 static unsigned int cppc_cpufreq_get_rate(unsigned int cpu)
 {
 	struct cppc_perf_fb_ctrs fb_ctrs_t0 = {0}, fb_ctrs_t1 = {0};
-<<<<<<< HEAD
-	struct cppc_cpudata *cpu_data = all_cpu_data[cpu];
-	int ret;
-
-=======
 	struct cpufreq_policy *policy = cpufreq_cpu_get(cpu);
 	struct cppc_cpudata *cpu_data = policy->driver_data;
 	int ret;
 
 	cpufreq_cpu_put(policy);
 
->>>>>>> 8a8109f3
 	ret = cppc_get_perf_ctrs(cpu, &fb_ctrs_t0);
 	if (ret)
 		return ret;
@@ -488,11 +418,7 @@
 
 static int cppc_cpufreq_set_boost(struct cpufreq_policy *policy, int state)
 {
-<<<<<<< HEAD
-	struct cppc_cpudata *cpu_data = all_cpu_data[policy->cpu];
-=======
 	struct cppc_cpudata *cpu_data = policy->driver_data;
->>>>>>> 8a8109f3
 	struct cppc_perf_caps *caps = &cpu_data->perf_caps;
 	int ret;
 
@@ -549,12 +475,6 @@
  */
 static unsigned int hisi_cppc_cpufreq_get_rate(unsigned int cpu)
 {
-<<<<<<< HEAD
-	struct cppc_cpudata *cpu_data = all_cpu_data[cpu];
-	u64 desired_perf;
-	int ret;
-
-=======
 	struct cpufreq_policy *policy = cpufreq_cpu_get(cpu);
 	struct cppc_cpudata *cpu_data = policy->driver_data;
 	u64 desired_perf;
@@ -562,7 +482,6 @@
 
 	cpufreq_cpu_put(policy);
 
->>>>>>> 8a8109f3
 	ret = cppc_get_desired_perf(cpu, &desired_perf);
 	if (ret < 0)
 		return -EIO;
@@ -595,39 +514,10 @@
 
 static int __init cppc_cpufreq_init(void)
 {
-<<<<<<< HEAD
-	struct cppc_cpudata *cpu_data;
-	int i, ret = 0;
-
-	if (acpi_disabled)
-		return -ENODEV;
-
-	all_cpu_data = kcalloc(num_possible_cpus(), sizeof(void *),
-			       GFP_KERNEL);
-	if (!all_cpu_data)
-		return -ENOMEM;
-
-	for_each_possible_cpu(i) {
-		all_cpu_data[i] = kzalloc(sizeof(struct cppc_cpudata), GFP_KERNEL);
-		if (!all_cpu_data[i])
-			goto out;
-
-		cpu_data = all_cpu_data[i];
-		if (!zalloc_cpumask_var(&cpu_data->shared_cpu_map, GFP_KERNEL))
-			goto out;
-	}
-
-	ret = acpi_get_psd_map(all_cpu_data);
-	if (ret) {
-		pr_debug("Error parsing PSD data. Aborting cpufreq registration.\n");
-		goto out;
-	}
-=======
 	if ((acpi_disabled) || !acpi_cpc_valid())
 		return -ENODEV;
 
 	INIT_LIST_HEAD(&cpu_data_list);
->>>>>>> 8a8109f3
 
 	cppc_check_hisi_workaround();
 
@@ -638,44 +528,19 @@
 {
 	struct cppc_cpudata *iter, *tmp;
 
-<<<<<<< HEAD
-out:
-	for_each_possible_cpu(i) {
-		cpu_data = all_cpu_data[i];
-		if (!cpu_data)
-			break;
-		free_cpumask_var(cpu_data->shared_cpu_map);
-		kfree(cpu_data);
-=======
 	list_for_each_entry_safe(iter, tmp, &cpu_data_list, node) {
 		free_cpumask_var(iter->shared_cpu_map);
 		list_del(&iter->node);
 		kfree(iter);
->>>>>>> 8a8109f3
 	}
 
 }
 
 static void __exit cppc_cpufreq_exit(void)
 {
-<<<<<<< HEAD
-	struct cppc_cpudata *cpu_data;
-	int i;
-
 	cpufreq_unregister_driver(&cppc_cpufreq_driver);
 
-	for_each_possible_cpu(i) {
-		cpu_data = all_cpu_data[i];
-		free_cpumask_var(cpu_data->shared_cpu_map);
-		kfree(cpu_data);
-	}
-
-	kfree(all_cpu_data);
-=======
-	cpufreq_unregister_driver(&cppc_cpufreq_driver);
-
 	free_cpu_data();
->>>>>>> 8a8109f3
 }
 
 module_exit(cppc_cpufreq_exit);
