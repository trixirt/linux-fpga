# SPDX-License-Identifier: (LGPL-2.1 OR BSD-2-Clause)
# Most of this file is copied from tools/lib/traceevent/Makefile

BPF_VERSION = 0
BPF_PATCHLEVEL = 0
<<<<<<< HEAD
BPF_EXTRAVERSION = 3
=======
BPF_EXTRAVERSION = 4
>>>>>>> 4ff96fb5

MAKEFLAGS += --no-print-directory

ifeq ($(srctree),)
srctree := $(patsubst %/,%,$(dir $(CURDIR)))
srctree := $(patsubst %/,%,$(dir $(srctree)))
srctree := $(patsubst %/,%,$(dir $(srctree)))
#$(info Determined 'srctree' to be $(srctree))
endif

INSTALL = install

# Use DESTDIR for installing into a different root directory.
# This is useful for building a package. The program will be
# installed in this directory as if it was the root directory.
# Then the build tool can move it later.
DESTDIR ?=
DESTDIR_SQ = '$(subst ','\'',$(DESTDIR))'

include $(srctree)/tools/scripts/Makefile.arch

ifeq ($(LP64), 1)
  libdir_relative = lib64
else
  libdir_relative = lib
endif

prefix ?= /usr/local
libdir = $(prefix)/$(libdir_relative)
man_dir = $(prefix)/share/man
man_dir_SQ = '$(subst ','\'',$(man_dir))'

export man_dir man_dir_SQ INSTALL
export DESTDIR DESTDIR_SQ

include $(srctree)/tools/scripts/Makefile.include

# copy a bit from Linux kbuild

ifeq ("$(origin V)", "command line")
  VERBOSE = $(V)
endif
ifndef VERBOSE
  VERBOSE = 0
endif

FEATURE_USER = .libbpf
FEATURE_TESTS = libelf libelf-mmap bpf reallocarray cxx
FEATURE_DISPLAY = libelf bpf

INCLUDES = -I. -I$(srctree)/tools/include -I$(srctree)/tools/arch/$(ARCH)/include/uapi -I$(srctree)/tools/include/uapi
FEATURE_CHECK_CFLAGS-bpf = $(INCLUDES)

check_feat := 1
NON_CHECK_FEAT_TARGETS := clean TAGS tags cscope help
ifdef MAKECMDGOALS
ifeq ($(filter-out $(NON_CHECK_FEAT_TARGETS),$(MAKECMDGOALS)),)
  check_feat := 0
endif
endif

ifeq ($(check_feat),1)
ifeq ($(FEATURES_DUMP),)
include $(srctree)/tools/build/Makefile.feature
else
include $(FEATURES_DUMP)
endif
endif

export prefix libdir src obj

# Shell quotes
libdir_SQ = $(subst ','\'',$(libdir))
libdir_relative_SQ = $(subst ','\'',$(libdir_relative))

VERSION		= $(BPF_VERSION)
PATCHLEVEL	= $(BPF_PATCHLEVEL)
EXTRAVERSION	= $(BPF_EXTRAVERSION)

OBJ		= $@
N		=

LIBBPF_VERSION	= $(BPF_VERSION).$(BPF_PATCHLEVEL).$(BPF_EXTRAVERSION)

LIB_TARGET	= libbpf.a libbpf.so.$(LIBBPF_VERSION)
LIB_FILE	= libbpf.a libbpf.so*
PC_FILE		= libbpf.pc

# Set compile option CFLAGS
ifdef EXTRA_CFLAGS
  CFLAGS := $(EXTRA_CFLAGS)
else
  CFLAGS := -g -Wall
endif

ifeq ($(feature-libelf-mmap), 1)
  override CFLAGS += -DHAVE_LIBELF_MMAP_SUPPORT
endif

ifeq ($(feature-reallocarray), 0)
  override CFLAGS += -DCOMPAT_NEED_REALLOCARRAY
endif

# Append required CFLAGS
override CFLAGS += $(EXTRA_WARNINGS)
override CFLAGS += -Werror -Wall
override CFLAGS += -fPIC
override CFLAGS += $(INCLUDES)
override CFLAGS += -fvisibility=hidden

ifeq ($(VERBOSE),1)
  Q =
else
  Q = @
endif

# Disable command line variables (CFLAGS) override from top
# level Makefile (perf), otherwise build Makefile will get
# the same command line setup.
MAKEOVERRIDES=

all:

export srctree OUTPUT CC LD CFLAGS V
include $(srctree)/tools/build/Makefile.include

BPF_IN		:= $(OUTPUT)libbpf-in.o
VERSION_SCRIPT	:= libbpf.map

LIB_TARGET	:= $(addprefix $(OUTPUT),$(LIB_TARGET))
LIB_FILE	:= $(addprefix $(OUTPUT),$(LIB_FILE))
PC_FILE		:= $(addprefix $(OUTPUT),$(PC_FILE))

GLOBAL_SYM_COUNT = $(shell readelf -s --wide $(BPF_IN) | \
			   awk '/GLOBAL/ && /DEFAULT/ && !/UND/ {s++} END{print s}')
VERSIONED_SYM_COUNT = $(shell readelf -s --wide $(OUTPUT)libbpf.so | \
			      grep -Eo '[^ ]+@LIBBPF_' | cut -d@ -f1 | sort -u | wc -l)

CMD_TARGETS = $(LIB_TARGET) $(PC_FILE)

CXX_TEST_TARGET = $(OUTPUT)test_libbpf

ifeq ($(feature-cxx), 1)
	CMD_TARGETS += $(CXX_TEST_TARGET)
endif

TARGETS = $(CMD_TARGETS)

all: fixdep
	$(Q)$(MAKE) all_cmd

all_cmd: $(CMD_TARGETS) check

$(BPF_IN): force elfdep bpfdep
	@(test -f ../../include/uapi/linux/bpf.h -a -f ../../../include/uapi/linux/bpf.h && ( \
	(diff -B ../../include/uapi/linux/bpf.h ../../../include/uapi/linux/bpf.h >/dev/null) || \
	echo "Warning: Kernel ABI header at 'tools/include/uapi/linux/bpf.h' differs from latest version at 'include/uapi/linux/bpf.h'" >&2 )) || true
	@(test -f ../../include/uapi/linux/bpf_common.h -a -f ../../../include/uapi/linux/bpf_common.h && ( \
	(diff -B ../../include/uapi/linux/bpf_common.h ../../../include/uapi/linux/bpf_common.h >/dev/null) || \
	echo "Warning: Kernel ABI header at 'tools/include/uapi/linux/bpf_common.h' differs from latest version at 'include/uapi/linux/bpf_common.h'" >&2 )) || true
	@(test -f ../../include/uapi/linux/netlink.h -a -f ../../../include/uapi/linux/netlink.h && ( \
	(diff -B ../../include/uapi/linux/netlink.h ../../../include/uapi/linux/netlink.h >/dev/null) || \
	echo "Warning: Kernel ABI header at 'tools/include/uapi/linux/netlink.h' differs from latest version at 'include/uapi/linux/netlink.h'" >&2 )) || true
	@(test -f ../../include/uapi/linux/if_link.h -a -f ../../../include/uapi/linux/if_link.h && ( \
	(diff -B ../../include/uapi/linux/if_link.h ../../../include/uapi/linux/if_link.h >/dev/null) || \
	echo "Warning: Kernel ABI header at 'tools/include/uapi/linux/if_link.h' differs from latest version at 'include/uapi/linux/if_link.h'" >&2 )) || true
	@(test -f ../../include/uapi/linux/if_xdp.h -a -f ../../../include/uapi/linux/if_xdp.h && ( \
	(diff -B ../../include/uapi/linux/if_xdp.h ../../../include/uapi/linux/if_xdp.h >/dev/null) || \
	echo "Warning: Kernel ABI header at 'tools/include/uapi/linux/if_xdp.h' differs from latest version at 'include/uapi/linux/if_xdp.h'" >&2 )) || true
	$(Q)$(MAKE) $(build)=libbpf

$(OUTPUT)libbpf.so: $(OUTPUT)libbpf.so.$(LIBBPF_VERSION)

$(OUTPUT)libbpf.so.$(LIBBPF_VERSION): $(BPF_IN)
	$(QUIET_LINK)$(CC) --shared -Wl,-soname,libbpf.so.$(VERSION) \
				    -Wl,--version-script=$(VERSION_SCRIPT) $^ -lelf -o $@
	@ln -sf $(@F) $(OUTPUT)libbpf.so
	@ln -sf $(@F) $(OUTPUT)libbpf.so.$(VERSION)

$(OUTPUT)libbpf.a: $(BPF_IN)
	$(QUIET_LINK)$(RM) $@; $(AR) rcs $@ $^

$(OUTPUT)test_libbpf: test_libbpf.cpp $(OUTPUT)libbpf.a
	$(QUIET_LINK)$(CXX) $(INCLUDES) $^ -lelf -o $@

$(OUTPUT)libbpf.pc:
	$(QUIET_GEN)sed -e "s|@PREFIX@|$(prefix)|" \
		-e "s|@LIBDIR@|$(libdir_SQ)|" \
		-e "s|@VERSION@|$(LIBBPF_VERSION)|" \
		< libbpf.pc.template > $@

check: check_abi

check_abi: $(OUTPUT)libbpf.so
	@if [ "$(GLOBAL_SYM_COUNT)" != "$(VERSIONED_SYM_COUNT)" ]; then	 \
		echo "Warning: Num of global symbols in $(BPF_IN)"	 \
		     "($(GLOBAL_SYM_COUNT)) does NOT match with num of"	 \
		     "versioned symbols in $^ ($(VERSIONED_SYM_COUNT))." \
		     "Please make sure all LIBBPF_API symbols are"	 \
		     "versioned in $(VERSION_SCRIPT)." >&2;		 \
		readelf -s --wide $(OUTPUT)libbpf-in.o |		 \
		    awk '/GLOBAL/ && /DEFAULT/ && !/UND/ {print $$8}'|   \
		    sort -u > $(OUTPUT)libbpf_global_syms.tmp;		 \
		readelf -s --wide $(OUTPUT)libbpf.so |			 \
		    grep -Eo '[^ ]+@LIBBPF_' | cut -d@ -f1 |		 \
		    sort -u > $(OUTPUT)libbpf_versioned_syms.tmp; 	 \
		diff -u $(OUTPUT)libbpf_global_syms.tmp			 \
		     $(OUTPUT)libbpf_versioned_syms.tmp;		 \
		rm $(OUTPUT)libbpf_global_syms.tmp			 \
		   $(OUTPUT)libbpf_versioned_syms.tmp;			 \
		exit 1;							 \
	fi

define do_install_mkdir
	if [ ! -d '$(DESTDIR_SQ)$1' ]; then		\
		$(INSTALL) -d -m 755 '$(DESTDIR_SQ)$1';	\
	fi
endef

define do_install
	if [ ! -d '$(DESTDIR_SQ)$2' ]; then		\
		$(INSTALL) -d -m 755 '$(DESTDIR_SQ)$2';	\
	fi;						\
	$(INSTALL) $1 $(if $3,-m $3,) '$(DESTDIR_SQ)$2'
endef

install_lib: all_cmd
	$(call QUIET_INSTALL, $(LIB_TARGET)) \
		$(call do_install_mkdir,$(libdir_SQ)); \
		cp -fpR $(LIB_FILE) $(DESTDIR)$(libdir_SQ)

install_headers:
	$(call QUIET_INSTALL, headers) \
		$(call do_install,bpf.h,$(prefix)/include/bpf,644); \
		$(call do_install,libbpf.h,$(prefix)/include/bpf,644); \
		$(call do_install,btf.h,$(prefix)/include/bpf,644); \
		$(call do_install,libbpf_util.h,$(prefix)/include/bpf,644); \
		$(call do_install,xsk.h,$(prefix)/include/bpf,644);

install_pkgconfig: $(PC_FILE)
	$(call QUIET_INSTALL, $(PC_FILE)) \
		$(call do_install,$(PC_FILE),$(libdir_SQ)/pkgconfig,644)

install: install_lib install_pkgconfig

### Cleaning rules

config-clean:
	$(call QUIET_CLEAN, config)
	$(Q)$(MAKE) -C $(srctree)/tools/build/feature/ clean >/dev/null

clean:
	$(call QUIET_CLEAN, libbpf) $(RM) $(TARGETS) $(CXX_TEST_TARGET) \
		*.o *~ *.a *.so *.so.$(VERSION) .*.d .*.cmd *.pc LIBBPF-CFLAGS
	$(call QUIET_CLEAN, core-gen) $(RM) $(OUTPUT)FEATURE-DUMP.libbpf



PHONY += force elfdep bpfdep
force:

elfdep:
	@if [ "$(feature-libelf)" != "1" ]; then echo "No libelf found"; exit 1 ; fi

bpfdep:
	@if [ "$(feature-bpf)" != "1" ]; then echo "BPF API too old"; exit 1 ; fi

# Declare the contents of the .PHONY variable as phony.  We keep that
# information in a variable so we can use it in if_changed and friends.
.PHONY: $(PHONY)<|MERGE_RESOLUTION|>--- conflicted
+++ resolved
@@ -3,11 +3,7 @@
 
 BPF_VERSION = 0
 BPF_PATCHLEVEL = 0
-<<<<<<< HEAD
-BPF_EXTRAVERSION = 3
-=======
 BPF_EXTRAVERSION = 4
->>>>>>> 4ff96fb5
 
 MAKEFLAGS += --no-print-directory
 
