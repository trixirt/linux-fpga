--- conflicted
+++ resolved
@@ -40,11 +40,7 @@
  * Helper macro to manipulate data structures
  */
 #ifndef offsetof
-<<<<<<< HEAD
-#define offsetof(TYPE, MEMBER)  __builtin_offsetof(TYPE, MEMBER)
-=======
 #define offsetof(TYPE, MEMBER)	((unsigned long)&((TYPE *)0)->MEMBER)
->>>>>>> d012a719
 #endif
 #ifndef container_of
 #define container_of(ptr, type, member)				\
