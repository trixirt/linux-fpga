--- conflicted
+++ resolved
@@ -146,11 +146,7 @@
 	/* Map a region for the shared_info page */
 	vm_userspace_mem_region_add(vm, VM_MEM_SRC_ANONYMOUS,
 				    SHINFO_REGION_GPA, SHINFO_REGION_SLOT, 2, 0);
-<<<<<<< HEAD
-	virt_map(vm, SHINFO_REGION_GVA, SHINFO_REGION_GPA, 2, 0);
-=======
 	virt_map(vm, SHINFO_REGION_GVA, SHINFO_REGION_GPA, 2);
->>>>>>> 11e4b63a
 
 	struct kvm_xen_hvm_config hvmc = {
 		.flags = KVM_XEN_HVM_CONFIG_INTERCEPT_HCALL,
@@ -190,11 +186,7 @@
 		vcpu_ioctl(vm, VCPU_ID, KVM_XEN_VCPU_SET_ATTR, &st);
 	}
 
-<<<<<<< HEAD
-	struct vcpu_runstate_info *rs = addr_gpa2hva(vm, RUNSTATE_ADDR);;
-=======
 	struct vcpu_runstate_info *rs = addr_gpa2hva(vm, RUNSTATE_ADDR);
->>>>>>> 11e4b63a
 	rs->state = 0x5a;
 
 	for (;;) {
