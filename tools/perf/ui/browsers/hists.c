#include <stdio.h>
#include "../libslang.h"
#include <stdlib.h>
#include <string.h>
#include <linux/rbtree.h>

#include "../../util/evsel.h"
#include "../../util/evlist.h"
#include "../../util/hist.h"
#include "../../util/pstack.h"
#include "../../util/sort.h"
#include "../../util/util.h"
#include "../../arch/common.h"

#include "../browser.h"
#include "../helpline.h"
#include "../util.h"
#include "../ui.h"
#include "map.h"

struct hist_browser {
	struct ui_browser   b;
	struct hists	    *hists;
	struct hist_entry   *he_selection;
	struct map_symbol   *selection;
	int		     print_seq;
	bool		     show_dso;
	float		     min_pcnt;
	u64		     nr_non_filtered_entries;
	u64		     nr_callchain_rows;
};

extern void hist_browser__init_hpp(void);

static int hists__browser_title(struct hists *hists, char *bf, size_t size,
				const char *ev_name);
static void hist_browser__update_nr_entries(struct hist_browser *hb);

static struct rb_node *hists__filter_entries(struct rb_node *nd,
<<<<<<< HEAD
					     struct hists *hists,
=======
>>>>>>> 82b89778
					     float min_pcnt);

static bool hist_browser__has_filter(struct hist_browser *hb)
{
	return hists__has_filter(hb->hists) || hb->min_pcnt;
}

static u32 hist_browser__nr_entries(struct hist_browser *hb)
{
	u32 nr_entries;

	if (hist_browser__has_filter(hb))
		nr_entries = hb->nr_non_filtered_entries;
	else
		nr_entries = hb->hists->nr_entries;

	return nr_entries + hb->nr_callchain_rows;
}

static void hist_browser__refresh_dimensions(struct hist_browser *browser)
{
	/* 3 == +/- toggle symbol before actual hist_entry rendering */
	browser->b.width = 3 + (hists__sort_list_width(browser->hists) +
			     sizeof("[k]"));
}

static void hist_browser__reset(struct hist_browser *browser)
{
	/*
	 * The hists__remove_entry_filter() already folds non-filtered
	 * entries so we can assume it has 0 callchain rows.
	 */
	browser->nr_callchain_rows = 0;

	hist_browser__update_nr_entries(browser);
	browser->b.nr_entries = hist_browser__nr_entries(browser);
	hist_browser__refresh_dimensions(browser);
	ui_browser__reset_index(&browser->b);
}

static char tree__folded_sign(bool unfolded)
{
	return unfolded ? '-' : '+';
}

static char map_symbol__folded(const struct map_symbol *ms)
{
	return ms->has_children ? tree__folded_sign(ms->unfolded) : ' ';
}

static char hist_entry__folded(const struct hist_entry *he)
{
	return map_symbol__folded(&he->ms);
}

static char callchain_list__folded(const struct callchain_list *cl)
{
	return map_symbol__folded(&cl->ms);
}

static void map_symbol__set_folding(struct map_symbol *ms, bool unfold)
{
	ms->unfolded = unfold ? ms->has_children : false;
}

static int callchain_node__count_rows_rb_tree(struct callchain_node *node)
{
	int n = 0;
	struct rb_node *nd;

	for (nd = rb_first(&node->rb_root); nd; nd = rb_next(nd)) {
		struct callchain_node *child = rb_entry(nd, struct callchain_node, rb_node);
		struct callchain_list *chain;
		char folded_sign = ' '; /* No children */

		list_for_each_entry(chain, &child->val, list) {
			++n;
			/* We need this because we may not have children */
			folded_sign = callchain_list__folded(chain);
			if (folded_sign == '+')
				break;
		}

		if (folded_sign == '-') /* Have children and they're unfolded */
			n += callchain_node__count_rows_rb_tree(child);
	}

	return n;
}

static int callchain_node__count_rows(struct callchain_node *node)
{
	struct callchain_list *chain;
	bool unfolded = false;
	int n = 0;

	list_for_each_entry(chain, &node->val, list) {
		++n;
		unfolded = chain->ms.unfolded;
	}

	if (unfolded)
		n += callchain_node__count_rows_rb_tree(node);

	return n;
}

static int callchain__count_rows(struct rb_root *chain)
{
	struct rb_node *nd;
	int n = 0;

	for (nd = rb_first(chain); nd; nd = rb_next(nd)) {
		struct callchain_node *node = rb_entry(nd, struct callchain_node, rb_node);
		n += callchain_node__count_rows(node);
	}

	return n;
}

static bool map_symbol__toggle_fold(struct map_symbol *ms)
{
	if (!ms)
		return false;

	if (!ms->has_children)
		return false;

	ms->unfolded = !ms->unfolded;
	return true;
}

static void callchain_node__init_have_children_rb_tree(struct callchain_node *node)
{
	struct rb_node *nd = rb_first(&node->rb_root);

	for (nd = rb_first(&node->rb_root); nd; nd = rb_next(nd)) {
		struct callchain_node *child = rb_entry(nd, struct callchain_node, rb_node);
		struct callchain_list *chain;
		bool first = true;

		list_for_each_entry(chain, &child->val, list) {
			if (first) {
				first = false;
				chain->ms.has_children = chain->list.next != &child->val ||
							 !RB_EMPTY_ROOT(&child->rb_root);
			} else
				chain->ms.has_children = chain->list.next == &child->val &&
							 !RB_EMPTY_ROOT(&child->rb_root);
		}

		callchain_node__init_have_children_rb_tree(child);
	}
}

static void callchain_node__init_have_children(struct callchain_node *node)
{
	struct callchain_list *chain;

	list_for_each_entry(chain, &node->val, list)
		chain->ms.has_children = !RB_EMPTY_ROOT(&node->rb_root);

	callchain_node__init_have_children_rb_tree(node);
}

static void callchain__init_have_children(struct rb_root *root)
{
	struct rb_node *nd;

	for (nd = rb_first(root); nd; nd = rb_next(nd)) {
		struct callchain_node *node = rb_entry(nd, struct callchain_node, rb_node);
		callchain_node__init_have_children(node);
	}
}

static void hist_entry__init_have_children(struct hist_entry *he)
{
	if (!he->init_have_children) {
		he->ms.has_children = !RB_EMPTY_ROOT(&he->sorted_chain);
		callchain__init_have_children(&he->sorted_chain);
		he->init_have_children = true;
	}
}

static bool hist_browser__toggle_fold(struct hist_browser *browser)
{
	if (map_symbol__toggle_fold(browser->selection)) {
		struct hist_entry *he = browser->he_selection;

		hist_entry__init_have_children(he);
		browser->b.nr_entries -= he->nr_rows;
		browser->nr_callchain_rows -= he->nr_rows;

		if (he->ms.unfolded)
			he->nr_rows = callchain__count_rows(&he->sorted_chain);
		else
			he->nr_rows = 0;

		browser->b.nr_entries += he->nr_rows;
		browser->nr_callchain_rows += he->nr_rows;

		return true;
	}

	/* If it doesn't have children, no toggling performed */
	return false;
}

static int callchain_node__set_folding_rb_tree(struct callchain_node *node, bool unfold)
{
	int n = 0;
	struct rb_node *nd;

	for (nd = rb_first(&node->rb_root); nd; nd = rb_next(nd)) {
		struct callchain_node *child = rb_entry(nd, struct callchain_node, rb_node);
		struct callchain_list *chain;
		bool has_children = false;

		list_for_each_entry(chain, &child->val, list) {
			++n;
			map_symbol__set_folding(&chain->ms, unfold);
			has_children = chain->ms.has_children;
		}

		if (has_children)
			n += callchain_node__set_folding_rb_tree(child, unfold);
	}

	return n;
}

static int callchain_node__set_folding(struct callchain_node *node, bool unfold)
{
	struct callchain_list *chain;
	bool has_children = false;
	int n = 0;

	list_for_each_entry(chain, &node->val, list) {
		++n;
		map_symbol__set_folding(&chain->ms, unfold);
		has_children = chain->ms.has_children;
	}

	if (has_children)
		n += callchain_node__set_folding_rb_tree(node, unfold);

	return n;
}

static int callchain__set_folding(struct rb_root *chain, bool unfold)
{
	struct rb_node *nd;
	int n = 0;

	for (nd = rb_first(chain); nd; nd = rb_next(nd)) {
		struct callchain_node *node = rb_entry(nd, struct callchain_node, rb_node);
		n += callchain_node__set_folding(node, unfold);
	}

	return n;
}

static void hist_entry__set_folding(struct hist_entry *he, bool unfold)
{
	hist_entry__init_have_children(he);
	map_symbol__set_folding(&he->ms, unfold);

	if (he->ms.has_children) {
		int n = callchain__set_folding(&he->sorted_chain, unfold);
		he->nr_rows = unfold ? n : 0;
	} else
		he->nr_rows = 0;
}

static void
__hist_browser__set_folding(struct hist_browser *browser, bool unfold)
{
	struct rb_node *nd;
	struct hists *hists = browser->hists;

	for (nd = rb_first(&hists->entries);
<<<<<<< HEAD
	     (nd = hists__filter_entries(nd, hists, browser->min_pcnt)) != NULL;
=======
	     (nd = hists__filter_entries(nd, browser->min_pcnt)) != NULL;
>>>>>>> 82b89778
	     nd = rb_next(nd)) {
		struct hist_entry *he = rb_entry(nd, struct hist_entry, rb_node);
		hist_entry__set_folding(he, unfold);
		browser->nr_callchain_rows += he->nr_rows;
	}
}

static void hist_browser__set_folding(struct hist_browser *browser, bool unfold)
{
	browser->nr_callchain_rows = 0;
	__hist_browser__set_folding(browser, unfold);

	browser->b.nr_entries = hist_browser__nr_entries(browser);
	/* Go to the start, we may be way after valid entries after a collapse */
	ui_browser__reset_index(&browser->b);
}

static void ui_browser__warn_lost_events(struct ui_browser *browser)
{
	ui_browser__warning(browser, 4,
		"Events are being lost, check IO/CPU overload!\n\n"
		"You may want to run 'perf' using a RT scheduler policy:\n\n"
		" perf top -r 80\n\n"
		"Or reduce the sampling frequency.");
}

static int hist_browser__run(struct hist_browser *browser, const char *ev_name,
			     struct hist_browser_timer *hbt)
{
	int key;
	char title[160];
	int delay_secs = hbt ? hbt->refresh : 0;

	browser->b.entries = &browser->hists->entries;
	browser->b.nr_entries = hist_browser__nr_entries(browser);

	hist_browser__refresh_dimensions(browser);
	hists__browser_title(browser->hists, title, sizeof(title), ev_name);

	if (ui_browser__show(&browser->b, title,
			     "Press '?' for help on key bindings") < 0)
		return -1;

	while (1) {
		key = ui_browser__run(&browser->b, delay_secs);

		switch (key) {
		case K_TIMER: {
			u64 nr_entries;
			hbt->timer(hbt->arg);

			if (hist_browser__has_filter(browser))
				hist_browser__update_nr_entries(browser);

			nr_entries = hist_browser__nr_entries(browser);
			ui_browser__update_nr_entries(&browser->b, nr_entries);

			if (browser->hists->stats.nr_lost_warned !=
			    browser->hists->stats.nr_events[PERF_RECORD_LOST]) {
				browser->hists->stats.nr_lost_warned =
					browser->hists->stats.nr_events[PERF_RECORD_LOST];
				ui_browser__warn_lost_events(&browser->b);
			}

			hists__browser_title(browser->hists, title, sizeof(title), ev_name);
			ui_browser__show_title(&browser->b, title);
			continue;
		}
		case 'D': { /* Debug */
			static int seq;
			struct hist_entry *h = rb_entry(browser->b.top,
							struct hist_entry, rb_node);
			ui_helpline__pop();
			ui_helpline__fpush("%d: nr_ent=(%d,%d), height=%d, idx=%d, fve: idx=%d, row_off=%d, nrows=%d",
					   seq++, browser->b.nr_entries,
					   browser->hists->nr_entries,
					   browser->b.height,
					   browser->b.index,
					   browser->b.top_idx,
					   h->row_offset, h->nr_rows);
		}
			break;
		case 'C':
			/* Collapse the whole world. */
			hist_browser__set_folding(browser, false);
			break;
		case 'E':
			/* Expand the whole world. */
			hist_browser__set_folding(browser, true);
			break;
		case K_ENTER:
			if (hist_browser__toggle_fold(browser))
				break;
			/* fall thru */
		default:
			goto out;
		}
	}
out:
	ui_browser__hide(&browser->b);
	return key;
}

static char *callchain_list__sym_name(struct callchain_list *cl,
				      char *bf, size_t bfsize, bool show_dso)
{
	int printed;

	if (cl->ms.sym)
		printed = scnprintf(bf, bfsize, "%s", cl->ms.sym->name);
	else
		printed = scnprintf(bf, bfsize, "%#" PRIx64, cl->ip);

	if (show_dso)
		scnprintf(bf + printed, bfsize - printed, " %s",
			  cl->ms.map ? cl->ms.map->dso->short_name : "unknown");

	return bf;
}

#define LEVEL_OFFSET_STEP 3

static int hist_browser__show_callchain_node_rb_tree(struct hist_browser *browser,
						     struct callchain_node *chain_node,
						     u64 total, int level,
						     unsigned short row,
						     off_t *row_offset,
						     bool *is_current_entry)
{
	struct rb_node *node;
	int first_row = row, width, offset = level * LEVEL_OFFSET_STEP;
	u64 new_total, remaining;

	if (callchain_param.mode == CHAIN_GRAPH_REL)
		new_total = chain_node->children_hit;
	else
		new_total = total;

	remaining = new_total;
	node = rb_first(&chain_node->rb_root);
	while (node) {
		struct callchain_node *child = rb_entry(node, struct callchain_node, rb_node);
		struct rb_node *next = rb_next(node);
		u64 cumul = callchain_cumul_hits(child);
		struct callchain_list *chain;
		char folded_sign = ' ';
		int first = true;
		int extra_offset = 0;

		remaining -= cumul;

		list_for_each_entry(chain, &child->val, list) {
			char bf[1024], *alloc_str;
			const char *str;
			int color;
			bool was_first = first;

			if (first)
				first = false;
			else
				extra_offset = LEVEL_OFFSET_STEP;

			folded_sign = callchain_list__folded(chain);
			if (*row_offset != 0) {
				--*row_offset;
				goto do_next;
			}

			alloc_str = NULL;
			str = callchain_list__sym_name(chain, bf, sizeof(bf),
						       browser->show_dso);
			if (was_first) {
				double percent = cumul * 100.0 / new_total;

				if (asprintf(&alloc_str, "%2.2f%% %s", percent, str) < 0)
					str = "Not enough memory!";
				else
					str = alloc_str;
			}

			color = HE_COLORSET_NORMAL;
			width = browser->b.width - (offset + extra_offset + 2);
			if (ui_browser__is_current_entry(&browser->b, row)) {
				browser->selection = &chain->ms;
				color = HE_COLORSET_SELECTED;
				*is_current_entry = true;
			}

			ui_browser__set_color(&browser->b, color);
			ui_browser__gotorc(&browser->b, row, 0);
			slsmg_write_nstring(" ", offset + extra_offset);
			slsmg_printf("%c ", folded_sign);
			slsmg_write_nstring(str, width);
			free(alloc_str);

			if (++row == browser->b.height)
				goto out;
do_next:
			if (folded_sign == '+')
				break;
		}

		if (folded_sign == '-') {
			const int new_level = level + (extra_offset ? 2 : 1);
			row += hist_browser__show_callchain_node_rb_tree(browser, child, new_total,
									 new_level, row, row_offset,
									 is_current_entry);
		}
		if (row == browser->b.height)
			goto out;
		node = next;
	}
out:
	return row - first_row;
}

static int hist_browser__show_callchain_node(struct hist_browser *browser,
					     struct callchain_node *node,
					     int level, unsigned short row,
					     off_t *row_offset,
					     bool *is_current_entry)
{
	struct callchain_list *chain;
	int first_row = row,
	     offset = level * LEVEL_OFFSET_STEP,
	     width = browser->b.width - offset;
	char folded_sign = ' ';

	list_for_each_entry(chain, &node->val, list) {
		char bf[1024], *s;
		int color;

		folded_sign = callchain_list__folded(chain);

		if (*row_offset != 0) {
			--*row_offset;
			continue;
		}

		color = HE_COLORSET_NORMAL;
		if (ui_browser__is_current_entry(&browser->b, row)) {
			browser->selection = &chain->ms;
			color = HE_COLORSET_SELECTED;
			*is_current_entry = true;
		}

		s = callchain_list__sym_name(chain, bf, sizeof(bf),
					     browser->show_dso);
		ui_browser__gotorc(&browser->b, row, 0);
		ui_browser__set_color(&browser->b, color);
		slsmg_write_nstring(" ", offset);
		slsmg_printf("%c ", folded_sign);
		slsmg_write_nstring(s, width - 2);

		if (++row == browser->b.height)
			goto out;
	}

	if (folded_sign == '-')
		row += hist_browser__show_callchain_node_rb_tree(browser, node,
								 browser->hists->stats.total_period,
								 level + 1, row,
								 row_offset,
								 is_current_entry);
out:
	return row - first_row;
}

static int hist_browser__show_callchain(struct hist_browser *browser,
					struct rb_root *chain,
					int level, unsigned short row,
					off_t *row_offset,
					bool *is_current_entry)
{
	struct rb_node *nd;
	int first_row = row;

	for (nd = rb_first(chain); nd; nd = rb_next(nd)) {
		struct callchain_node *node = rb_entry(nd, struct callchain_node, rb_node);

		row += hist_browser__show_callchain_node(browser, node, level,
							 row, row_offset,
							 is_current_entry);
		if (row == browser->b.height)
			break;
	}

	return row - first_row;
}

struct hpp_arg {
	struct ui_browser *b;
	char folded_sign;
	bool current_entry;
};

static int __hpp__slsmg_color_printf(struct perf_hpp *hpp, const char *fmt, ...)
{
	struct hpp_arg *arg = hpp->ptr;
	int ret;
	va_list args;
	double percent;

	va_start(args, fmt);
	percent = va_arg(args, double);
	va_end(args);

	ui_browser__set_percent_color(arg->b, percent, arg->current_entry);

	ret = scnprintf(hpp->buf, hpp->size, fmt, percent);
	slsmg_printf("%s", hpp->buf);

	advance_hpp(hpp, ret);
	return ret;
}

#define __HPP_COLOR_PERCENT_FN(_type, _field)				\
static u64 __hpp_get_##_field(struct hist_entry *he)			\
{									\
	return he->stat._field;						\
}									\
									\
static int								\
hist_browser__hpp_color_##_type(struct perf_hpp_fmt *fmt __maybe_unused,\
				struct perf_hpp *hpp,			\
				struct hist_entry *he)			\
{									\
	return __hpp__fmt(hpp, he, __hpp_get_##_field, " %6.2f%%",	\
			  __hpp__slsmg_color_printf, true);		\
}

<<<<<<< HEAD
=======
#define __HPP_COLOR_ACC_PERCENT_FN(_type, _field)			\
static u64 __hpp_get_acc_##_field(struct hist_entry *he)		\
{									\
	return he->stat_acc->_field;					\
}									\
									\
static int								\
hist_browser__hpp_color_##_type(struct perf_hpp_fmt *fmt __maybe_unused,\
				struct perf_hpp *hpp,			\
				struct hist_entry *he)			\
{									\
	if (!symbol_conf.cumulate_callchain) {				\
		int ret = scnprintf(hpp->buf, hpp->size, "%8s", "N/A");	\
		slsmg_printf("%s", hpp->buf);				\
									\
		return ret;						\
	}								\
	return __hpp__fmt(hpp, he, __hpp_get_acc_##_field, " %6.2f%%",	\
			  __hpp__slsmg_color_printf, true);		\
}

>>>>>>> 82b89778
__HPP_COLOR_PERCENT_FN(overhead, period)
__HPP_COLOR_PERCENT_FN(overhead_sys, period_sys)
__HPP_COLOR_PERCENT_FN(overhead_us, period_us)
__HPP_COLOR_PERCENT_FN(overhead_guest_sys, period_guest_sys)
__HPP_COLOR_PERCENT_FN(overhead_guest_us, period_guest_us)
<<<<<<< HEAD
=======
__HPP_COLOR_ACC_PERCENT_FN(overhead_acc, period)
>>>>>>> 82b89778

#undef __HPP_COLOR_PERCENT_FN
#undef __HPP_COLOR_ACC_PERCENT_FN

void hist_browser__init_hpp(void)
{
	perf_hpp__format[PERF_HPP__OVERHEAD].color =
				hist_browser__hpp_color_overhead;
	perf_hpp__format[PERF_HPP__OVERHEAD_SYS].color =
				hist_browser__hpp_color_overhead_sys;
	perf_hpp__format[PERF_HPP__OVERHEAD_US].color =
				hist_browser__hpp_color_overhead_us;
	perf_hpp__format[PERF_HPP__OVERHEAD_GUEST_SYS].color =
				hist_browser__hpp_color_overhead_guest_sys;
	perf_hpp__format[PERF_HPP__OVERHEAD_GUEST_US].color =
				hist_browser__hpp_color_overhead_guest_us;
	perf_hpp__format[PERF_HPP__OVERHEAD_ACC].color =
				hist_browser__hpp_color_overhead_acc;
}

static int hist_browser__show_entry(struct hist_browser *browser,
				    struct hist_entry *entry,
				    unsigned short row)
{
	char s[256];
	int printed = 0;
	int width = browser->b.width;
	char folded_sign = ' ';
	bool current_entry = ui_browser__is_current_entry(&browser->b, row);
	off_t row_offset = entry->row_offset;
	bool first = true;
	struct perf_hpp_fmt *fmt;

	if (current_entry) {
		browser->he_selection = entry;
		browser->selection = &entry->ms;
	}

	if (symbol_conf.use_callchain) {
		hist_entry__init_have_children(entry);
		folded_sign = hist_entry__folded(entry);
	}

	if (row_offset == 0) {
		struct hpp_arg arg = {
			.b		= &browser->b,
			.folded_sign	= folded_sign,
			.current_entry	= current_entry,
		};
		struct perf_hpp hpp = {
			.buf		= s,
			.size		= sizeof(s),
			.ptr		= &arg,
		};

		ui_browser__gotorc(&browser->b, row, 0);

		perf_hpp__for_each_format(fmt) {
			if (perf_hpp__should_skip(fmt))
				continue;

			if (current_entry && browser->b.navkeypressed) {
				ui_browser__set_color(&browser->b,
						      HE_COLORSET_SELECTED);
			} else {
				ui_browser__set_color(&browser->b,
						      HE_COLORSET_NORMAL);
			}

			if (first) {
				if (symbol_conf.use_callchain) {
					slsmg_printf("%c ", folded_sign);
					width -= 2;
				}
				first = false;
			} else {
				slsmg_printf("  ");
				width -= 2;
			}

			if (fmt->color) {
				width -= fmt->color(fmt, &hpp, entry);
			} else {
				width -= fmt->entry(fmt, &hpp, entry);
				slsmg_printf("%s", s);
			}
		}

		/* The scroll bar isn't being used */
		if (!browser->b.navkeypressed)
			width += 1;

		slsmg_write_nstring("", width);

		++row;
		++printed;
	} else
		--row_offset;

	if (folded_sign == '-' && row != browser->b.height) {
		printed += hist_browser__show_callchain(browser, &entry->sorted_chain,
							1, row, &row_offset,
							&current_entry);
		if (current_entry)
			browser->he_selection = entry;
	}

	return printed;
}

static void ui_browser__hists_init_top(struct ui_browser *browser)
{
	if (browser->top == NULL) {
		struct hist_browser *hb;

		hb = container_of(browser, struct hist_browser, b);
		browser->top = rb_first(&hb->hists->entries);
	}
}

static unsigned int hist_browser__refresh(struct ui_browser *browser)
{
	unsigned row = 0;
	struct rb_node *nd;
	struct hist_browser *hb = container_of(browser, struct hist_browser, b);

	ui_browser__hists_init_top(browser);

	for (nd = browser->top; nd; nd = rb_next(nd)) {
		struct hist_entry *h = rb_entry(nd, struct hist_entry, rb_node);
<<<<<<< HEAD
		u64 total = hists__total_period(h->hists);
		float percent = 0.0;
=======
		float percent;
>>>>>>> 82b89778

		if (h->filtered)
			continue;

<<<<<<< HEAD
		if (total)
			percent = h->stat.period * 100.0 / total;

=======
		percent = hist_entry__get_percent_limit(h);
>>>>>>> 82b89778
		if (percent < hb->min_pcnt)
			continue;

		row += hist_browser__show_entry(hb, h, row);
		if (row == browser->height)
			break;
	}

	return row;
}

static struct rb_node *hists__filter_entries(struct rb_node *nd,
					     float min_pcnt)
{
	while (nd != NULL) {
		struct hist_entry *h = rb_entry(nd, struct hist_entry, rb_node);
<<<<<<< HEAD
		u64 total = hists__total_period(hists);
		float percent = 0.0;

		if (total)
			percent = h->stat.period * 100.0 / total;
=======
		float percent = hist_entry__get_percent_limit(h);
>>>>>>> 82b89778

		if (!h->filtered && percent >= min_pcnt)
			return nd;

		nd = rb_next(nd);
	}

	return NULL;
}

static struct rb_node *hists__filter_prev_entries(struct rb_node *nd,
						  float min_pcnt)
{
	while (nd != NULL) {
		struct hist_entry *h = rb_entry(nd, struct hist_entry, rb_node);
<<<<<<< HEAD
		u64 total = hists__total_period(hists);
		float percent = 0.0;

		if (total)
			percent = h->stat.period * 100.0 / total;
=======
		float percent = hist_entry__get_percent_limit(h);
>>>>>>> 82b89778

		if (!h->filtered && percent >= min_pcnt)
			return nd;

		nd = rb_prev(nd);
	}

	return NULL;
}

static void ui_browser__hists_seek(struct ui_browser *browser,
				   off_t offset, int whence)
{
	struct hist_entry *h;
	struct rb_node *nd;
	bool first = true;
	struct hist_browser *hb;

	hb = container_of(browser, struct hist_browser, b);

	if (browser->nr_entries == 0)
		return;

	ui_browser__hists_init_top(browser);

	switch (whence) {
	case SEEK_SET:
		nd = hists__filter_entries(rb_first(browser->entries),
					   hb->min_pcnt);
		break;
	case SEEK_CUR:
		nd = browser->top;
		goto do_offset;
	case SEEK_END:
		nd = hists__filter_prev_entries(rb_last(browser->entries),
						hb->min_pcnt);
		first = false;
		break;
	default:
		return;
	}

	/*
	 * Moves not relative to the first visible entry invalidates its
	 * row_offset:
	 */
	h = rb_entry(browser->top, struct hist_entry, rb_node);
	h->row_offset = 0;

	/*
	 * Here we have to check if nd is expanded (+), if it is we can't go
	 * the next top level hist_entry, instead we must compute an offset of
	 * what _not_ to show and not change the first visible entry.
	 *
	 * This offset increments when we are going from top to bottom and
	 * decreases when we're going from bottom to top.
	 *
	 * As we don't have backpointers to the top level in the callchains
	 * structure, we need to always print the whole hist_entry callchain,
	 * skipping the first ones that are before the first visible entry
	 * and stop when we printed enough lines to fill the screen.
	 */
do_offset:
	if (offset > 0) {
		do {
			h = rb_entry(nd, struct hist_entry, rb_node);
			if (h->ms.unfolded) {
				u16 remaining = h->nr_rows - h->row_offset;
				if (offset > remaining) {
					offset -= remaining;
					h->row_offset = 0;
				} else {
					h->row_offset += offset;
					offset = 0;
					browser->top = nd;
					break;
				}
			}
			nd = hists__filter_entries(rb_next(nd), hb->min_pcnt);
			if (nd == NULL)
				break;
			--offset;
			browser->top = nd;
		} while (offset != 0);
	} else if (offset < 0) {
		while (1) {
			h = rb_entry(nd, struct hist_entry, rb_node);
			if (h->ms.unfolded) {
				if (first) {
					if (-offset > h->row_offset) {
						offset += h->row_offset;
						h->row_offset = 0;
					} else {
						h->row_offset += offset;
						offset = 0;
						browser->top = nd;
						break;
					}
				} else {
					if (-offset > h->nr_rows) {
						offset += h->nr_rows;
						h->row_offset = 0;
					} else {
						h->row_offset = h->nr_rows + offset;
						offset = 0;
						browser->top = nd;
						break;
					}
				}
			}

			nd = hists__filter_prev_entries(rb_prev(nd),
							hb->min_pcnt);
			if (nd == NULL)
				break;
			++offset;
			browser->top = nd;
			if (offset == 0) {
				/*
				 * Last unfiltered hist_entry, check if it is
				 * unfolded, if it is then we should have
				 * row_offset at its last entry.
				 */
				h = rb_entry(nd, struct hist_entry, rb_node);
				if (h->ms.unfolded)
					h->row_offset = h->nr_rows;
				break;
			}
			first = false;
		}
	} else {
		browser->top = nd;
		h = rb_entry(nd, struct hist_entry, rb_node);
		h->row_offset = 0;
	}
}

static int hist_browser__fprintf_callchain_node_rb_tree(struct hist_browser *browser,
							struct callchain_node *chain_node,
							u64 total, int level,
							FILE *fp)
{
	struct rb_node *node;
	int offset = level * LEVEL_OFFSET_STEP;
	u64 new_total, remaining;
	int printed = 0;

	if (callchain_param.mode == CHAIN_GRAPH_REL)
		new_total = chain_node->children_hit;
	else
		new_total = total;

	remaining = new_total;
	node = rb_first(&chain_node->rb_root);
	while (node) {
		struct callchain_node *child = rb_entry(node, struct callchain_node, rb_node);
		struct rb_node *next = rb_next(node);
		u64 cumul = callchain_cumul_hits(child);
		struct callchain_list *chain;
		char folded_sign = ' ';
		int first = true;
		int extra_offset = 0;

		remaining -= cumul;

		list_for_each_entry(chain, &child->val, list) {
			char bf[1024], *alloc_str;
			const char *str;
			bool was_first = first;

			if (first)
				first = false;
			else
				extra_offset = LEVEL_OFFSET_STEP;

			folded_sign = callchain_list__folded(chain);

			alloc_str = NULL;
			str = callchain_list__sym_name(chain, bf, sizeof(bf),
						       browser->show_dso);
			if (was_first) {
				double percent = cumul * 100.0 / new_total;

				if (asprintf(&alloc_str, "%2.2f%% %s", percent, str) < 0)
					str = "Not enough memory!";
				else
					str = alloc_str;
			}

			printed += fprintf(fp, "%*s%c %s\n", offset + extra_offset, " ", folded_sign, str);
			free(alloc_str);
			if (folded_sign == '+')
				break;
		}

		if (folded_sign == '-') {
			const int new_level = level + (extra_offset ? 2 : 1);
			printed += hist_browser__fprintf_callchain_node_rb_tree(browser, child, new_total,
										new_level, fp);
		}

		node = next;
	}

	return printed;
}

static int hist_browser__fprintf_callchain_node(struct hist_browser *browser,
						struct callchain_node *node,
						int level, FILE *fp)
{
	struct callchain_list *chain;
	int offset = level * LEVEL_OFFSET_STEP;
	char folded_sign = ' ';
	int printed = 0;

	list_for_each_entry(chain, &node->val, list) {
		char bf[1024], *s;

		folded_sign = callchain_list__folded(chain);
		s = callchain_list__sym_name(chain, bf, sizeof(bf), browser->show_dso);
		printed += fprintf(fp, "%*s%c %s\n", offset, " ", folded_sign, s);
	}

	if (folded_sign == '-')
		printed += hist_browser__fprintf_callchain_node_rb_tree(browser, node,
									browser->hists->stats.total_period,
									level + 1,  fp);
	return printed;
}

static int hist_browser__fprintf_callchain(struct hist_browser *browser,
					   struct rb_root *chain, int level, FILE *fp)
{
	struct rb_node *nd;
	int printed = 0;

	for (nd = rb_first(chain); nd; nd = rb_next(nd)) {
		struct callchain_node *node = rb_entry(nd, struct callchain_node, rb_node);

		printed += hist_browser__fprintf_callchain_node(browser, node, level, fp);
	}

	return printed;
}

static int hist_browser__fprintf_entry(struct hist_browser *browser,
				       struct hist_entry *he, FILE *fp)
{
	char s[8192];
	int printed = 0;
	char folded_sign = ' ';
	struct perf_hpp hpp = {
		.buf = s,
		.size = sizeof(s),
	};
	struct perf_hpp_fmt *fmt;
	bool first = true;
	int ret;

	if (symbol_conf.use_callchain)
		folded_sign = hist_entry__folded(he);

	if (symbol_conf.use_callchain)
		printed += fprintf(fp, "%c ", folded_sign);

	perf_hpp__for_each_format(fmt) {
		if (perf_hpp__should_skip(fmt))
			continue;

		if (!first) {
			ret = scnprintf(hpp.buf, hpp.size, "  ");
			advance_hpp(&hpp, ret);
		} else
			first = false;

		ret = fmt->entry(fmt, &hpp, he);
		advance_hpp(&hpp, ret);
	}
	printed += fprintf(fp, "%s\n", rtrim(s));

	if (folded_sign == '-')
		printed += hist_browser__fprintf_callchain(browser, &he->sorted_chain, 1, fp);

	return printed;
}

static int hist_browser__fprintf(struct hist_browser *browser, FILE *fp)
{
	struct rb_node *nd = hists__filter_entries(rb_first(browser->b.entries),
						   browser->min_pcnt);
	int printed = 0;

	while (nd) {
		struct hist_entry *h = rb_entry(nd, struct hist_entry, rb_node);

		printed += hist_browser__fprintf_entry(browser, h, fp);
		nd = hists__filter_entries(rb_next(nd), browser->min_pcnt);
	}

	return printed;
}

static int hist_browser__dump(struct hist_browser *browser)
{
	char filename[64];
	FILE *fp;

	while (1) {
		scnprintf(filename, sizeof(filename), "perf.hist.%d", browser->print_seq);
		if (access(filename, F_OK))
			break;
		/*
 		 * XXX: Just an arbitrary lazy upper limit
 		 */
		if (++browser->print_seq == 8192) {
			ui_helpline__fpush("Too many perf.hist.N files, nothing written!");
			return -1;
		}
	}

	fp = fopen(filename, "w");
	if (fp == NULL) {
		char bf[64];
		const char *err = strerror_r(errno, bf, sizeof(bf));
		ui_helpline__fpush("Couldn't write to %s: %s", filename, err);
		return -1;
	}

	++browser->print_seq;
	hist_browser__fprintf(browser, fp);
	fclose(fp);
	ui_helpline__fpush("%s written!", filename);

	return 0;
}

static struct hist_browser *hist_browser__new(struct hists *hists)
{
	struct hist_browser *browser = zalloc(sizeof(*browser));

	if (browser) {
		browser->hists = hists;
		browser->b.refresh = hist_browser__refresh;
		browser->b.seek = ui_browser__hists_seek;
		browser->b.use_navkeypressed = true;
	}

	return browser;
}

static void hist_browser__delete(struct hist_browser *browser)
{
	free(browser);
}

static struct hist_entry *hist_browser__selected_entry(struct hist_browser *browser)
{
	return browser->he_selection;
}

static struct thread *hist_browser__selected_thread(struct hist_browser *browser)
{
	return browser->he_selection->thread;
}

static int hists__browser_title(struct hists *hists, char *bf, size_t size,
				const char *ev_name)
{
	char unit;
	int printed;
	const struct dso *dso = hists->dso_filter;
	const struct thread *thread = hists->thread_filter;
	unsigned long nr_samples = hists->stats.nr_events[PERF_RECORD_SAMPLE];
	u64 nr_events = hists->stats.total_period;
	struct perf_evsel *evsel = hists_to_evsel(hists);
	char buf[512];
	size_t buflen = sizeof(buf);

	if (symbol_conf.filter_relative) {
		nr_samples = hists->stats.nr_non_filtered_samples;
		nr_events = hists->stats.total_non_filtered_period;
	}

	if (perf_evsel__is_group_event(evsel)) {
		struct perf_evsel *pos;

		perf_evsel__group_desc(evsel, buf, buflen);
		ev_name = buf;

		for_each_group_member(pos, evsel) {
			if (symbol_conf.filter_relative) {
				nr_samples += pos->hists.stats.nr_non_filtered_samples;
				nr_events += pos->hists.stats.total_non_filtered_period;
			} else {
				nr_samples += pos->hists.stats.nr_events[PERF_RECORD_SAMPLE];
				nr_events += pos->hists.stats.total_period;
			}
		}
	}

	nr_samples = convert_unit(nr_samples, &unit);
	printed = scnprintf(bf, size,
			   "Samples: %lu%c of event '%s', Event count (approx.): %lu",
			   nr_samples, unit, ev_name, nr_events);


	if (hists->uid_filter_str)
		printed += snprintf(bf + printed, size - printed,
				    ", UID: %s", hists->uid_filter_str);
	if (thread)
		printed += scnprintf(bf + printed, size - printed,
				    ", Thread: %s(%d)",
				     (thread->comm_set ? thread__comm_str(thread) : ""),
				    thread->tid);
	if (dso)
		printed += scnprintf(bf + printed, size - printed,
				    ", DSO: %s", dso->short_name);
	return printed;
}

static inline void free_popup_options(char **options, int n)
{
	int i;

	for (i = 0; i < n; ++i)
		zfree(&options[i]);
}

/* Check whether the browser is for 'top' or 'report' */
static inline bool is_report_browser(void *timer)
{
	return timer == NULL;
}

/*
 * Only runtime switching of perf data file will make "input_name" point
 * to a malloced buffer. So add "is_input_name_malloced" flag to decide
 * whether we need to call free() for current "input_name" during the switch.
 */
static bool is_input_name_malloced = false;

static int switch_data_file(void)
{
	char *pwd, *options[32], *abs_path[32], *tmp;
	DIR *pwd_dir;
	int nr_options = 0, choice = -1, ret = -1;
	struct dirent *dent;

	pwd = getenv("PWD");
	if (!pwd)
		return ret;

	pwd_dir = opendir(pwd);
	if (!pwd_dir)
		return ret;

	memset(options, 0, sizeof(options));
	memset(options, 0, sizeof(abs_path));

	while ((dent = readdir(pwd_dir))) {
		char path[PATH_MAX];
		u64 magic;
		char *name = dent->d_name;
		FILE *file;

		if (!(dent->d_type == DT_REG))
			continue;

		snprintf(path, sizeof(path), "%s/%s", pwd, name);

		file = fopen(path, "r");
		if (!file)
			continue;

		if (fread(&magic, 1, 8, file) < 8)
			goto close_file_and_continue;

		if (is_perf_magic(magic)) {
			options[nr_options] = strdup(name);
			if (!options[nr_options])
				goto close_file_and_continue;

			abs_path[nr_options] = strdup(path);
			if (!abs_path[nr_options]) {
				zfree(&options[nr_options]);
				ui__warning("Can't search all data files due to memory shortage.\n");
				fclose(file);
				break;
			}

			nr_options++;
		}

close_file_and_continue:
		fclose(file);
		if (nr_options >= 32) {
			ui__warning("Too many perf data files in PWD!\n"
				    "Only the first 32 files will be listed.\n");
			break;
		}
	}
	closedir(pwd_dir);

	if (nr_options) {
		choice = ui__popup_menu(nr_options, options);
		if (choice < nr_options && choice >= 0) {
			tmp = strdup(abs_path[choice]);
			if (tmp) {
				if (is_input_name_malloced)
					free((void *)input_name);
				input_name = tmp;
				is_input_name_malloced = true;
				ret = 0;
			} else
				ui__warning("Data switch failed due to memory shortage!\n");
		}
	}

	free_popup_options(options, nr_options);
	free_popup_options(abs_path, nr_options);
	return ret;
}

static void hist_browser__update_nr_entries(struct hist_browser *hb)
{
	u64 nr_entries = 0;
	struct rb_node *nd = rb_first(&hb->hists->entries);

	if (hb->min_pcnt == 0) {
		hb->nr_non_filtered_entries = hb->hists->nr_non_filtered_entries;
		return;
	}

<<<<<<< HEAD
	while ((nd = hists__filter_entries(nd, hb->hists,
					   hb->min_pcnt)) != NULL) {
=======
	while ((nd = hists__filter_entries(nd, hb->min_pcnt)) != NULL) {
>>>>>>> 82b89778
		nr_entries++;
		nd = rb_next(nd);
	}

	hb->nr_non_filtered_entries = nr_entries;
}

static int perf_evsel__hists_browse(struct perf_evsel *evsel, int nr_events,
				    const char *helpline, const char *ev_name,
				    bool left_exits,
				    struct hist_browser_timer *hbt,
				    float min_pcnt,
				    struct perf_session_env *env)
{
	struct hists *hists = &evsel->hists;
	struct hist_browser *browser = hist_browser__new(hists);
	struct branch_info *bi;
	struct pstack *fstack;
	char *options[16];
	int nr_options = 0;
	int key = -1;
	char buf[64];
	char script_opt[64];
	int delay_secs = hbt ? hbt->refresh : 0;

#define HIST_BROWSER_HELP_COMMON					\
	"h/?/F1        Show this window\n"				\
	"UP/DOWN/PGUP\n"						\
	"PGDN/SPACE    Navigate\n"					\
	"q/ESC/CTRL+C  Exit browser\n\n"				\
	"For multiple event sessions:\n\n"				\
	"TAB/UNTAB     Switch events\n\n"				\
	"For symbolic views (--sort has sym):\n\n"			\
	"->            Zoom into DSO/Threads & Annotate current symbol\n" \
	"<-            Zoom out\n"					\
	"a             Annotate current symbol\n"			\
	"C             Collapse all callchains\n"			\
	"d             Zoom into current DSO\n"				\
	"E             Expand all callchains\n"				\
	"F             Toggle percentage of filtered entries\n"		\

	/* help messages are sorted by lexical order of the hotkey */
	const char report_help[] = HIST_BROWSER_HELP_COMMON
	"i             Show header information\n"
	"P             Print histograms to perf.hist.N\n"
	"r             Run available scripts\n"
	"s             Switch to another data file in PWD\n"
	"t             Zoom into current Thread\n"
	"V             Verbose (DSO names in callchains, etc)\n"
	"/             Filter symbol by name";
	const char top_help[] = HIST_BROWSER_HELP_COMMON
	"P             Print histograms to perf.hist.N\n"
	"t             Zoom into current Thread\n"
	"V             Verbose (DSO names in callchains, etc)\n"
	"/             Filter symbol by name";

	if (browser == NULL)
		return -1;

	if (min_pcnt) {
		browser->min_pcnt = min_pcnt;
		hist_browser__update_nr_entries(browser);
	}

	fstack = pstack__new(2);
	if (fstack == NULL)
		goto out;

	ui_helpline__push(helpline);

	memset(options, 0, sizeof(options));

	while (1) {
		const struct thread *thread = NULL;
		const struct dso *dso = NULL;
		int choice = 0,
		    annotate = -2, zoom_dso = -2, zoom_thread = -2,
		    annotate_f = -2, annotate_t = -2, browse_map = -2;
		int scripts_comm = -2, scripts_symbol = -2,
		    scripts_all = -2, switch_data = -2;

		nr_options = 0;

		key = hist_browser__run(browser, ev_name, hbt);

		if (browser->he_selection != NULL) {
			thread = hist_browser__selected_thread(browser);
			dso = browser->selection->map ? browser->selection->map->dso : NULL;
		}
		switch (key) {
		case K_TAB:
		case K_UNTAB:
			if (nr_events == 1)
				continue;
			/*
			 * Exit the browser, let hists__browser_tree
			 * go to the next or previous
			 */
			goto out_free_stack;
		case 'a':
			if (!sort__has_sym) {
				ui_browser__warning(&browser->b, delay_secs * 2,
			"Annotation is only available for symbolic views, "
			"include \"sym*\" in --sort to use it.");
				continue;
			}

			if (browser->selection == NULL ||
			    browser->selection->sym == NULL ||
			    browser->selection->map->dso->annotate_warned)
				continue;
			goto do_annotate;
		case 'P':
			hist_browser__dump(browser);
			continue;
		case 'd':
			goto zoom_dso;
		case 'V':
			browser->show_dso = !browser->show_dso;
			continue;
		case 't':
			goto zoom_thread;
		case '/':
			if (ui_browser__input_window("Symbol to show",
					"Please enter the name of symbol you want to see",
					buf, "ENTER: OK, ESC: Cancel",
					delay_secs * 2) == K_ENTER) {
				hists->symbol_filter_str = *buf ? buf : NULL;
				hists__filter_by_symbol(hists);
				hist_browser__reset(browser);
			}
			continue;
		case 'r':
			if (is_report_browser(hbt))
				goto do_scripts;
			continue;
		case 's':
			if (is_report_browser(hbt))
				goto do_data_switch;
			continue;
		case 'i':
			/* env->arch is NULL for live-mode (i.e. perf top) */
			if (env->arch)
				tui__header_window(env);
			continue;
		case 'F':
			symbol_conf.filter_relative ^= 1;
			continue;
		case K_F1:
		case 'h':
		case '?':
			ui_browser__help_window(&browser->b,
				is_report_browser(hbt) ? report_help : top_help);
			continue;
		case K_ENTER:
		case K_RIGHT:
			/* menu */
			break;
		case K_LEFT: {
			const void *top;

			if (pstack__empty(fstack)) {
				/*
				 * Go back to the perf_evsel_menu__run or other user
				 */
				if (left_exits)
					goto out_free_stack;
				continue;
			}
			top = pstack__pop(fstack);
			if (top == &browser->hists->dso_filter)
				goto zoom_out_dso;
			if (top == &browser->hists->thread_filter)
				goto zoom_out_thread;
			continue;
		}
		case K_ESC:
			if (!left_exits &&
			    !ui_browser__dialog_yesno(&browser->b,
					       "Do you really want to exit?"))
				continue;
			/* Fall thru */
		case 'q':
		case CTRL('c'):
			goto out_free_stack;
		default:
			continue;
		}

		if (!sort__has_sym)
			goto add_exit_option;

		if (sort__mode == SORT_MODE__BRANCH) {
			bi = browser->he_selection->branch_info;
			if (browser->selection != NULL &&
			    bi &&
			    bi->from.sym != NULL &&
			    !bi->from.map->dso->annotate_warned &&
				asprintf(&options[nr_options], "Annotate %s",
					 bi->from.sym->name) > 0)
				annotate_f = nr_options++;

			if (browser->selection != NULL &&
			    bi &&
			    bi->to.sym != NULL &&
			    !bi->to.map->dso->annotate_warned &&
			    (bi->to.sym != bi->from.sym ||
			     bi->to.map->dso != bi->from.map->dso) &&
				asprintf(&options[nr_options], "Annotate %s",
					 bi->to.sym->name) > 0)
				annotate_t = nr_options++;
		} else {

			if (browser->selection != NULL &&
			    browser->selection->sym != NULL &&
			    !browser->selection->map->dso->annotate_warned &&
				asprintf(&options[nr_options], "Annotate %s",
					 browser->selection->sym->name) > 0)
				annotate = nr_options++;
		}

		if (thread != NULL &&
		    asprintf(&options[nr_options], "Zoom %s %s(%d) thread",
			     (browser->hists->thread_filter ? "out of" : "into"),
			     (thread->comm_set ? thread__comm_str(thread) : ""),
			     thread->tid) > 0)
			zoom_thread = nr_options++;

		if (dso != NULL &&
		    asprintf(&options[nr_options], "Zoom %s %s DSO",
			     (browser->hists->dso_filter ? "out of" : "into"),
			     (dso->kernel ? "the Kernel" : dso->short_name)) > 0)
			zoom_dso = nr_options++;

		if (browser->selection != NULL &&
		    browser->selection->map != NULL &&
		    asprintf(&options[nr_options], "Browse map details") > 0)
			browse_map = nr_options++;

		/* perf script support */
		if (browser->he_selection) {
			struct symbol *sym;

			if (asprintf(&options[nr_options], "Run scripts for samples of thread [%s]",
				     thread__comm_str(browser->he_selection->thread)) > 0)
				scripts_comm = nr_options++;

			sym = browser->he_selection->ms.sym;
			if (sym && sym->namelen &&
				asprintf(&options[nr_options], "Run scripts for samples of symbol [%s]",
						sym->name) > 0)
				scripts_symbol = nr_options++;
		}

		if (asprintf(&options[nr_options], "Run scripts for all samples") > 0)
			scripts_all = nr_options++;

		if (is_report_browser(hbt) && asprintf(&options[nr_options],
				"Switch to another data file in PWD") > 0)
			switch_data = nr_options++;
add_exit_option:
		options[nr_options++] = (char *)"Exit";
retry_popup_menu:
		choice = ui__popup_menu(nr_options, options);

		if (choice == nr_options - 1)
			break;

		if (choice == -1) {
			free_popup_options(options, nr_options - 1);
			continue;
		}

		if (choice == annotate || choice == annotate_t || choice == annotate_f) {
			struct hist_entry *he;
			int err;
do_annotate:
			if (!objdump_path && perf_session_env__lookup_objdump(env))
				continue;

			he = hist_browser__selected_entry(browser);
			if (he == NULL)
				continue;

			/*
			 * we stash the branch_info symbol + map into the
			 * the ms so we don't have to rewrite all the annotation
			 * code to use branch_info.
			 * in branch mode, the ms struct is not used
			 */
			if (choice == annotate_f) {
				he->ms.sym = he->branch_info->from.sym;
				he->ms.map = he->branch_info->from.map;
			}  else if (choice == annotate_t) {
				he->ms.sym = he->branch_info->to.sym;
				he->ms.map = he->branch_info->to.map;
			}

			/*
			 * Don't let this be freed, say, by hists__decay_entry.
			 */
			he->used = true;
			err = hist_entry__tui_annotate(he, evsel, hbt);
			he->used = false;
			/*
			 * offer option to annotate the other branch source or target
			 * (if they exists) when returning from annotate
			 */
			if ((err == 'q' || err == CTRL('c'))
			    && annotate_t != -2 && annotate_f != -2)
				goto retry_popup_menu;

			ui_browser__update_nr_entries(&browser->b, browser->hists->nr_entries);
			if (err)
				ui_browser__handle_resize(&browser->b);

		} else if (choice == browse_map)
			map__browse(browser->selection->map);
		else if (choice == zoom_dso) {
zoom_dso:
			if (browser->hists->dso_filter) {
				pstack__remove(fstack, &browser->hists->dso_filter);
zoom_out_dso:
				ui_helpline__pop();
				browser->hists->dso_filter = NULL;
				perf_hpp__set_elide(HISTC_DSO, false);
			} else {
				if (dso == NULL)
					continue;
				ui_helpline__fpush("To zoom out press <- or -> + \"Zoom out of %s DSO\"",
						   dso->kernel ? "the Kernel" : dso->short_name);
				browser->hists->dso_filter = dso;
				perf_hpp__set_elide(HISTC_DSO, true);
				pstack__push(fstack, &browser->hists->dso_filter);
			}
			hists__filter_by_dso(hists);
			hist_browser__reset(browser);
		} else if (choice == zoom_thread) {
zoom_thread:
			if (browser->hists->thread_filter) {
				pstack__remove(fstack, &browser->hists->thread_filter);
zoom_out_thread:
				ui_helpline__pop();
				browser->hists->thread_filter = NULL;
				perf_hpp__set_elide(HISTC_THREAD, false);
			} else {
				ui_helpline__fpush("To zoom out press <- or -> + \"Zoom out of %s(%d) thread\"",
						   thread->comm_set ? thread__comm_str(thread) : "",
						   thread->tid);
				browser->hists->thread_filter = thread;
				perf_hpp__set_elide(HISTC_THREAD, false);
				pstack__push(fstack, &browser->hists->thread_filter);
			}
			hists__filter_by_thread(hists);
			hist_browser__reset(browser);
		}
		/* perf scripts support */
		else if (choice == scripts_all || choice == scripts_comm ||
				choice == scripts_symbol) {
do_scripts:
			memset(script_opt, 0, 64);

			if (choice == scripts_comm)
				sprintf(script_opt, " -c %s ", thread__comm_str(browser->he_selection->thread));

			if (choice == scripts_symbol)
				sprintf(script_opt, " -S %s ", browser->he_selection->ms.sym->name);

			script_browse(script_opt);
		}
		/* Switch to another data file */
		else if (choice == switch_data) {
do_data_switch:
			if (!switch_data_file()) {
				key = K_SWITCH_INPUT_DATA;
				break;
			} else
				ui__warning("Won't switch the data files due to\n"
					"no valid data file get selected!\n");
		}
	}
out_free_stack:
	pstack__delete(fstack);
out:
	hist_browser__delete(browser);
	free_popup_options(options, nr_options - 1);
	return key;
}

struct perf_evsel_menu {
	struct ui_browser b;
	struct perf_evsel *selection;
	bool lost_events, lost_events_warned;
	float min_pcnt;
	struct perf_session_env *env;
};

static void perf_evsel_menu__write(struct ui_browser *browser,
				   void *entry, int row)
{
	struct perf_evsel_menu *menu = container_of(browser,
						    struct perf_evsel_menu, b);
	struct perf_evsel *evsel = list_entry(entry, struct perf_evsel, node);
	bool current_entry = ui_browser__is_current_entry(browser, row);
	unsigned long nr_events = evsel->hists.stats.nr_events[PERF_RECORD_SAMPLE];
	const char *ev_name = perf_evsel__name(evsel);
	char bf[256], unit;
	const char *warn = " ";
	size_t printed;

	ui_browser__set_color(browser, current_entry ? HE_COLORSET_SELECTED :
						       HE_COLORSET_NORMAL);

	if (perf_evsel__is_group_event(evsel)) {
		struct perf_evsel *pos;

		ev_name = perf_evsel__group_name(evsel);

		for_each_group_member(pos, evsel) {
			nr_events += pos->hists.stats.nr_events[PERF_RECORD_SAMPLE];
		}
	}

	nr_events = convert_unit(nr_events, &unit);
	printed = scnprintf(bf, sizeof(bf), "%lu%c%s%s", nr_events,
			   unit, unit == ' ' ? "" : " ", ev_name);
	slsmg_printf("%s", bf);

	nr_events = evsel->hists.stats.nr_events[PERF_RECORD_LOST];
	if (nr_events != 0) {
		menu->lost_events = true;
		if (!current_entry)
			ui_browser__set_color(browser, HE_COLORSET_TOP);
		nr_events = convert_unit(nr_events, &unit);
		printed += scnprintf(bf, sizeof(bf), ": %ld%c%schunks LOST!",
				     nr_events, unit, unit == ' ' ? "" : " ");
		warn = bf;
	}

	slsmg_write_nstring(warn, browser->width - printed);

	if (current_entry)
		menu->selection = evsel;
}

static int perf_evsel_menu__run(struct perf_evsel_menu *menu,
				int nr_events, const char *help,
				struct hist_browser_timer *hbt)
{
	struct perf_evlist *evlist = menu->b.priv;
	struct perf_evsel *pos;
	const char *ev_name, *title = "Available samples";
	int delay_secs = hbt ? hbt->refresh : 0;
	int key;

	if (ui_browser__show(&menu->b, title,
			     "ESC: exit, ENTER|->: Browse histograms") < 0)
		return -1;

	while (1) {
		key = ui_browser__run(&menu->b, delay_secs);

		switch (key) {
		case K_TIMER:
			hbt->timer(hbt->arg);

			if (!menu->lost_events_warned && menu->lost_events) {
				ui_browser__warn_lost_events(&menu->b);
				menu->lost_events_warned = true;
			}
			continue;
		case K_RIGHT:
		case K_ENTER:
			if (!menu->selection)
				continue;
			pos = menu->selection;
browse_hists:
			perf_evlist__set_selected(evlist, pos);
			/*
			 * Give the calling tool a chance to populate the non
			 * default evsel resorted hists tree.
			 */
			if (hbt)
				hbt->timer(hbt->arg);
			ev_name = perf_evsel__name(pos);
			key = perf_evsel__hists_browse(pos, nr_events, help,
						       ev_name, true, hbt,
						       menu->min_pcnt,
						       menu->env);
			ui_browser__show_title(&menu->b, title);
			switch (key) {
			case K_TAB:
				if (pos->node.next == &evlist->entries)
					pos = perf_evlist__first(evlist);
				else
					pos = perf_evsel__next(pos);
				goto browse_hists;
			case K_UNTAB:
				if (pos->node.prev == &evlist->entries)
					pos = perf_evlist__last(evlist);
				else
					pos = perf_evsel__prev(pos);
				goto browse_hists;
			case K_ESC:
				if (!ui_browser__dialog_yesno(&menu->b,
						"Do you really want to exit?"))
					continue;
				/* Fall thru */
			case K_SWITCH_INPUT_DATA:
			case 'q':
			case CTRL('c'):
				goto out;
			default:
				continue;
			}
		case K_LEFT:
			continue;
		case K_ESC:
			if (!ui_browser__dialog_yesno(&menu->b,
					       "Do you really want to exit?"))
				continue;
			/* Fall thru */
		case 'q':
		case CTRL('c'):
			goto out;
		default:
			continue;
		}
	}

out:
	ui_browser__hide(&menu->b);
	return key;
}

static bool filter_group_entries(struct ui_browser *browser __maybe_unused,
				 void *entry)
{
	struct perf_evsel *evsel = list_entry(entry, struct perf_evsel, node);

	if (symbol_conf.event_group && !perf_evsel__is_group_leader(evsel))
		return true;

	return false;
}

static int __perf_evlist__tui_browse_hists(struct perf_evlist *evlist,
					   int nr_entries, const char *help,
					   struct hist_browser_timer *hbt,
					   float min_pcnt,
					   struct perf_session_env *env)
{
	struct perf_evsel *pos;
	struct perf_evsel_menu menu = {
		.b = {
			.entries    = &evlist->entries,
			.refresh    = ui_browser__list_head_refresh,
			.seek	    = ui_browser__list_head_seek,
			.write	    = perf_evsel_menu__write,
			.filter	    = filter_group_entries,
			.nr_entries = nr_entries,
			.priv	    = evlist,
		},
		.min_pcnt = min_pcnt,
		.env = env,
	};

	ui_helpline__push("Press ESC to exit");

	evlist__for_each(evlist, pos) {
		const char *ev_name = perf_evsel__name(pos);
		size_t line_len = strlen(ev_name) + 7;

		if (menu.b.width < line_len)
			menu.b.width = line_len;
	}

	return perf_evsel_menu__run(&menu, nr_entries, help, hbt);
}

int perf_evlist__tui_browse_hists(struct perf_evlist *evlist, const char *help,
				  struct hist_browser_timer *hbt,
				  float min_pcnt,
				  struct perf_session_env *env)
{
	int nr_entries = evlist->nr_entries;

single_entry:
	if (nr_entries == 1) {
		struct perf_evsel *first = perf_evlist__first(evlist);
		const char *ev_name = perf_evsel__name(first);

		return perf_evsel__hists_browse(first, nr_entries, help,
						ev_name, false, hbt, min_pcnt,
						env);
	}

	if (symbol_conf.event_group) {
		struct perf_evsel *pos;

		nr_entries = 0;
		evlist__for_each(evlist, pos) {
			if (perf_evsel__is_group_leader(pos))
				nr_entries++;
		}

		if (nr_entries == 1)
			goto single_entry;
	}

	return __perf_evlist__tui_browse_hists(evlist, nr_entries, help,
					       hbt, min_pcnt, env);
}<|MERGE_RESOLUTION|>--- conflicted
+++ resolved
@@ -37,10 +37,6 @@
 static void hist_browser__update_nr_entries(struct hist_browser *hb);
 
 static struct rb_node *hists__filter_entries(struct rb_node *nd,
-<<<<<<< HEAD
-					     struct hists *hists,
-=======
->>>>>>> 82b89778
 					     float min_pcnt);
 
 static bool hist_browser__has_filter(struct hist_browser *hb)
@@ -322,11 +318,7 @@
 	struct hists *hists = browser->hists;
 
 	for (nd = rb_first(&hists->entries);
-<<<<<<< HEAD
-	     (nd = hists__filter_entries(nd, hists, browser->min_pcnt)) != NULL;
-=======
 	     (nd = hists__filter_entries(nd, browser->min_pcnt)) != NULL;
->>>>>>> 82b89778
 	     nd = rb_next(nd)) {
 		struct hist_entry *he = rb_entry(nd, struct hist_entry, rb_node);
 		hist_entry__set_folding(he, unfold);
@@ -658,8 +650,6 @@
 			  __hpp__slsmg_color_printf, true);		\
 }
 
-<<<<<<< HEAD
-=======
 #define __HPP_COLOR_ACC_PERCENT_FN(_type, _field)			\
 static u64 __hpp_get_acc_##_field(struct hist_entry *he)		\
 {									\
@@ -681,16 +671,12 @@
 			  __hpp__slsmg_color_printf, true);		\
 }
 
->>>>>>> 82b89778
 __HPP_COLOR_PERCENT_FN(overhead, period)
 __HPP_COLOR_PERCENT_FN(overhead_sys, period_sys)
 __HPP_COLOR_PERCENT_FN(overhead_us, period_us)
 __HPP_COLOR_PERCENT_FN(overhead_guest_sys, period_guest_sys)
 __HPP_COLOR_PERCENT_FN(overhead_guest_us, period_guest_us)
-<<<<<<< HEAD
-=======
 __HPP_COLOR_ACC_PERCENT_FN(overhead_acc, period)
->>>>>>> 82b89778
 
 #undef __HPP_COLOR_PERCENT_FN
 #undef __HPP_COLOR_ACC_PERCENT_FN
@@ -821,23 +807,12 @@
 
 	for (nd = browser->top; nd; nd = rb_next(nd)) {
 		struct hist_entry *h = rb_entry(nd, struct hist_entry, rb_node);
-<<<<<<< HEAD
-		u64 total = hists__total_period(h->hists);
-		float percent = 0.0;
-=======
 		float percent;
->>>>>>> 82b89778
 
 		if (h->filtered)
 			continue;
 
-<<<<<<< HEAD
-		if (total)
-			percent = h->stat.period * 100.0 / total;
-
-=======
 		percent = hist_entry__get_percent_limit(h);
->>>>>>> 82b89778
 		if (percent < hb->min_pcnt)
 			continue;
 
@@ -854,15 +829,7 @@
 {
 	while (nd != NULL) {
 		struct hist_entry *h = rb_entry(nd, struct hist_entry, rb_node);
-<<<<<<< HEAD
-		u64 total = hists__total_period(hists);
-		float percent = 0.0;
-
-		if (total)
-			percent = h->stat.period * 100.0 / total;
-=======
 		float percent = hist_entry__get_percent_limit(h);
->>>>>>> 82b89778
 
 		if (!h->filtered && percent >= min_pcnt)
 			return nd;
@@ -878,15 +845,7 @@
 {
 	while (nd != NULL) {
 		struct hist_entry *h = rb_entry(nd, struct hist_entry, rb_node);
-<<<<<<< HEAD
-		u64 total = hists__total_period(hists);
-		float percent = 0.0;
-
-		if (total)
-			percent = h->stat.period * 100.0 / total;
-=======
 		float percent = hist_entry__get_percent_limit(h);
->>>>>>> 82b89778
 
 		if (!h->filtered && percent >= min_pcnt)
 			return nd;
@@ -1421,12 +1380,7 @@
 		return;
 	}
 
-<<<<<<< HEAD
-	while ((nd = hists__filter_entries(nd, hb->hists,
-					   hb->min_pcnt)) != NULL) {
-=======
 	while ((nd = hists__filter_entries(nd, hb->min_pcnt)) != NULL) {
->>>>>>> 82b89778
 		nr_entries++;
 		nd = rb_next(nd);
 	}
