--- conflicted
+++ resolved
@@ -1140,16 +1140,9 @@
 	ret = parse_events__scanner(str, &data, PE_START_EVENTS);
 	perf_pmu__parse_cleanup();
 	if (!ret) {
-<<<<<<< HEAD
-		int entries = data.idx - evlist->nr_entries;
 		struct perf_evsel *last;
 
-		perf_evlist__splice_list_tail(evlist, &data.list, entries);
-=======
-		struct perf_evsel *last;
-
 		perf_evlist__splice_list_tail(evlist, &data.list);
->>>>>>> 9f30a04d
 		evlist->nr_groups += data.nr_groups;
 		last = perf_evlist__last(evlist);
 		last->cmdline_group_boundary = true;
