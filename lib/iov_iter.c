--- conflicted
+++ resolved
@@ -508,16 +508,6 @@
 }
 EXPORT_SYMBOL(iov_iter_init);
 
-<<<<<<< HEAD
-static void memzero_page(struct page *page, size_t offset, size_t len)
-{
-	char *addr = kmap_atomic(page);
-	memset(addr + offset, 0, len);
-	kunmap_atomic(addr);
-}
-
-=======
->>>>>>> 11e4b63a
 static inline bool allocated(struct pipe_buffer *buf)
 {
 	return buf->ops == &default_pipe_buf_ops;
