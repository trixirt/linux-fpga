#ifndef __SOUND_FSI_H
#define __SOUND_FSI_H

/*
 * Fifo-attached Serial Interface (FSI) support for SH7724
 *
 * Copyright (C) 2009 Renesas Solutions Corp.
 * Kuninori Morimoto <morimoto.kuninori@renesas.com>
 *
 * This program is free software; you can redistribute it and/or modify
 * it under the terms of the GNU General Public License version 2 as
 * published by the Free Software Foundation.
 */

#define FSI_PORT_A	0
#define FSI_PORT_B	1

#include <linux/clk.h>
#include <sound/soc.h>

/*
 * flags format
 *
 * 0x00000CBA
 *
 * A:  inversion
 * B:  format mode
 * C:  chip specific
 * D:  clock selecter if master mode
 */

/* A: clock inversion */
#define SH_FSI_INVERSION_MASK	0x0000000F
#define SH_FSI_LRM_INV		(1 << 0)
#define SH_FSI_BRM_INV		(1 << 1)
#define SH_FSI_LRS_INV		(1 << 2)
#define SH_FSI_BRS_INV		(1 << 3)

/* B: format mode */
#define SH_FSI_FMT_MASK		0x000000F0
#define SH_FSI_FMT_DAI		(0 << 4)
#define SH_FSI_FMT_SPDIF	(1 << 4)

/* C: chip specific */
#define SH_FSI_OPTION_MASK	0x00000F00
#define SH_FSI_ENABLE_STREAM_MODE	(1 << 8) /* for 16bit data */

/* D:  clock selecter if master mode */
#define SH_FSI_CLK_MASK		0x0000F000
<<<<<<< HEAD
#define SH_FSI_CLK_EXTERNAL	(1 << 12)
#define SH_FSI_CLK_CPG		(2 << 12) /* FSIxCK + FSI-DIV */
=======
#define SH_FSI_CLK_EXTERNAL	(0 << 12)
#define SH_FSI_CLK_CPG		(1 << 12) /* FSIxCK + FSI-DIV */
>>>>>>> 6eb827d2

/*
 * set_rate return value
 *
 * see ACKMD/BPFMD on
 *     ACK_MD (FSI2)
 *     CKG1   (FSI)
 *
 * err		: return value <  0
 * no change	: return value == 0
 * change xMD	: return value >  0
 *
 * 0x-00000AB
 *
 * A:  ACKMD value
 * B:  BPFMD value
 */

#define SH_FSI_ACKMD_MASK	(0xF << 0)
#define SH_FSI_ACKMD_512	(1 << 0)
#define SH_FSI_ACKMD_256	(2 << 0)
#define SH_FSI_ACKMD_128	(3 << 0)
#define SH_FSI_ACKMD_64		(4 << 0)
#define SH_FSI_ACKMD_32		(5 << 0)

#define SH_FSI_BPFMD_MASK	(0xF << 4)
#define SH_FSI_BPFMD_512	(1 << 4)
#define SH_FSI_BPFMD_256	(2 << 4)
#define SH_FSI_BPFMD_128	(3 << 4)
#define SH_FSI_BPFMD_64		(4 << 4)
#define SH_FSI_BPFMD_32		(5 << 4)
#define SH_FSI_BPFMD_16		(6 << 4)

struct sh_fsi_port_info {
	unsigned long flags;
	int tx_id;
	int rx_id;
	int (*set_rate)(struct device *dev, int rate, int enable);
};

struct sh_fsi_platform_info {
	struct sh_fsi_port_info port_a;
	struct sh_fsi_port_info port_b;
};

#endif /* __SOUND_FSI_H */<|MERGE_RESOLUTION|>--- conflicted
+++ resolved
@@ -47,13 +47,8 @@
 
 /* D:  clock selecter if master mode */
 #define SH_FSI_CLK_MASK		0x0000F000
-<<<<<<< HEAD
-#define SH_FSI_CLK_EXTERNAL	(1 << 12)
-#define SH_FSI_CLK_CPG		(2 << 12) /* FSIxCK + FSI-DIV */
-=======
 #define SH_FSI_CLK_EXTERNAL	(0 << 12)
 #define SH_FSI_CLK_CPG		(1 << 12) /* FSIxCK + FSI-DIV */
->>>>>>> 6eb827d2
 
 /*
  * set_rate return value
