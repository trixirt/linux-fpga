--- conflicted
+++ resolved
@@ -120,10 +120,5 @@
 }
 
 int nf_queue(struct sk_buff *skb, struct nf_hook_state *state,
-<<<<<<< HEAD
-	     const struct nf_hook_entries *entries, unsigned int index,
-	     unsigned int verdict);
-=======
 	     unsigned int index, unsigned int verdict);
->>>>>>> 4ff96fb5
 #endif /* _NF_QUEUE_H */