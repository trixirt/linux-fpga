/*
 * This contains encryption functions for per-file encryption.
 *
 * Copyright (C) 2015, Google, Inc.
 * Copyright (C) 2015, Motorola Mobility
 *
 * Written by Michael Halcrow, 2014.
 *
 * Filename encryption additions
 *	Uday Savagaonkar, 2014
 * Encryption policy handling additions
 *	Ildar Muslukhov, 2014
 * Add fscrypt_pullback_bio_page()
 *	Jaegeuk Kim, 2015.
 *
 * This has not yet undergone a rigorous security audit.
 *
 * The usage of AES-XTS should conform to recommendations in NIST
 * Special Publication 800-38E and IEEE P1619/D16.
 */

#include <linux/pagemap.h>
#include <linux/mempool.h>
#include <linux/module.h>
#include <linux/scatterlist.h>
#include <linux/ratelimit.h>
#include <linux/bio.h>
#include <linux/dcache.h>
#include <linux/namei.h>
#include "fscrypt_private.h"

static unsigned int num_prealloc_crypto_pages = 32;
static unsigned int num_prealloc_crypto_ctxs = 128;

module_param(num_prealloc_crypto_pages, uint, 0444);
MODULE_PARM_DESC(num_prealloc_crypto_pages,
		"Number of crypto pages to preallocate");
module_param(num_prealloc_crypto_ctxs, uint, 0444);
MODULE_PARM_DESC(num_prealloc_crypto_ctxs,
		"Number of crypto contexts to preallocate");

static mempool_t *fscrypt_bounce_page_pool = NULL;

static LIST_HEAD(fscrypt_free_ctxs);
static DEFINE_SPINLOCK(fscrypt_ctx_lock);

static struct workqueue_struct *fscrypt_read_workqueue;
static DEFINE_MUTEX(fscrypt_init_mutex);

static struct kmem_cache *fscrypt_ctx_cachep;
struct kmem_cache *fscrypt_info_cachep;

/**
 * fscrypt_release_ctx() - Releases an encryption context
 * @ctx: The encryption context to release.
 *
 * If the encryption context was allocated from the pre-allocated pool, returns
 * it to that pool. Else, frees it.
 *
 * If there's a bounce page in the context, this frees that.
 */
void fscrypt_release_ctx(struct fscrypt_ctx *ctx)
{
	unsigned long flags;

	if (ctx->flags & FS_CTX_HAS_BOUNCE_BUFFER_FL && ctx->w.bounce_page) {
		mempool_free(ctx->w.bounce_page, fscrypt_bounce_page_pool);
		ctx->w.bounce_page = NULL;
	}
	ctx->w.control_page = NULL;
	if (ctx->flags & FS_CTX_REQUIRES_FREE_ENCRYPT_FL) {
		kmem_cache_free(fscrypt_ctx_cachep, ctx);
	} else {
		spin_lock_irqsave(&fscrypt_ctx_lock, flags);
		list_add(&ctx->free_list, &fscrypt_free_ctxs);
		spin_unlock_irqrestore(&fscrypt_ctx_lock, flags);
	}
}
EXPORT_SYMBOL(fscrypt_release_ctx);

/**
 * fscrypt_get_ctx() - Gets an encryption context
 * @inode:       The inode for which we are doing the crypto
 * @gfp_flags:   The gfp flag for memory allocation
 *
 * Allocates and initializes an encryption context.
 *
 * Return: An allocated and initialized encryption context on success; error
 * value or NULL otherwise.
 */
struct fscrypt_ctx *fscrypt_get_ctx(const struct inode *inode, gfp_t gfp_flags)
{
	struct fscrypt_ctx *ctx = NULL;
	struct fscrypt_info *ci = inode->i_crypt_info;
	unsigned long flags;

	if (ci == NULL)
		return ERR_PTR(-ENOKEY);

	/*
	 * We first try getting the ctx from a free list because in
	 * the common case the ctx will have an allocated and
	 * initialized crypto tfm, so it's probably a worthwhile
	 * optimization. For the bounce page, we first try getting it
	 * from the kernel allocator because that's just about as fast
	 * as getting it from a list and because a cache of free pages
	 * should generally be a "last resort" option for a filesystem
	 * to be able to do its job.
	 */
	spin_lock_irqsave(&fscrypt_ctx_lock, flags);
	ctx = list_first_entry_or_null(&fscrypt_free_ctxs,
					struct fscrypt_ctx, free_list);
	if (ctx)
		list_del(&ctx->free_list);
	spin_unlock_irqrestore(&fscrypt_ctx_lock, flags);
	if (!ctx) {
		ctx = kmem_cache_zalloc(fscrypt_ctx_cachep, gfp_flags);
		if (!ctx)
			return ERR_PTR(-ENOMEM);
		ctx->flags |= FS_CTX_REQUIRES_FREE_ENCRYPT_FL;
	} else {
		ctx->flags &= ~FS_CTX_REQUIRES_FREE_ENCRYPT_FL;
	}
	ctx->flags &= ~FS_CTX_HAS_BOUNCE_BUFFER_FL;
	return ctx;
}
EXPORT_SYMBOL(fscrypt_get_ctx);

/**
 * page_crypt_complete() - completion callback for page crypto
 * @req: The asynchronous cipher request context
 * @res: The result of the cipher operation
 */
static void page_crypt_complete(struct crypto_async_request *req, int res)
{
	struct fscrypt_completion_result *ecr = req->data;

	if (res == -EINPROGRESS)
		return;
	ecr->res = res;
	complete(&ecr->completion);
}

typedef enum {
	FS_DECRYPT = 0,
	FS_ENCRYPT,
} fscrypt_direction_t;

static int do_page_crypto(const struct inode *inode,
			fscrypt_direction_t rw, u64 lblk_num,
			struct page *src_page, struct page *dest_page,
			unsigned int len, unsigned int offs,
			gfp_t gfp_flags)
{
	struct {
		__le64 index;
		u8 padding[FS_XTS_TWEAK_SIZE - sizeof(__le64)];
	} xts_tweak;
	struct skcipher_request *req = NULL;
	DECLARE_FS_COMPLETION_RESULT(ecr);
	struct scatterlist dst, src;
	struct fscrypt_info *ci = inode->i_crypt_info;
	struct crypto_skcipher *tfm = ci->ci_ctfm;
	int res = 0;

	BUG_ON(len == 0);

	req = skcipher_request_alloc(tfm, gfp_flags);
	if (!req) {
		printk_ratelimited(KERN_ERR
				"%s: crypto_request_alloc() failed\n",
				__func__);
		return -ENOMEM;
	}

	skcipher_request_set_callback(
		req, CRYPTO_TFM_REQ_MAY_BACKLOG | CRYPTO_TFM_REQ_MAY_SLEEP,
		page_crypt_complete, &ecr);

	BUILD_BUG_ON(sizeof(xts_tweak) != FS_XTS_TWEAK_SIZE);
<<<<<<< HEAD
	xts_tweak.index = cpu_to_le64(index);
=======
	xts_tweak.index = cpu_to_le64(lblk_num);
>>>>>>> c470abd4
	memset(xts_tweak.padding, 0, sizeof(xts_tweak.padding));

	sg_init_table(&dst, 1);
	sg_set_page(&dst, dest_page, len, offs);
	sg_init_table(&src, 1);
<<<<<<< HEAD
	sg_set_page(&src, src_page, PAGE_SIZE, 0);
	skcipher_request_set_crypt(req, &src, &dst, PAGE_SIZE, &xts_tweak);
=======
	sg_set_page(&src, src_page, len, offs);
	skcipher_request_set_crypt(req, &src, &dst, len, &xts_tweak);
>>>>>>> c470abd4
	if (rw == FS_DECRYPT)
		res = crypto_skcipher_decrypt(req);
	else
		res = crypto_skcipher_encrypt(req);
	if (res == -EINPROGRESS || res == -EBUSY) {
		BUG_ON(req->base.data != &ecr);
		wait_for_completion(&ecr.completion);
		res = ecr.res;
	}
	skcipher_request_free(req);
	if (res) {
		printk_ratelimited(KERN_ERR
			"%s: crypto_skcipher_encrypt() returned %d\n",
			__func__, res);
		return res;
	}
	return 0;
}

static struct page *alloc_bounce_page(struct fscrypt_ctx *ctx, gfp_t gfp_flags)
{
	ctx->w.bounce_page = mempool_alloc(fscrypt_bounce_page_pool, gfp_flags);
	if (ctx->w.bounce_page == NULL)
		return ERR_PTR(-ENOMEM);
	ctx->flags |= FS_CTX_HAS_BOUNCE_BUFFER_FL;
	return ctx->w.bounce_page;
}

/**
 * fscypt_encrypt_page() - Encrypts a page
 * @inode:     The inode for which the encryption should take place
 * @page:      The page to encrypt. Must be locked for bounce-page
 *             encryption.
 * @len:       Length of data to encrypt in @page and encrypted
 *             data in returned page.
 * @offs:      Offset of data within @page and returned
 *             page holding encrypted data.
 * @lblk_num:  Logical block number. This must be unique for multiple
 *             calls with same inode, except when overwriting
 *             previously written data.
 * @gfp_flags: The gfp flag for memory allocation
 *
 * Encrypts @page using the ctx encryption context. Performs encryption
 * either in-place or into a newly allocated bounce page.
 * Called on the page write path.
 *
 * Bounce page allocation is the default.
 * In this case, the contents of @page are encrypted and stored in an
 * allocated bounce page. @page has to be locked and the caller must call
 * fscrypt_restore_control_page() on the returned ciphertext page to
 * release the bounce buffer and the encryption context.
 *
 * In-place encryption is used by setting the FS_CFLG_OWN_PAGES flag in
 * fscrypt_operations. Here, the input-page is returned with its content
 * encrypted.
 *
 * Return: A page with the encrypted content on success. Else, an
 * error value or NULL.
 */
struct page *fscrypt_encrypt_page(const struct inode *inode,
				struct page *page,
				unsigned int len,
				unsigned int offs,
				u64 lblk_num, gfp_t gfp_flags)

{
	struct fscrypt_ctx *ctx;
	struct page *ciphertext_page = page;
	int err;

	BUG_ON(len % FS_CRYPTO_BLOCK_SIZE != 0);

	if (inode->i_sb->s_cop->flags & FS_CFLG_OWN_PAGES) {
		/* with inplace-encryption we just encrypt the page */
		err = do_page_crypto(inode, FS_ENCRYPT, lblk_num,
					page, ciphertext_page,
					len, offs, gfp_flags);
		if (err)
			return ERR_PTR(err);

		return ciphertext_page;
	}

	BUG_ON(!PageLocked(page));

	ctx = fscrypt_get_ctx(inode, gfp_flags);
	if (IS_ERR(ctx))
		return (struct page *)ctx;

	/* The encryption operation will require a bounce page. */
	ciphertext_page = alloc_bounce_page(ctx, gfp_flags);
	if (IS_ERR(ciphertext_page))
		goto errout;

	ctx->w.control_page = page;
	err = do_page_crypto(inode, FS_ENCRYPT, lblk_num,
					page, ciphertext_page,
					len, offs, gfp_flags);
	if (err) {
		ciphertext_page = ERR_PTR(err);
		goto errout;
	}
	SetPagePrivate(ciphertext_page);
	set_page_private(ciphertext_page, (unsigned long)ctx);
	lock_page(ciphertext_page);
	return ciphertext_page;

errout:
	fscrypt_release_ctx(ctx);
	return ciphertext_page;
}
EXPORT_SYMBOL(fscrypt_encrypt_page);

/**
 * fscrypt_decrypt_page() - Decrypts a page in-place
 * @inode:     The corresponding inode for the page to decrypt.
 * @page:      The page to decrypt. Must be locked in case
 *             it is a writeback page (FS_CFLG_OWN_PAGES unset).
 * @len:       Number of bytes in @page to be decrypted.
 * @offs:      Start of data in @page.
 * @lblk_num:  Logical block number.
 *
 * Decrypts page in-place using the ctx encryption context.
 *
 * Called from the read completion callback.
 *
 * Return: Zero on success, non-zero otherwise.
 */
int fscrypt_decrypt_page(const struct inode *inode, struct page *page,
			unsigned int len, unsigned int offs, u64 lblk_num)
{
	if (!(inode->i_sb->s_cop->flags & FS_CFLG_OWN_PAGES))
		BUG_ON(!PageLocked(page));

	return do_page_crypto(inode, FS_DECRYPT, lblk_num, page, page, len,
			offs, GFP_NOFS);
}
EXPORT_SYMBOL(fscrypt_decrypt_page);

int fscrypt_zeroout_range(const struct inode *inode, pgoff_t lblk,
				sector_t pblk, unsigned int len)
{
	struct fscrypt_ctx *ctx;
	struct page *ciphertext_page = NULL;
	struct bio *bio;
	int ret, err = 0;

	BUG_ON(inode->i_sb->s_blocksize != PAGE_SIZE);

	ctx = fscrypt_get_ctx(inode, GFP_NOFS);
	if (IS_ERR(ctx))
		return PTR_ERR(ctx);

	ciphertext_page = alloc_bounce_page(ctx, GFP_NOWAIT);
	if (IS_ERR(ciphertext_page)) {
		err = PTR_ERR(ciphertext_page);
		goto errout;
	}

	while (len--) {
		err = do_page_crypto(inode, FS_ENCRYPT, lblk,
					ZERO_PAGE(0), ciphertext_page,
					PAGE_SIZE, 0, GFP_NOFS);
		if (err)
			goto errout;

		bio = bio_alloc(GFP_NOWAIT, 1);
		if (!bio) {
			err = -ENOMEM;
			goto errout;
		}
		bio->bi_bdev = inode->i_sb->s_bdev;
		bio->bi_iter.bi_sector =
			pblk << (inode->i_sb->s_blocksize_bits - 9);
		bio_set_op_attrs(bio, REQ_OP_WRITE, 0);
		ret = bio_add_page(bio, ciphertext_page,
					inode->i_sb->s_blocksize, 0);
		if (ret != inode->i_sb->s_blocksize) {
			/* should never happen! */
			WARN_ON(1);
			bio_put(bio);
			err = -EIO;
			goto errout;
		}
		err = submit_bio_wait(bio);
		if ((err == 0) && bio->bi_error)
			err = -EIO;
		bio_put(bio);
		if (err)
			goto errout;
		lblk++;
		pblk++;
	}
	err = 0;
errout:
	fscrypt_release_ctx(ctx);
	return err;
}
EXPORT_SYMBOL(fscrypt_zeroout_range);

/*
 * Validate dentries for encrypted directories to make sure we aren't
 * potentially caching stale data after a key has been added or
 * removed.
 */
static int fscrypt_d_revalidate(struct dentry *dentry, unsigned int flags)
{
	struct dentry *dir;
	struct fscrypt_info *ci;
	int dir_has_key, cached_with_key;

	if (flags & LOOKUP_RCU)
		return -ECHILD;

	dir = dget_parent(dentry);
	if (!d_inode(dir)->i_sb->s_cop->is_encrypted(d_inode(dir))) {
		dput(dir);
		return 0;
	}

	ci = d_inode(dir)->i_crypt_info;
	if (ci && ci->ci_keyring_key &&
	    (ci->ci_keyring_key->flags & ((1 << KEY_FLAG_INVALIDATED) |
					  (1 << KEY_FLAG_REVOKED) |
					  (1 << KEY_FLAG_DEAD))))
		ci = NULL;

	/* this should eventually be an flag in d_flags */
	spin_lock(&dentry->d_lock);
	cached_with_key = dentry->d_flags & DCACHE_ENCRYPTED_WITH_KEY;
	spin_unlock(&dentry->d_lock);
	dir_has_key = (ci != NULL);
	dput(dir);

	/*
	 * If the dentry was cached without the key, and it is a
	 * negative dentry, it might be a valid name.  We can't check
	 * if the key has since been made available due to locking
	 * reasons, so we fail the validation so ext4_lookup() can do
	 * this check.
	 *
	 * We also fail the validation if the dentry was created with
	 * the key present, but we no longer have the key, or vice versa.
	 */
	if ((!cached_with_key && d_is_negative(dentry)) ||
			(!cached_with_key && dir_has_key) ||
			(cached_with_key && !dir_has_key))
		return 0;
	return 1;
}

const struct dentry_operations fscrypt_d_ops = {
	.d_revalidate = fscrypt_d_revalidate,
};
EXPORT_SYMBOL(fscrypt_d_ops);

/*
 * Call fscrypt_decrypt_page on every single page, reusing the encryption
 * context.
 */
static void completion_pages(struct work_struct *work)
{
	struct fscrypt_ctx *ctx =
		container_of(work, struct fscrypt_ctx, r.work);
	struct bio *bio = ctx->r.bio;
	struct bio_vec *bv;
	int i;

	bio_for_each_segment_all(bv, bio, i) {
		struct page *page = bv->bv_page;
		int ret = fscrypt_decrypt_page(page->mapping->host, page,
				PAGE_SIZE, 0, page->index);

		if (ret) {
			WARN_ON_ONCE(1);
			SetPageError(page);
		} else {
			SetPageUptodate(page);
		}
		unlock_page(page);
	}
	fscrypt_release_ctx(ctx);
	bio_put(bio);
}

void fscrypt_decrypt_bio_pages(struct fscrypt_ctx *ctx, struct bio *bio)
{
	INIT_WORK(&ctx->r.work, completion_pages);
	ctx->r.bio = bio;
	queue_work(fscrypt_read_workqueue, &ctx->r.work);
}
EXPORT_SYMBOL(fscrypt_decrypt_bio_pages);

void fscrypt_pullback_bio_page(struct page **page, bool restore)
{
	struct fscrypt_ctx *ctx;
	struct page *bounce_page;

	/* The bounce data pages are unmapped. */
	if ((*page)->mapping)
		return;

	/* The bounce data page is unmapped. */
	bounce_page = *page;
	ctx = (struct fscrypt_ctx *)page_private(bounce_page);

	/* restore control page */
	*page = ctx->w.control_page;

	if (restore)
		fscrypt_restore_control_page(bounce_page);
}
EXPORT_SYMBOL(fscrypt_pullback_bio_page);

void fscrypt_restore_control_page(struct page *page)
{
	struct fscrypt_ctx *ctx;

	ctx = (struct fscrypt_ctx *)page_private(page);
	set_page_private(page, (unsigned long)NULL);
	ClearPagePrivate(page);
	unlock_page(page);
	fscrypt_release_ctx(ctx);
}
EXPORT_SYMBOL(fscrypt_restore_control_page);

static void fscrypt_destroy(void)
{
	struct fscrypt_ctx *pos, *n;

	list_for_each_entry_safe(pos, n, &fscrypt_free_ctxs, free_list)
		kmem_cache_free(fscrypt_ctx_cachep, pos);
	INIT_LIST_HEAD(&fscrypt_free_ctxs);
	mempool_destroy(fscrypt_bounce_page_pool);
	fscrypt_bounce_page_pool = NULL;
}

/**
 * fscrypt_initialize() - allocate major buffers for fs encryption.
 * @cop_flags:  fscrypt operations flags
 *
 * We only call this when we start accessing encrypted files, since it
 * results in memory getting allocated that wouldn't otherwise be used.
 *
 * Return: Zero on success, non-zero otherwise.
 */
int fscrypt_initialize(unsigned int cop_flags)
{
	int i, res = -ENOMEM;

	/*
	 * No need to allocate a bounce page pool if there already is one or
	 * this FS won't use it.
	 */
	if (cop_flags & FS_CFLG_OWN_PAGES || fscrypt_bounce_page_pool)
		return 0;

	mutex_lock(&fscrypt_init_mutex);
	if (fscrypt_bounce_page_pool)
		goto already_initialized;

	for (i = 0; i < num_prealloc_crypto_ctxs; i++) {
		struct fscrypt_ctx *ctx;

		ctx = kmem_cache_zalloc(fscrypt_ctx_cachep, GFP_NOFS);
		if (!ctx)
			goto fail;
		list_add(&ctx->free_list, &fscrypt_free_ctxs);
	}

	fscrypt_bounce_page_pool =
		mempool_create_page_pool(num_prealloc_crypto_pages, 0);
	if (!fscrypt_bounce_page_pool)
		goto fail;

already_initialized:
	mutex_unlock(&fscrypt_init_mutex);
	return 0;
fail:
	fscrypt_destroy();
	mutex_unlock(&fscrypt_init_mutex);
	return res;
}

/**
 * fscrypt_init() - Set up for fs encryption.
 */
static int __init fscrypt_init(void)
{
	fscrypt_read_workqueue = alloc_workqueue("fscrypt_read_queue",
							WQ_HIGHPRI, 0);
	if (!fscrypt_read_workqueue)
		goto fail;

	fscrypt_ctx_cachep = KMEM_CACHE(fscrypt_ctx, SLAB_RECLAIM_ACCOUNT);
	if (!fscrypt_ctx_cachep)
		goto fail_free_queue;

	fscrypt_info_cachep = KMEM_CACHE(fscrypt_info, SLAB_RECLAIM_ACCOUNT);
	if (!fscrypt_info_cachep)
		goto fail_free_ctx;

	return 0;

fail_free_ctx:
	kmem_cache_destroy(fscrypt_ctx_cachep);
fail_free_queue:
	destroy_workqueue(fscrypt_read_workqueue);
fail:
	return -ENOMEM;
}
module_init(fscrypt_init)

/**
 * fscrypt_exit() - Shutdown the fs encryption system
 */
static void __exit fscrypt_exit(void)
{
	fscrypt_destroy();

	if (fscrypt_read_workqueue)
		destroy_workqueue(fscrypt_read_workqueue);
	kmem_cache_destroy(fscrypt_ctx_cachep);
	kmem_cache_destroy(fscrypt_info_cachep);
}
module_exit(fscrypt_exit);

MODULE_LICENSE("GPL");<|MERGE_RESOLUTION|>--- conflicted
+++ resolved
@@ -178,23 +178,14 @@
 		page_crypt_complete, &ecr);
 
 	BUILD_BUG_ON(sizeof(xts_tweak) != FS_XTS_TWEAK_SIZE);
-<<<<<<< HEAD
-	xts_tweak.index = cpu_to_le64(index);
-=======
 	xts_tweak.index = cpu_to_le64(lblk_num);
->>>>>>> c470abd4
 	memset(xts_tweak.padding, 0, sizeof(xts_tweak.padding));
 
 	sg_init_table(&dst, 1);
 	sg_set_page(&dst, dest_page, len, offs);
 	sg_init_table(&src, 1);
-<<<<<<< HEAD
-	sg_set_page(&src, src_page, PAGE_SIZE, 0);
-	skcipher_request_set_crypt(req, &src, &dst, PAGE_SIZE, &xts_tweak);
-=======
 	sg_set_page(&src, src_page, len, offs);
 	skcipher_request_set_crypt(req, &src, &dst, len, &xts_tweak);
->>>>>>> c470abd4
 	if (rw == FS_DECRYPT)
 		res = crypto_skcipher_decrypt(req);
 	else
