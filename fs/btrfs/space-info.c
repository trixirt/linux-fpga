// SPDX-License-Identifier: GPL-2.0

#include "misc.h"
#include "ctree.h"
#include "space-info.h"
#include "sysfs.h"
#include "volumes.h"
#include "free-space-cache.h"
#include "ordered-data.h"
#include "transaction.h"
#include "block-group.h"

/*
 * HOW DOES SPACE RESERVATION WORK
 *
 * If you want to know about delalloc specifically, there is a separate comment
 * for that with the delalloc code.  This comment is about how the whole system
 * works generally.
 *
 * BASIC CONCEPTS
 *
 *   1) space_info.  This is the ultimate arbiter of how much space we can use.
 *   There's a description of the bytes_ fields with the struct declaration,
 *   refer to that for specifics on each field.  Suffice it to say that for
 *   reservations we care about total_bytes - SUM(space_info->bytes_) when
 *   determining if there is space to make an allocation.  There is a space_info
 *   for METADATA, SYSTEM, and DATA areas.
 *
 *   2) block_rsv's.  These are basically buckets for every different type of
 *   metadata reservation we have.  You can see the comment in the block_rsv
 *   code on the rules for each type, but generally block_rsv->reserved is how
 *   much space is accounted for in space_info->bytes_may_use.
 *
 *   3) btrfs_calc*_size.  These are the worst case calculations we used based
 *   on the number of items we will want to modify.  We have one for changing
 *   items, and one for inserting new items.  Generally we use these helpers to
 *   determine the size of the block reserves, and then use the actual bytes
 *   values to adjust the space_info counters.
 *
 * MAKING RESERVATIONS, THE NORMAL CASE
 *
 *   We call into either btrfs_reserve_data_bytes() or
 *   btrfs_reserve_metadata_bytes(), depending on which we're looking for, with
 *   num_bytes we want to reserve.
 *
 *   ->reserve
 *     space_info->bytes_may_reserve += num_bytes
 *
 *   ->extent allocation
 *     Call btrfs_add_reserved_bytes() which does
 *     space_info->bytes_may_reserve -= num_bytes
 *     space_info->bytes_reserved += extent_bytes
 *
 *   ->insert reference
 *     Call btrfs_update_block_group() which does
 *     space_info->bytes_reserved -= extent_bytes
 *     space_info->bytes_used += extent_bytes
 *
 * MAKING RESERVATIONS, FLUSHING NORMALLY (non-priority)
 *
 *   Assume we are unable to simply make the reservation because we do not have
 *   enough space
 *
 *   -> __reserve_bytes
 *     create a reserve_ticket with ->bytes set to our reservation, add it to
 *     the tail of space_info->tickets, kick async flush thread
 *
 *   ->handle_reserve_ticket
 *     wait on ticket->wait for ->bytes to be reduced to 0, or ->error to be set
 *     on the ticket.
 *
 *   -> btrfs_async_reclaim_metadata_space/btrfs_async_reclaim_data_space
 *     Flushes various things attempting to free up space.
 *
 *   -> btrfs_try_granting_tickets()
 *     This is called by anything that either subtracts space from
 *     space_info->bytes_may_use, ->bytes_pinned, etc, or adds to the
 *     space_info->total_bytes.  This loops through the ->priority_tickets and
 *     then the ->tickets list checking to see if the reservation can be
 *     completed.  If it can the space is added to space_info->bytes_may_use and
 *     the ticket is woken up.
 *
 *   -> ticket wakeup
 *     Check if ->bytes == 0, if it does we got our reservation and we can carry
 *     on, if not return the appropriate error (ENOSPC, but can be EINTR if we
 *     were interrupted.)
 *
 * MAKING RESERVATIONS, FLUSHING HIGH PRIORITY
 *
 *   Same as the above, except we add ourselves to the
 *   space_info->priority_tickets, and we do not use ticket->wait, we simply
 *   call flush_space() ourselves for the states that are safe for us to call
 *   without deadlocking and hope for the best.
 *
 * THE FLUSHING STATES
 *
 *   Generally speaking we will have two cases for each state, a "nice" state
 *   and a "ALL THE THINGS" state.  In btrfs we delay a lot of work in order to
 *   reduce the locking over head on the various trees, and even to keep from
 *   doing any work at all in the case of delayed refs.  Each of these delayed
 *   things however hold reservations, and so letting them run allows us to
 *   reclaim space so we can make new reservations.
 *
 *   FLUSH_DELAYED_ITEMS
 *     Every inode has a delayed item to update the inode.  Take a simple write
 *     for example, we would update the inode item at write time to update the
 *     mtime, and then again at finish_ordered_io() time in order to update the
 *     isize or bytes.  We keep these delayed items to coalesce these operations
 *     into a single operation done on demand.  These are an easy way to reclaim
 *     metadata space.
 *
 *   FLUSH_DELALLOC
 *     Look at the delalloc comment to get an idea of how much space is reserved
 *     for delayed allocation.  We can reclaim some of this space simply by
 *     running delalloc, but usually we need to wait for ordered extents to
 *     reclaim the bulk of this space.
 *
 *   FLUSH_DELAYED_REFS
 *     We have a block reserve for the outstanding delayed refs space, and every
 *     delayed ref operation holds a reservation.  Running these is a quick way
 *     to reclaim space, but we want to hold this until the end because COW can
 *     churn a lot and we can avoid making some extent tree modifications if we
 *     are able to delay for as long as possible.
 *
 *   ALLOC_CHUNK
 *     We will skip this the first time through space reservation, because of
 *     overcommit and we don't want to have a lot of useless metadata space when
 *     our worst case reservations will likely never come true.
 *
 *   RUN_DELAYED_IPUTS
 *     If we're freeing inodes we're likely freeing checksums, file extent
 *     items, and extent tree items.  Loads of space could be freed up by these
 *     operations, however they won't be usable until the transaction commits.
 *
 *   COMMIT_TRANS
 *     This will commit the transaction.  Historically we had a lot of logic
 *     surrounding whether or not we'd commit the transaction, but this waits born
 *     out of a pre-tickets era where we could end up committing the transaction
 *     thousands of times in a row without making progress.  Now thanks to our
 *     ticketing system we know if we're not making progress and can error
 *     everybody out after a few commits rather than burning the disk hoping for
 *     a different answer.
 *
 * OVERCOMMIT
 *
 *   Because we hold so many reservations for metadata we will allow you to
 *   reserve more space than is currently free in the currently allocate
 *   metadata space.  This only happens with metadata, data does not allow
 *   overcommitting.
 *
 *   You can see the current logic for when we allow overcommit in
 *   btrfs_can_overcommit(), but it only applies to unallocated space.  If there
 *   is no unallocated space to be had, all reservations are kept within the
 *   free space in the allocated metadata chunks.
 *
 *   Because of overcommitting, you generally want to use the
 *   btrfs_can_overcommit() logic for metadata allocations, as it does the right
 *   thing with or without extra unallocated space.
 */

u64 __pure btrfs_space_info_used(struct btrfs_space_info *s_info,
			  bool may_use_included)
{
	ASSERT(s_info);
	return s_info->bytes_used + s_info->bytes_reserved +
		s_info->bytes_pinned + s_info->bytes_readonly +
		s_info->bytes_zone_unusable +
		(may_use_included ? s_info->bytes_may_use : 0);
}

/*
 * after adding space to the filesystem, we need to clear the full flags
 * on all the space infos.
 */
void btrfs_clear_space_info_full(struct btrfs_fs_info *info)
{
	struct list_head *head = &info->space_info;
	struct btrfs_space_info *found;

	list_for_each_entry(found, head, list)
		found->full = 0;
}

static int create_space_info(struct btrfs_fs_info *info, u64 flags)
{

	struct btrfs_space_info *space_info;
	int i;
	int ret;

	space_info = kzalloc(sizeof(*space_info), GFP_NOFS);
	if (!space_info)
		return -ENOMEM;

	for (i = 0; i < BTRFS_NR_RAID_TYPES; i++)
		INIT_LIST_HEAD(&space_info->block_groups[i]);
	init_rwsem(&space_info->groups_sem);
	spin_lock_init(&space_info->lock);
	space_info->flags = flags & BTRFS_BLOCK_GROUP_TYPE_MASK;
	space_info->force_alloc = CHUNK_ALLOC_NO_FORCE;
	INIT_LIST_HEAD(&space_info->ro_bgs);
	INIT_LIST_HEAD(&space_info->tickets);
	INIT_LIST_HEAD(&space_info->priority_tickets);
	space_info->clamp = 1;

	ret = btrfs_sysfs_add_space_info_type(info, space_info);
	if (ret)
		return ret;

	list_add(&space_info->list, &info->space_info);
	if (flags & BTRFS_BLOCK_GROUP_DATA)
		info->data_sinfo = space_info;

	return ret;
}

int btrfs_init_space_info(struct btrfs_fs_info *fs_info)
{
	struct btrfs_super_block *disk_super;
	u64 features;
	u64 flags;
	int mixed = 0;
	int ret;

	disk_super = fs_info->super_copy;
	if (!btrfs_super_root(disk_super))
		return -EINVAL;

	features = btrfs_super_incompat_flags(disk_super);
	if (features & BTRFS_FEATURE_INCOMPAT_MIXED_GROUPS)
		mixed = 1;

	flags = BTRFS_BLOCK_GROUP_SYSTEM;
	ret = create_space_info(fs_info, flags);
	if (ret)
		goto out;

	if (mixed) {
		flags = BTRFS_BLOCK_GROUP_METADATA | BTRFS_BLOCK_GROUP_DATA;
		ret = create_space_info(fs_info, flags);
	} else {
		flags = BTRFS_BLOCK_GROUP_METADATA;
		ret = create_space_info(fs_info, flags);
		if (ret)
			goto out;

		flags = BTRFS_BLOCK_GROUP_DATA;
		ret = create_space_info(fs_info, flags);
	}
out:
	return ret;
}

void btrfs_update_space_info(struct btrfs_fs_info *info, u64 flags,
			     u64 total_bytes, u64 bytes_used,
			     u64 bytes_readonly, u64 bytes_zone_unusable,
			     struct btrfs_space_info **space_info)
{
	struct btrfs_space_info *found;
	int factor;

	factor = btrfs_bg_type_to_factor(flags);

	found = btrfs_find_space_info(info, flags);
	ASSERT(found);
	spin_lock(&found->lock);
	found->total_bytes += total_bytes;
	found->disk_total += total_bytes * factor;
	found->bytes_used += bytes_used;
	found->disk_used += bytes_used * factor;
	found->bytes_readonly += bytes_readonly;
	found->bytes_zone_unusable += bytes_zone_unusable;
	if (total_bytes > 0)
		found->full = 0;
	btrfs_try_granting_tickets(info, found);
	spin_unlock(&found->lock);
	*space_info = found;
}

struct btrfs_space_info *btrfs_find_space_info(struct btrfs_fs_info *info,
					       u64 flags)
{
	struct list_head *head = &info->space_info;
	struct btrfs_space_info *found;

	flags &= BTRFS_BLOCK_GROUP_TYPE_MASK;

	list_for_each_entry(found, head, list) {
		if (found->flags & flags)
			return found;
	}
	return NULL;
}

static u64 calc_available_free_space(struct btrfs_fs_info *fs_info,
			  struct btrfs_space_info *space_info,
			  enum btrfs_reserve_flush_enum flush)
{
	u64 profile;
	u64 avail;
	int factor;

	if (space_info->flags & BTRFS_BLOCK_GROUP_SYSTEM)
		profile = btrfs_system_alloc_profile(fs_info);
	else
		profile = btrfs_metadata_alloc_profile(fs_info);

	avail = atomic64_read(&fs_info->free_chunk_space);

	/*
	 * If we have dup, raid1 or raid10 then only half of the free
	 * space is actually usable.  For raid56, the space info used
	 * doesn't include the parity drive, so we don't have to
	 * change the math
	 */
	factor = btrfs_bg_type_to_factor(profile);
	avail = div_u64(avail, factor);

	/*
	 * If we aren't flushing all things, let us overcommit up to
	 * 1/2th of the space. If we can flush, don't let us overcommit
	 * too much, let it overcommit up to 1/8 of the space.
	 */
	if (flush == BTRFS_RESERVE_FLUSH_ALL)
		avail >>= 3;
	else
		avail >>= 1;
	return avail;
}

int btrfs_can_overcommit(struct btrfs_fs_info *fs_info,
			 struct btrfs_space_info *space_info, u64 bytes,
			 enum btrfs_reserve_flush_enum flush)
{
	u64 avail;
	u64 used;

	/* Don't overcommit when in mixed mode */
	if (space_info->flags & BTRFS_BLOCK_GROUP_DATA)
		return 0;

	used = btrfs_space_info_used(space_info, true);
	avail = calc_available_free_space(fs_info, space_info, flush);

	if (used + bytes < space_info->total_bytes + avail)
		return 1;
	return 0;
}

static void remove_ticket(struct btrfs_space_info *space_info,
			  struct reserve_ticket *ticket)
{
	if (!list_empty(&ticket->list)) {
		list_del_init(&ticket->list);
		ASSERT(space_info->reclaim_size >= ticket->bytes);
		space_info->reclaim_size -= ticket->bytes;
	}
}

/*
 * This is for space we already have accounted in space_info->bytes_may_use, so
 * basically when we're returning space from block_rsv's.
 */
void btrfs_try_granting_tickets(struct btrfs_fs_info *fs_info,
				struct btrfs_space_info *space_info)
{
	struct list_head *head;
	enum btrfs_reserve_flush_enum flush = BTRFS_RESERVE_NO_FLUSH;

	lockdep_assert_held(&space_info->lock);

	head = &space_info->priority_tickets;
again:
	while (!list_empty(head)) {
		struct reserve_ticket *ticket;
		u64 used = btrfs_space_info_used(space_info, true);

		ticket = list_first_entry(head, struct reserve_ticket, list);

		/* Check and see if our ticket can be satisfied now. */
		if ((used + ticket->bytes <= space_info->total_bytes) ||
		    btrfs_can_overcommit(fs_info, space_info, ticket->bytes,
					 flush)) {
			btrfs_space_info_update_bytes_may_use(fs_info,
							      space_info,
							      ticket->bytes);
			remove_ticket(space_info, ticket);
			ticket->bytes = 0;
			space_info->tickets_id++;
			wake_up(&ticket->wait);
		} else {
			break;
		}
	}

	if (head == &space_info->priority_tickets) {
		head = &space_info->tickets;
		flush = BTRFS_RESERVE_FLUSH_ALL;
		goto again;
	}
}

#define DUMP_BLOCK_RSV(fs_info, rsv_name)				\
do {									\
	struct btrfs_block_rsv *__rsv = &(fs_info)->rsv_name;		\
	spin_lock(&__rsv->lock);					\
	btrfs_info(fs_info, #rsv_name ": size %llu reserved %llu",	\
		   __rsv->size, __rsv->reserved);			\
	spin_unlock(&__rsv->lock);					\
} while (0)

static void __btrfs_dump_space_info(struct btrfs_fs_info *fs_info,
				    struct btrfs_space_info *info)
{
	lockdep_assert_held(&info->lock);

	btrfs_info(fs_info, "space_info %llu has %llu free, is %sfull",
		   info->flags,
		   info->total_bytes - btrfs_space_info_used(info, true),
		   info->full ? "" : "not ");
	btrfs_info(fs_info,
		"space_info total=%llu, used=%llu, pinned=%llu, reserved=%llu, may_use=%llu, readonly=%llu zone_unusable=%llu",
		info->total_bytes, info->bytes_used, info->bytes_pinned,
		info->bytes_reserved, info->bytes_may_use,
		info->bytes_readonly, info->bytes_zone_unusable);

	DUMP_BLOCK_RSV(fs_info, global_block_rsv);
	DUMP_BLOCK_RSV(fs_info, trans_block_rsv);
	DUMP_BLOCK_RSV(fs_info, chunk_block_rsv);
	DUMP_BLOCK_RSV(fs_info, delayed_block_rsv);
	DUMP_BLOCK_RSV(fs_info, delayed_refs_rsv);

}

void btrfs_dump_space_info(struct btrfs_fs_info *fs_info,
			   struct btrfs_space_info *info, u64 bytes,
			   int dump_block_groups)
{
	struct btrfs_block_group *cache;
	int index = 0;

	spin_lock(&info->lock);
	__btrfs_dump_space_info(fs_info, info);
	spin_unlock(&info->lock);

	if (!dump_block_groups)
		return;

	down_read(&info->groups_sem);
again:
	list_for_each_entry(cache, &info->block_groups[index], list) {
		spin_lock(&cache->lock);
		btrfs_info(fs_info,
			"block group %llu has %llu bytes, %llu used %llu pinned %llu reserved %llu zone_unusable %s",
			cache->start, cache->length, cache->used, cache->pinned,
			cache->reserved, cache->zone_unusable,
			cache->ro ? "[readonly]" : "");
		spin_unlock(&cache->lock);
		btrfs_dump_free_space(cache, bytes);
	}
	if (++index < BTRFS_NR_RAID_TYPES)
		goto again;
	up_read(&info->groups_sem);
}

static inline u64 calc_reclaim_items_nr(struct btrfs_fs_info *fs_info,
					u64 to_reclaim)
{
	u64 bytes;
	u64 nr;

	bytes = btrfs_calc_insert_metadata_size(fs_info, 1);
	nr = div64_u64(to_reclaim, bytes);
	if (!nr)
		nr = 1;
	return nr;
}

#define EXTENT_SIZE_PER_ITEM	SZ_256K

/*
 * shrink metadata reservation for delalloc
 */
static void shrink_delalloc(struct btrfs_fs_info *fs_info,
			    struct btrfs_space_info *space_info,
			    u64 to_reclaim, bool wait_ordered,
			    bool for_preempt)
{
	struct btrfs_trans_handle *trans;
	u64 delalloc_bytes;
	u64 ordered_bytes;
	u64 items;
	long time_left;
	int loops;

	/* Calc the number of the pages we need flush for space reservation */
	if (to_reclaim == U64_MAX) {
		items = U64_MAX;
	} else {
		/*
		 * to_reclaim is set to however much metadata we need to
		 * reclaim, but reclaiming that much data doesn't really track
		 * exactly, so increase the amount to reclaim by 2x in order to
		 * make sure we're flushing enough delalloc to hopefully reclaim
		 * some metadata reservations.
		 */
		items = calc_reclaim_items_nr(fs_info, to_reclaim) * 2;
		to_reclaim = items * EXTENT_SIZE_PER_ITEM;
	}

	trans = (struct btrfs_trans_handle *)current->journal_info;

	delalloc_bytes = percpu_counter_sum_positive(
						&fs_info->delalloc_bytes);
	ordered_bytes = percpu_counter_sum_positive(&fs_info->ordered_bytes);
	if (delalloc_bytes == 0 && ordered_bytes == 0)
		return;

	/*
	 * If we are doing more ordered than delalloc we need to just wait on
	 * ordered extents, otherwise we'll waste time trying to flush delalloc
	 * that likely won't give us the space back we need.
	 */
	if (ordered_bytes > delalloc_bytes && !for_preempt)
		wait_ordered = true;

	loops = 0;
	while ((delalloc_bytes || ordered_bytes) && loops < 3) {
		u64 temp = min(delalloc_bytes, to_reclaim) >> PAGE_SHIFT;
		long nr_pages = min_t(u64, temp, LONG_MAX);

		btrfs_start_delalloc_roots(fs_info, nr_pages, true);

		loops++;
		if (wait_ordered && !trans) {
			btrfs_wait_ordered_roots(fs_info, items, 0, (u64)-1);
		} else {
			time_left = schedule_timeout_killable(1);
			if (time_left)
				break;
		}

		/*
		 * If we are for preemption we just want a one-shot of delalloc
		 * flushing so we can stop flushing if we decide we don't need
		 * to anymore.
		 */
		if (for_preempt)
			break;

		spin_lock(&space_info->lock);
		if (list_empty(&space_info->tickets) &&
		    list_empty(&space_info->priority_tickets)) {
			spin_unlock(&space_info->lock);
			break;
		}
		spin_unlock(&space_info->lock);

		delalloc_bytes = percpu_counter_sum_positive(
						&fs_info->delalloc_bytes);
		ordered_bytes = percpu_counter_sum_positive(
						&fs_info->ordered_bytes);
	}
}

/*
 * Try to flush some data based on policy set by @state. This is only advisory
 * and may fail for various reasons. The caller is supposed to examine the
 * state of @space_info to detect the outcome.
 */
static void flush_space(struct btrfs_fs_info *fs_info,
		       struct btrfs_space_info *space_info, u64 num_bytes,
		       enum btrfs_flush_state state, bool for_preempt)
{
	struct btrfs_root *root = fs_info->extent_root;
	struct btrfs_trans_handle *trans;
	int nr;
	int ret = 0;

	switch (state) {
	case FLUSH_DELAYED_ITEMS_NR:
	case FLUSH_DELAYED_ITEMS:
		if (state == FLUSH_DELAYED_ITEMS_NR)
			nr = calc_reclaim_items_nr(fs_info, num_bytes) * 2;
		else
			nr = -1;

		trans = btrfs_join_transaction(root);
		if (IS_ERR(trans)) {
			ret = PTR_ERR(trans);
			break;
		}
		ret = btrfs_run_delayed_items_nr(trans, nr);
		btrfs_end_transaction(trans);
		break;
	case FLUSH_DELALLOC:
	case FLUSH_DELALLOC_WAIT:
		shrink_delalloc(fs_info, space_info, num_bytes,
				state == FLUSH_DELALLOC_WAIT, for_preempt);
		break;
	case FLUSH_DELAYED_REFS_NR:
	case FLUSH_DELAYED_REFS:
		trans = btrfs_join_transaction(root);
		if (IS_ERR(trans)) {
			ret = PTR_ERR(trans);
			break;
		}
		if (state == FLUSH_DELAYED_REFS_NR)
			nr = calc_reclaim_items_nr(fs_info, num_bytes);
		else
			nr = 0;
		btrfs_run_delayed_refs(trans, nr);
		btrfs_end_transaction(trans);
		break;
	case ALLOC_CHUNK:
	case ALLOC_CHUNK_FORCE:
		trans = btrfs_join_transaction(root);
		if (IS_ERR(trans)) {
			ret = PTR_ERR(trans);
			break;
		}
		ret = btrfs_chunk_alloc(trans,
				btrfs_get_alloc_profile(fs_info, space_info->flags),
				(state == ALLOC_CHUNK) ? CHUNK_ALLOC_NO_FORCE :
					CHUNK_ALLOC_FORCE);
		btrfs_end_transaction(trans);
		if (ret > 0 || ret == -ENOSPC)
			ret = 0;
		break;
	case RUN_DELAYED_IPUTS:
		/*
		 * If we have pending delayed iputs then we could free up a
		 * bunch of pinned space, so make sure we run the iputs before
		 * we do our pinned bytes check below.
		 */
		btrfs_run_delayed_iputs(fs_info);
		btrfs_wait_on_delayed_iputs(fs_info);
		break;
	case COMMIT_TRANS:
		ASSERT(current->journal_info == NULL);
		trans = btrfs_join_transaction(root);
		if (IS_ERR(trans)) {
			ret = PTR_ERR(trans);
			break;
		}
		ret = btrfs_commit_transaction(trans);
		break;
	default:
		ret = -ENOSPC;
		break;
	}

	trace_btrfs_flush_space(fs_info, space_info->flags, num_bytes, state,
				ret, for_preempt);
	return;
}

static inline u64
btrfs_calc_reclaim_metadata_size(struct btrfs_fs_info *fs_info,
				 struct btrfs_space_info *space_info)
{
	u64 used;
	u64 avail;
	u64 to_reclaim = space_info->reclaim_size;

	lockdep_assert_held(&space_info->lock);

	avail = calc_available_free_space(fs_info, space_info,
					  BTRFS_RESERVE_FLUSH_ALL);
	used = btrfs_space_info_used(space_info, true);

	/*
	 * We may be flushing because suddenly we have less space than we had
	 * before, and now we're well over-committed based on our current free
	 * space.  If that's the case add in our overage so we make sure to put
	 * appropriate pressure on the flushing state machine.
	 */
	if (space_info->total_bytes + avail < used)
		to_reclaim += used - (space_info->total_bytes + avail);

	return to_reclaim;
}

static bool need_preemptive_reclaim(struct btrfs_fs_info *fs_info,
				    struct btrfs_space_info *space_info)
{
	u64 global_rsv_size = fs_info->global_block_rsv.reserved;
	u64 ordered, delalloc;
	u64 thresh = div_factor_fine(space_info->total_bytes, 98);
	u64 used;

	/* If we're just plain full then async reclaim just slows us down. */
	if ((space_info->bytes_used + space_info->bytes_reserved +
	     global_rsv_size) >= thresh)
		return false;

	/*
	 * We have tickets queued, bail so we don't compete with the async
	 * flushers.
	 */
	if (space_info->reclaim_size)
		return false;

	/*
	 * If we have over half of the free space occupied by reservations or
	 * pinned then we want to start flushing.
	 *
	 * We do not do the traditional thing here, which is to say
	 *
	 *   if (used >= ((total_bytes + avail) / 2))
	 *     return 1;
	 *
	 * because this doesn't quite work how we want.  If we had more than 50%
	 * of the space_info used by bytes_used and we had 0 available we'd just
	 * constantly run the background flusher.  Instead we want it to kick in
	 * if our reclaimable space exceeds our clamped free space.
	 *
	 * Our clamping range is 2^1 -> 2^8.  Practically speaking that means
	 * the following:
	 *
	 * Amount of RAM        Minimum threshold       Maximum threshold
	 *
	 *        256GiB                     1GiB                  128GiB
	 *        128GiB                   512MiB                   64GiB
	 *         64GiB                   256MiB                   32GiB
	 *         32GiB                   128MiB                   16GiB
	 *         16GiB                    64MiB                    8GiB
	 *
	 * These are the range our thresholds will fall in, corresponding to how
	 * much delalloc we need for the background flusher to kick in.
	 */

	thresh = calc_available_free_space(fs_info, space_info,
					   BTRFS_RESERVE_FLUSH_ALL);
	used = space_info->bytes_used + space_info->bytes_reserved +
	       space_info->bytes_readonly + global_rsv_size;
	if (used < space_info->total_bytes)
		thresh += space_info->total_bytes - used;
	thresh >>= space_info->clamp;

	used = space_info->bytes_pinned;

	/*
	 * If we have more ordered bytes than delalloc bytes then we're either
	 * doing a lot of DIO, or we simply don't have a lot of delalloc waiting
	 * around.  Preemptive flushing is only useful in that it can free up
	 * space before tickets need to wait for things to finish.  In the case
	 * of ordered extents, preemptively waiting on ordered extents gets us
	 * nothing, if our reservations are tied up in ordered extents we'll
	 * simply have to slow down writers by forcing them to wait on ordered
	 * extents.
	 *
	 * In the case that ordered is larger than delalloc, only include the
	 * block reserves that we would actually be able to directly reclaim
	 * from.  In this case if we're heavy on metadata operations this will
	 * clearly be heavy enough to warrant preemptive flushing.  In the case
	 * of heavy DIO or ordered reservations, preemptive flushing will just
	 * waste time and cause us to slow down.
	 *
	 * We want to make sure we truly are maxed out on ordered however, so
	 * cut ordered in half, and if it's still higher than delalloc then we
	 * can keep flushing.  This is to avoid the case where we start
	 * flushing, and now delalloc == ordered and we stop preemptively
	 * flushing when we could still have several gigs of delalloc to flush.
	 */
<<<<<<< HEAD
	ordered = percpu_counter_read_positive(&fs_info->ordered_bytes);
=======
	ordered = percpu_counter_read_positive(&fs_info->ordered_bytes) >> 1;
>>>>>>> 11e4b63a
	delalloc = percpu_counter_read_positive(&fs_info->delalloc_bytes);
	if (ordered >= delalloc)
		used += fs_info->delayed_refs_rsv.reserved +
			fs_info->delayed_block_rsv.reserved;
	else
		used += space_info->bytes_may_use - global_rsv_size;

	return (used >= thresh && !btrfs_fs_closing(fs_info) &&
		!test_bit(BTRFS_FS_STATE_REMOUNTING, &fs_info->fs_state));
}

static bool steal_from_global_rsv(struct btrfs_fs_info *fs_info,
				  struct btrfs_space_info *space_info,
				  struct reserve_ticket *ticket)
{
	struct btrfs_block_rsv *global_rsv = &fs_info->global_block_rsv;
	u64 min_bytes;

	if (global_rsv->space_info != space_info)
		return false;

	spin_lock(&global_rsv->lock);
	min_bytes = div_factor(global_rsv->size, 1);
	if (global_rsv->reserved < min_bytes + ticket->bytes) {
		spin_unlock(&global_rsv->lock);
		return false;
	}
	global_rsv->reserved -= ticket->bytes;
	remove_ticket(space_info, ticket);
	ticket->bytes = 0;
	wake_up(&ticket->wait);
	space_info->tickets_id++;
	if (global_rsv->reserved < global_rsv->size)
		global_rsv->full = 0;
	spin_unlock(&global_rsv->lock);

	return true;
}

/*
 * maybe_fail_all_tickets - we've exhausted our flushing, start failing tickets
 * @fs_info - fs_info for this fs
 * @space_info - the space info we were flushing
 *
 * We call this when we've exhausted our flushing ability and haven't made
 * progress in satisfying tickets.  The reservation code handles tickets in
 * order, so if there is a large ticket first and then smaller ones we could
 * very well satisfy the smaller tickets.  This will attempt to wake up any
 * tickets in the list to catch this case.
 *
 * This function returns true if it was able to make progress by clearing out
 * other tickets, or if it stumbles across a ticket that was smaller than the
 * first ticket.
 */
static bool maybe_fail_all_tickets(struct btrfs_fs_info *fs_info,
				   struct btrfs_space_info *space_info)
{
	struct reserve_ticket *ticket;
	u64 tickets_id = space_info->tickets_id;

	if (btrfs_test_opt(fs_info, ENOSPC_DEBUG)) {
		btrfs_info(fs_info, "cannot satisfy tickets, dumping space info");
		__btrfs_dump_space_info(fs_info, space_info);
	}

	while (!list_empty(&space_info->tickets) &&
	       tickets_id == space_info->tickets_id) {
		ticket = list_first_entry(&space_info->tickets,
					  struct reserve_ticket, list);

		if (ticket->steal &&
		    steal_from_global_rsv(fs_info, space_info, ticket))
			return true;

		if (btrfs_test_opt(fs_info, ENOSPC_DEBUG))
			btrfs_info(fs_info, "failing ticket with %llu bytes",
				   ticket->bytes);

		remove_ticket(space_info, ticket);
		ticket->error = -ENOSPC;
		wake_up(&ticket->wait);

		/*
		 * We're just throwing tickets away, so more flushing may not
		 * trip over btrfs_try_granting_tickets, so we need to call it
		 * here to see if we can make progress with the next ticket in
		 * the list.
		 */
		btrfs_try_granting_tickets(fs_info, space_info);
	}
	return (tickets_id != space_info->tickets_id);
}

/*
 * This is for normal flushers, we can wait all goddamned day if we want to.  We
 * will loop and continuously try to flush as long as we are making progress.
 * We count progress as clearing off tickets each time we have to loop.
 */
static void btrfs_async_reclaim_metadata_space(struct work_struct *work)
{
	struct btrfs_fs_info *fs_info;
	struct btrfs_space_info *space_info;
	u64 to_reclaim;
	enum btrfs_flush_state flush_state;
	int commit_cycles = 0;
	u64 last_tickets_id;

	fs_info = container_of(work, struct btrfs_fs_info, async_reclaim_work);
	space_info = btrfs_find_space_info(fs_info, BTRFS_BLOCK_GROUP_METADATA);

	spin_lock(&space_info->lock);
	to_reclaim = btrfs_calc_reclaim_metadata_size(fs_info, space_info);
	if (!to_reclaim) {
		space_info->flush = 0;
		spin_unlock(&space_info->lock);
		return;
	}
	last_tickets_id = space_info->tickets_id;
	spin_unlock(&space_info->lock);

	flush_state = FLUSH_DELAYED_ITEMS_NR;
	do {
		flush_space(fs_info, space_info, to_reclaim, flush_state, false);
		spin_lock(&space_info->lock);
		if (list_empty(&space_info->tickets)) {
			space_info->flush = 0;
			spin_unlock(&space_info->lock);
			return;
		}
		to_reclaim = btrfs_calc_reclaim_metadata_size(fs_info,
							      space_info);
		if (last_tickets_id == space_info->tickets_id) {
			flush_state++;
		} else {
			last_tickets_id = space_info->tickets_id;
			flush_state = FLUSH_DELAYED_ITEMS_NR;
			if (commit_cycles)
				commit_cycles--;
		}

		/*
		 * We don't want to force a chunk allocation until we've tried
		 * pretty hard to reclaim space.  Think of the case where we
		 * freed up a bunch of space and so have a lot of pinned space
		 * to reclaim.  We would rather use that than possibly create a
		 * underutilized metadata chunk.  So if this is our first run
		 * through the flushing state machine skip ALLOC_CHUNK_FORCE and
		 * commit the transaction.  If nothing has changed the next go
		 * around then we can force a chunk allocation.
		 */
		if (flush_state == ALLOC_CHUNK_FORCE && !commit_cycles)
			flush_state++;

		if (flush_state > COMMIT_TRANS) {
			commit_cycles++;
			if (commit_cycles > 2) {
				if (maybe_fail_all_tickets(fs_info, space_info)) {
					flush_state = FLUSH_DELAYED_ITEMS_NR;
					commit_cycles--;
				} else {
					space_info->flush = 0;
				}
			} else {
				flush_state = FLUSH_DELAYED_ITEMS_NR;
			}
		}
		spin_unlock(&space_info->lock);
	} while (flush_state <= COMMIT_TRANS);
}

/*
 * This handles pre-flushing of metadata space before we get to the point that
 * we need to start blocking threads on tickets.  The logic here is different
 * from the other flush paths because it doesn't rely on tickets to tell us how
 * much we need to flush, instead it attempts to keep us below the 80% full
 * watermark of space by flushing whichever reservation pool is currently the
 * largest.
 */
static void btrfs_preempt_reclaim_metadata_space(struct work_struct *work)
{
	struct btrfs_fs_info *fs_info;
	struct btrfs_space_info *space_info;
	struct btrfs_block_rsv *delayed_block_rsv;
	struct btrfs_block_rsv *delayed_refs_rsv;
	struct btrfs_block_rsv *global_rsv;
	struct btrfs_block_rsv *trans_rsv;
	int loops = 0;

	fs_info = container_of(work, struct btrfs_fs_info,
			       preempt_reclaim_work);
	space_info = btrfs_find_space_info(fs_info, BTRFS_BLOCK_GROUP_METADATA);
	delayed_block_rsv = &fs_info->delayed_block_rsv;
	delayed_refs_rsv = &fs_info->delayed_refs_rsv;
	global_rsv = &fs_info->global_block_rsv;
	trans_rsv = &fs_info->trans_block_rsv;

	spin_lock(&space_info->lock);
	while (need_preemptive_reclaim(fs_info, space_info)) {
		enum btrfs_flush_state flush;
		u64 delalloc_size = 0;
		u64 to_reclaim, block_rsv_size;
		u64 global_rsv_size = global_rsv->reserved;

		loops++;

		/*
		 * We don't have a precise counter for the metadata being
		 * reserved for delalloc, so we'll approximate it by subtracting
		 * out the block rsv's space from the bytes_may_use.  If that
		 * amount is higher than the individual reserves, then we can
		 * assume it's tied up in delalloc reservations.
		 */
		block_rsv_size = global_rsv_size +
			delayed_block_rsv->reserved +
			delayed_refs_rsv->reserved +
			trans_rsv->reserved;
		if (block_rsv_size < space_info->bytes_may_use)
			delalloc_size = space_info->bytes_may_use - block_rsv_size;
		spin_unlock(&space_info->lock);

		/*
		 * We don't want to include the global_rsv in our calculation,
		 * because that's space we can't touch.  Subtract it from the
		 * block_rsv_size for the next checks.
		 */
		block_rsv_size -= global_rsv_size;

		/*
		 * We really want to avoid flushing delalloc too much, as it
		 * could result in poor allocation patterns, so only flush it if
		 * it's larger than the rest of the pools combined.
		 */
		if (delalloc_size > block_rsv_size) {
			to_reclaim = delalloc_size;
			flush = FLUSH_DELALLOC;
		} else if (space_info->bytes_pinned >
			   (delayed_block_rsv->reserved +
			    delayed_refs_rsv->reserved)) {
			to_reclaim = space_info->bytes_pinned;
			flush = COMMIT_TRANS;
		} else if (delayed_block_rsv->reserved >
			   delayed_refs_rsv->reserved) {
			to_reclaim = delayed_block_rsv->reserved;
			flush = FLUSH_DELAYED_ITEMS_NR;
		} else {
			to_reclaim = delayed_refs_rsv->reserved;
			flush = FLUSH_DELAYED_REFS_NR;
		}

		/*
		 * We don't want to reclaim everything, just a portion, so scale
		 * down the to_reclaim by 1/4.  If it takes us down to 0,
		 * reclaim 1 items worth.
		 */
		to_reclaim >>= 2;
		if (!to_reclaim)
			to_reclaim = btrfs_calc_insert_metadata_size(fs_info, 1);
		flush_space(fs_info, space_info, to_reclaim, flush, true);
		cond_resched();
		spin_lock(&space_info->lock);
	}

	/* We only went through once, back off our clamping. */
	if (loops == 1 && !space_info->reclaim_size)
		space_info->clamp = max(1, space_info->clamp - 1);
	trace_btrfs_done_preemptive_reclaim(fs_info, space_info);
	spin_unlock(&space_info->lock);
}

/*
 * FLUSH_DELALLOC_WAIT:
 *   Space is freed from flushing delalloc in one of two ways.
 *
 *   1) compression is on and we allocate less space than we reserved
 *   2) we are overwriting existing space
 *
 *   For #1 that extra space is reclaimed as soon as the delalloc pages are
 *   COWed, by way of btrfs_add_reserved_bytes() which adds the actual extent
 *   length to ->bytes_reserved, and subtracts the reserved space from
 *   ->bytes_may_use.
 *
 *   For #2 this is trickier.  Once the ordered extent runs we will drop the
 *   extent in the range we are overwriting, which creates a delayed ref for
 *   that freed extent.  This however is not reclaimed until the transaction
 *   commits, thus the next stages.
 *
 * RUN_DELAYED_IPUTS
 *   If we are freeing inodes, we want to make sure all delayed iputs have
 *   completed, because they could have been on an inode with i_nlink == 0, and
 *   thus have been truncated and freed up space.  But again this space is not
 *   immediately re-usable, it comes in the form of a delayed ref, which must be
 *   run and then the transaction must be committed.
 *
 * COMMIT_TRANS
 *   This is where we reclaim all of the pinned space generated by running the
 *   iputs
 *
 * ALLOC_CHUNK_FORCE
 *   For data we start with alloc chunk force, however we could have been full
 *   before, and then the transaction commit could have freed new block groups,
 *   so if we now have space to allocate do the force chunk allocation.
 */
static const enum btrfs_flush_state data_flush_states[] = {
	FLUSH_DELALLOC_WAIT,
	RUN_DELAYED_IPUTS,
	COMMIT_TRANS,
	ALLOC_CHUNK_FORCE,
};

static void btrfs_async_reclaim_data_space(struct work_struct *work)
{
	struct btrfs_fs_info *fs_info;
	struct btrfs_space_info *space_info;
	u64 last_tickets_id;
	enum btrfs_flush_state flush_state = 0;

	fs_info = container_of(work, struct btrfs_fs_info, async_data_reclaim_work);
	space_info = fs_info->data_sinfo;

	spin_lock(&space_info->lock);
	if (list_empty(&space_info->tickets)) {
		space_info->flush = 0;
		spin_unlock(&space_info->lock);
		return;
	}
	last_tickets_id = space_info->tickets_id;
	spin_unlock(&space_info->lock);

	while (!space_info->full) {
		flush_space(fs_info, space_info, U64_MAX, ALLOC_CHUNK_FORCE, false);
		spin_lock(&space_info->lock);
		if (list_empty(&space_info->tickets)) {
			space_info->flush = 0;
			spin_unlock(&space_info->lock);
			return;
		}
		last_tickets_id = space_info->tickets_id;
		spin_unlock(&space_info->lock);
	}

	while (flush_state < ARRAY_SIZE(data_flush_states)) {
		flush_space(fs_info, space_info, U64_MAX,
			    data_flush_states[flush_state], false);
		spin_lock(&space_info->lock);
		if (list_empty(&space_info->tickets)) {
			space_info->flush = 0;
			spin_unlock(&space_info->lock);
			return;
		}

		if (last_tickets_id == space_info->tickets_id) {
			flush_state++;
		} else {
			last_tickets_id = space_info->tickets_id;
			flush_state = 0;
		}

		if (flush_state >= ARRAY_SIZE(data_flush_states)) {
			if (space_info->full) {
				if (maybe_fail_all_tickets(fs_info, space_info))
					flush_state = 0;
				else
					space_info->flush = 0;
			} else {
				flush_state = 0;
			}
		}
		spin_unlock(&space_info->lock);
	}
}

void btrfs_init_async_reclaim_work(struct btrfs_fs_info *fs_info)
{
	INIT_WORK(&fs_info->async_reclaim_work, btrfs_async_reclaim_metadata_space);
	INIT_WORK(&fs_info->async_data_reclaim_work, btrfs_async_reclaim_data_space);
	INIT_WORK(&fs_info->preempt_reclaim_work,
		  btrfs_preempt_reclaim_metadata_space);
}

static const enum btrfs_flush_state priority_flush_states[] = {
	FLUSH_DELAYED_ITEMS_NR,
	FLUSH_DELAYED_ITEMS,
	ALLOC_CHUNK,
};

static const enum btrfs_flush_state evict_flush_states[] = {
	FLUSH_DELAYED_ITEMS_NR,
	FLUSH_DELAYED_ITEMS,
	FLUSH_DELAYED_REFS_NR,
	FLUSH_DELAYED_REFS,
	FLUSH_DELALLOC,
	FLUSH_DELALLOC_WAIT,
	ALLOC_CHUNK,
	COMMIT_TRANS,
};

static void priority_reclaim_metadata_space(struct btrfs_fs_info *fs_info,
				struct btrfs_space_info *space_info,
				struct reserve_ticket *ticket,
				const enum btrfs_flush_state *states,
				int states_nr)
{
	u64 to_reclaim;
	int flush_state;

	spin_lock(&space_info->lock);
	to_reclaim = btrfs_calc_reclaim_metadata_size(fs_info, space_info);
	if (!to_reclaim) {
		spin_unlock(&space_info->lock);
		return;
	}
	spin_unlock(&space_info->lock);

	flush_state = 0;
	do {
		flush_space(fs_info, space_info, to_reclaim, states[flush_state],
			    false);
		flush_state++;
		spin_lock(&space_info->lock);
		if (ticket->bytes == 0) {
			spin_unlock(&space_info->lock);
			return;
		}
		spin_unlock(&space_info->lock);
	} while (flush_state < states_nr);
}

static void priority_reclaim_data_space(struct btrfs_fs_info *fs_info,
					struct btrfs_space_info *space_info,
					struct reserve_ticket *ticket)
{
	while (!space_info->full) {
		flush_space(fs_info, space_info, U64_MAX, ALLOC_CHUNK_FORCE, false);
		spin_lock(&space_info->lock);
		if (ticket->bytes == 0) {
			spin_unlock(&space_info->lock);
			return;
		}
		spin_unlock(&space_info->lock);
	}
}

static void wait_reserve_ticket(struct btrfs_fs_info *fs_info,
				struct btrfs_space_info *space_info,
				struct reserve_ticket *ticket)

{
	DEFINE_WAIT(wait);
	int ret = 0;

	spin_lock(&space_info->lock);
	while (ticket->bytes > 0 && ticket->error == 0) {
		ret = prepare_to_wait_event(&ticket->wait, &wait, TASK_KILLABLE);
		if (ret) {
			/*
			 * Delete us from the list. After we unlock the space
			 * info, we don't want the async reclaim job to reserve
			 * space for this ticket. If that would happen, then the
			 * ticket's task would not known that space was reserved
			 * despite getting an error, resulting in a space leak
			 * (bytes_may_use counter of our space_info).
			 */
			remove_ticket(space_info, ticket);
			ticket->error = -EINTR;
			break;
		}
		spin_unlock(&space_info->lock);

		schedule();

		finish_wait(&ticket->wait, &wait);
		spin_lock(&space_info->lock);
	}
	spin_unlock(&space_info->lock);
}

/**
 * Do the appropriate flushing and waiting for a ticket
 *
 * @fs_info:    the filesystem
 * @space_info: space info for the reservation
 * @ticket:     ticket for the reservation
 * @start_ns:   timestamp when the reservation started
 * @orig_bytes: amount of bytes originally reserved
 * @flush:      how much we can flush
 *
 * This does the work of figuring out how to flush for the ticket, waiting for
 * the reservation, and returning the appropriate error if there is one.
 */
static int handle_reserve_ticket(struct btrfs_fs_info *fs_info,
				 struct btrfs_space_info *space_info,
				 struct reserve_ticket *ticket,
				 u64 start_ns, u64 orig_bytes,
				 enum btrfs_reserve_flush_enum flush)
{
	int ret;

	switch (flush) {
	case BTRFS_RESERVE_FLUSH_DATA:
	case BTRFS_RESERVE_FLUSH_ALL:
	case BTRFS_RESERVE_FLUSH_ALL_STEAL:
		wait_reserve_ticket(fs_info, space_info, ticket);
		break;
	case BTRFS_RESERVE_FLUSH_LIMIT:
		priority_reclaim_metadata_space(fs_info, space_info, ticket,
						priority_flush_states,
						ARRAY_SIZE(priority_flush_states));
		break;
	case BTRFS_RESERVE_FLUSH_EVICT:
		priority_reclaim_metadata_space(fs_info, space_info, ticket,
						evict_flush_states,
						ARRAY_SIZE(evict_flush_states));
		break;
	case BTRFS_RESERVE_FLUSH_FREE_SPACE_INODE:
		priority_reclaim_data_space(fs_info, space_info, ticket);
		break;
	default:
		ASSERT(0);
		break;
	}

	spin_lock(&space_info->lock);
	ret = ticket->error;
	if (ticket->bytes || ticket->error) {
		/*
		 * We were a priority ticket, so we need to delete ourselves
		 * from the list.  Because we could have other priority tickets
		 * behind us that require less space, run
		 * btrfs_try_granting_tickets() to see if their reservations can
		 * now be made.
		 */
		if (!list_empty(&ticket->list)) {
			remove_ticket(space_info, ticket);
			btrfs_try_granting_tickets(fs_info, space_info);
		}

		if (!ret)
			ret = -ENOSPC;
	}
	spin_unlock(&space_info->lock);
	ASSERT(list_empty(&ticket->list));
	/*
	 * Check that we can't have an error set if the reservation succeeded,
	 * as that would confuse tasks and lead them to error out without
	 * releasing reserved space (if an error happens the expectation is that
	 * space wasn't reserved at all).
	 */
	ASSERT(!(ticket->bytes == 0 && ticket->error));
	trace_btrfs_reserve_ticket(fs_info, space_info->flags, orig_bytes,
				   start_ns, flush, ticket->error);
	return ret;
}

/*
 * This returns true if this flush state will go through the ordinary flushing
 * code.
 */
static inline bool is_normal_flushing(enum btrfs_reserve_flush_enum flush)
{
	return	(flush == BTRFS_RESERVE_FLUSH_ALL) ||
		(flush == BTRFS_RESERVE_FLUSH_ALL_STEAL);
}

static inline void maybe_clamp_preempt(struct btrfs_fs_info *fs_info,
				       struct btrfs_space_info *space_info)
{
	u64 ordered = percpu_counter_sum_positive(&fs_info->ordered_bytes);
	u64 delalloc = percpu_counter_sum_positive(&fs_info->delalloc_bytes);

	/*
	 * If we're heavy on ordered operations then clamping won't help us.  We
	 * need to clamp specifically to keep up with dirty'ing buffered
	 * writers, because there's not a 1:1 correlation of writing delalloc
	 * and freeing space, like there is with flushing delayed refs or
	 * delayed nodes.  If we're already more ordered than delalloc then
	 * we're keeping up, otherwise we aren't and should probably clamp.
	 */
	if (ordered < delalloc)
		space_info->clamp = min(space_info->clamp + 1, 8);
}

/**
 * Try to reserve bytes from the block_rsv's space
 *
 * @fs_info:    the filesystem
 * @space_info: space info we want to allocate from
 * @orig_bytes: number of bytes we want
 * @flush:      whether or not we can flush to make our reservation
 *
 * This will reserve orig_bytes number of bytes from the space info associated
 * with the block_rsv.  If there is not enough space it will make an attempt to
 * flush out space to make room.  It will do this by flushing delalloc if
 * possible or committing the transaction.  If flush is 0 then no attempts to
 * regain reservations will be made and this will fail if there is not enough
 * space already.
 */
static int __reserve_bytes(struct btrfs_fs_info *fs_info,
			   struct btrfs_space_info *space_info, u64 orig_bytes,
			   enum btrfs_reserve_flush_enum flush)
{
	struct work_struct *async_work;
	struct reserve_ticket ticket;
	u64 start_ns = 0;
	u64 used;
	int ret = 0;
	bool pending_tickets;

	ASSERT(orig_bytes);
	ASSERT(!current->journal_info || flush != BTRFS_RESERVE_FLUSH_ALL);

	if (flush == BTRFS_RESERVE_FLUSH_DATA)
		async_work = &fs_info->async_data_reclaim_work;
	else
		async_work = &fs_info->async_reclaim_work;

	spin_lock(&space_info->lock);
	ret = -ENOSPC;
	used = btrfs_space_info_used(space_info, true);

	/*
	 * We don't want NO_FLUSH allocations to jump everybody, they can
	 * generally handle ENOSPC in a different way, so treat them the same as
	 * normal flushers when it comes to skipping pending tickets.
	 */
	if (is_normal_flushing(flush) || (flush == BTRFS_RESERVE_NO_FLUSH))
		pending_tickets = !list_empty(&space_info->tickets) ||
			!list_empty(&space_info->priority_tickets);
	else
		pending_tickets = !list_empty(&space_info->priority_tickets);

	/*
	 * Carry on if we have enough space (short-circuit) OR call
	 * can_overcommit() to ensure we can overcommit to continue.
	 */
	if (!pending_tickets &&
	    ((used + orig_bytes <= space_info->total_bytes) ||
	     btrfs_can_overcommit(fs_info, space_info, orig_bytes, flush))) {
		btrfs_space_info_update_bytes_may_use(fs_info, space_info,
						      orig_bytes);
		ret = 0;
	}

	/*
	 * If we couldn't make a reservation then setup our reservation ticket
	 * and kick the async worker if it's not already running.
	 *
	 * If we are a priority flusher then we just need to add our ticket to
	 * the list and we will do our own flushing further down.
	 */
	if (ret && flush != BTRFS_RESERVE_NO_FLUSH) {
		ticket.bytes = orig_bytes;
		ticket.error = 0;
		space_info->reclaim_size += ticket.bytes;
		init_waitqueue_head(&ticket.wait);
		ticket.steal = (flush == BTRFS_RESERVE_FLUSH_ALL_STEAL);
		if (trace_btrfs_reserve_ticket_enabled())
			start_ns = ktime_get_ns();

		if (flush == BTRFS_RESERVE_FLUSH_ALL ||
		    flush == BTRFS_RESERVE_FLUSH_ALL_STEAL ||
		    flush == BTRFS_RESERVE_FLUSH_DATA) {
			list_add_tail(&ticket.list, &space_info->tickets);
			if (!space_info->flush) {
				/*
				 * We were forced to add a reserve ticket, so
				 * our preemptive flushing is unable to keep
				 * up.  Clamp down on the threshold for the
				 * preemptive flushing in order to keep up with
				 * the workload.
				 */
				maybe_clamp_preempt(fs_info, space_info);

				space_info->flush = 1;
				trace_btrfs_trigger_flush(fs_info,
							  space_info->flags,
							  orig_bytes, flush,
							  "enospc");
				queue_work(system_unbound_wq, async_work);
			}
		} else {
			list_add_tail(&ticket.list,
				      &space_info->priority_tickets);
		}
	} else if (!ret && space_info->flags & BTRFS_BLOCK_GROUP_METADATA) {
		used += orig_bytes;
		/*
		 * We will do the space reservation dance during log replay,
		 * which means we won't have fs_info->fs_root set, so don't do
		 * the async reclaim as we will panic.
		 */
		if (!test_bit(BTRFS_FS_LOG_RECOVERING, &fs_info->flags) &&
		    !work_busy(&fs_info->preempt_reclaim_work) &&
		    need_preemptive_reclaim(fs_info, space_info)) {
			trace_btrfs_trigger_flush(fs_info, space_info->flags,
						  orig_bytes, flush, "preempt");
			queue_work(system_unbound_wq,
				   &fs_info->preempt_reclaim_work);
		}
	}
	spin_unlock(&space_info->lock);
	if (!ret || flush == BTRFS_RESERVE_NO_FLUSH)
		return ret;

	return handle_reserve_ticket(fs_info, space_info, &ticket, start_ns,
				     orig_bytes, flush);
}

/**
 * Trye to reserve metadata bytes from the block_rsv's space
 *
 * @root:       the root we're allocating for
 * @block_rsv:  block_rsv we're allocating for
 * @orig_bytes: number of bytes we want
 * @flush:      whether or not we can flush to make our reservation
 *
 * This will reserve orig_bytes number of bytes from the space info associated
 * with the block_rsv.  If there is not enough space it will make an attempt to
 * flush out space to make room.  It will do this by flushing delalloc if
 * possible or committing the transaction.  If flush is 0 then no attempts to
 * regain reservations will be made and this will fail if there is not enough
 * space already.
 */
int btrfs_reserve_metadata_bytes(struct btrfs_root *root,
				 struct btrfs_block_rsv *block_rsv,
				 u64 orig_bytes,
				 enum btrfs_reserve_flush_enum flush)
{
	struct btrfs_fs_info *fs_info = root->fs_info;
	struct btrfs_block_rsv *global_rsv = &fs_info->global_block_rsv;
	int ret;

	ret = __reserve_bytes(fs_info, block_rsv->space_info, orig_bytes, flush);
	if (ret == -ENOSPC &&
	    unlikely(root->orphan_cleanup_state == ORPHAN_CLEANUP_STARTED)) {
		if (block_rsv != global_rsv &&
		    !btrfs_block_rsv_use_bytes(global_rsv, orig_bytes))
			ret = 0;
	}
	if (ret == -ENOSPC) {
		trace_btrfs_space_reservation(fs_info, "space_info:enospc",
					      block_rsv->space_info->flags,
					      orig_bytes, 1);

		if (btrfs_test_opt(fs_info, ENOSPC_DEBUG))
			btrfs_dump_space_info(fs_info, block_rsv->space_info,
					      orig_bytes, 0);
	}
	return ret;
}

/**
 * Try to reserve data bytes for an allocation
 *
 * @fs_info: the filesystem
 * @bytes:   number of bytes we need
 * @flush:   how we are allowed to flush
 *
 * This will reserve bytes from the data space info.  If there is not enough
 * space then we will attempt to flush space as specified by flush.
 */
int btrfs_reserve_data_bytes(struct btrfs_fs_info *fs_info, u64 bytes,
			     enum btrfs_reserve_flush_enum flush)
{
	struct btrfs_space_info *data_sinfo = fs_info->data_sinfo;
	int ret;

	ASSERT(flush == BTRFS_RESERVE_FLUSH_DATA ||
	       flush == BTRFS_RESERVE_FLUSH_FREE_SPACE_INODE);
	ASSERT(!current->journal_info || flush != BTRFS_RESERVE_FLUSH_DATA);

	ret = __reserve_bytes(fs_info, data_sinfo, bytes, flush);
	if (ret == -ENOSPC) {
		trace_btrfs_space_reservation(fs_info, "space_info:enospc",
					      data_sinfo->flags, bytes, 1);
		if (btrfs_test_opt(fs_info, ENOSPC_DEBUG))
			btrfs_dump_space_info(fs_info, data_sinfo, bytes, 0);
	}
	return ret;
}<|MERGE_RESOLUTION|>--- conflicted
+++ resolved
@@ -763,11 +763,7 @@
 	 * flushing, and now delalloc == ordered and we stop preemptively
 	 * flushing when we could still have several gigs of delalloc to flush.
 	 */
-<<<<<<< HEAD
-	ordered = percpu_counter_read_positive(&fs_info->ordered_bytes);
-=======
 	ordered = percpu_counter_read_positive(&fs_info->ordered_bytes) >> 1;
->>>>>>> 11e4b63a
 	delalloc = percpu_counter_read_positive(&fs_info->delalloc_bytes);
 	if (ordered >= delalloc)
 		used += fs_info->delayed_refs_rsv.reserved +
