/*
  FUSE: Filesystem in Userspace
  Copyright (C) 2001-2008  Miklos Szeredi <miklos@szeredi.hu>

  This program can be distributed under the terms of the GNU GPL.
  See the file COPYING.
*/

#include "fuse_i.h"

#include <linux/init.h>
#include <linux/module.h>
#include <linux/poll.h>
#include <linux/sched/signal.h>
#include <linux/uio.h>
#include <linux/miscdevice.h>
#include <linux/pagemap.h>
#include <linux/file.h>
#include <linux/slab.h>
#include <linux/pipe_fs_i.h>
#include <linux/swap.h>
#include <linux/splice.h>
#include <linux/sched.h>

MODULE_ALIAS_MISCDEV(FUSE_MINOR);
MODULE_ALIAS("devname:fuse");

/* Ordinary requests have even IDs, while interrupts IDs are odd */
#define FUSE_INT_REQ_BIT (1ULL << 0)
#define FUSE_REQ_ID_STEP (1ULL << 1)

static struct kmem_cache *fuse_req_cachep;

static struct fuse_dev *fuse_get_dev(struct file *file)
{
	/*
	 * Lockless access is OK, because file->private data is set
	 * once during mount and is valid until the file is released.
	 */
	return READ_ONCE(file->private_data);
}

static void fuse_request_init(struct fuse_mount *fm, struct fuse_req *req)
{
	INIT_LIST_HEAD(&req->list);
	INIT_LIST_HEAD(&req->intr_entry);
	init_waitqueue_head(&req->waitq);
	refcount_set(&req->count, 1);
	__set_bit(FR_PENDING, &req->flags);
	req->fm = fm;
}

static struct fuse_req *fuse_request_alloc(struct fuse_mount *fm, gfp_t flags)
{
	struct fuse_req *req = kmem_cache_zalloc(fuse_req_cachep, flags);
	if (req)
		fuse_request_init(fm, req);

	return req;
}

static void fuse_request_free(struct fuse_req *req)
{
	kmem_cache_free(fuse_req_cachep, req);
}

static void __fuse_get_request(struct fuse_req *req)
{
	refcount_inc(&req->count);
}

/* Must be called with > 1 refcount */
static void __fuse_put_request(struct fuse_req *req)
{
	refcount_dec(&req->count);
}

void fuse_set_initialized(struct fuse_conn *fc)
{
	/* Make sure stores before this are seen on another CPU */
	smp_wmb();
	fc->initialized = 1;
}

static bool fuse_block_alloc(struct fuse_conn *fc, bool for_background)
{
	return !fc->initialized || (for_background && fc->blocked);
}

static void fuse_drop_waiting(struct fuse_conn *fc)
{
	/*
	 * lockess check of fc->connected is okay, because atomic_dec_and_test()
	 * provides a memory barrier mached with the one in fuse_wait_aborted()
	 * to ensure no wake-up is missed.
	 */
	if (atomic_dec_and_test(&fc->num_waiting) &&
	    !READ_ONCE(fc->connected)) {
		/* wake up aborters */
		wake_up_all(&fc->blocked_waitq);
	}
}

static void fuse_put_request(struct fuse_req *req);

static struct fuse_req *fuse_get_req(struct fuse_mount *fm, bool for_background)
{
	struct fuse_conn *fc = fm->fc;
	struct fuse_req *req;
	int err;
	atomic_inc(&fc->num_waiting);

	if (fuse_block_alloc(fc, for_background)) {
		err = -EINTR;
		if (wait_event_killable_exclusive(fc->blocked_waitq,
				!fuse_block_alloc(fc, for_background)))
			goto out;
	}
	/* Matches smp_wmb() in fuse_set_initialized() */
	smp_rmb();

	err = -ENOTCONN;
	if (!fc->connected)
		goto out;

	err = -ECONNREFUSED;
	if (fc->conn_error)
		goto out;

	req = fuse_request_alloc(fm, GFP_KERNEL);
	err = -ENOMEM;
	if (!req) {
		if (for_background)
			wake_up(&fc->blocked_waitq);
		goto out;
	}

	req->in.h.uid = from_kuid(fc->user_ns, current_fsuid());
	req->in.h.gid = from_kgid(fc->user_ns, current_fsgid());
	req->in.h.pid = pid_nr_ns(task_pid(current), fc->pid_ns);

	__set_bit(FR_WAITING, &req->flags);
	if (for_background)
		__set_bit(FR_BACKGROUND, &req->flags);

	if (unlikely(req->in.h.uid == ((uid_t)-1) ||
		     req->in.h.gid == ((gid_t)-1))) {
		fuse_put_request(req);
		return ERR_PTR(-EOVERFLOW);
	}
	return req;

 out:
	fuse_drop_waiting(fc);
	return ERR_PTR(err);
}

static void fuse_put_request(struct fuse_req *req)
{
	struct fuse_conn *fc = req->fm->fc;

	if (refcount_dec_and_test(&req->count)) {
		if (test_bit(FR_BACKGROUND, &req->flags)) {
			/*
			 * We get here in the unlikely case that a background
			 * request was allocated but not sent
			 */
			spin_lock(&fc->bg_lock);
			if (!fc->blocked)
				wake_up(&fc->blocked_waitq);
			spin_unlock(&fc->bg_lock);
		}

		if (test_bit(FR_WAITING, &req->flags)) {
			__clear_bit(FR_WAITING, &req->flags);
			fuse_drop_waiting(fc);
		}

		fuse_request_free(req);
	}
}

unsigned int fuse_len_args(unsigned int numargs, struct fuse_arg *args)
{
	unsigned nbytes = 0;
	unsigned i;

	for (i = 0; i < numargs; i++)
		nbytes += args[i].size;

	return nbytes;
}
EXPORT_SYMBOL_GPL(fuse_len_args);

u64 fuse_get_unique(struct fuse_iqueue *fiq)
{
	fiq->reqctr += FUSE_REQ_ID_STEP;
	return fiq->reqctr;
}
EXPORT_SYMBOL_GPL(fuse_get_unique);

static unsigned int fuse_req_hash(u64 unique)
{
	return hash_long(unique & ~FUSE_INT_REQ_BIT, FUSE_PQ_HASH_BITS);
}

/**
 * A new request is available, wake fiq->waitq
 */
static void fuse_dev_wake_and_unlock(struct fuse_iqueue *fiq)
__releases(fiq->lock)
{
	wake_up(&fiq->waitq);
	kill_fasync(&fiq->fasync, SIGIO, POLL_IN);
	spin_unlock(&fiq->lock);
}

const struct fuse_iqueue_ops fuse_dev_fiq_ops = {
	.wake_forget_and_unlock		= fuse_dev_wake_and_unlock,
	.wake_interrupt_and_unlock	= fuse_dev_wake_and_unlock,
	.wake_pending_and_unlock	= fuse_dev_wake_and_unlock,
};
EXPORT_SYMBOL_GPL(fuse_dev_fiq_ops);

static void queue_request_and_unlock(struct fuse_iqueue *fiq,
				     struct fuse_req *req)
__releases(fiq->lock)
{
	req->in.h.len = sizeof(struct fuse_in_header) +
		fuse_len_args(req->args->in_numargs,
			      (struct fuse_arg *) req->args->in_args);
	list_add_tail(&req->list, &fiq->pending);
	fiq->ops->wake_pending_and_unlock(fiq);
}

void fuse_queue_forget(struct fuse_conn *fc, struct fuse_forget_link *forget,
		       u64 nodeid, u64 nlookup)
{
	struct fuse_iqueue *fiq = &fc->iq;

	forget->forget_one.nodeid = nodeid;
	forget->forget_one.nlookup = nlookup;

	spin_lock(&fiq->lock);
	if (fiq->connected) {
		fiq->forget_list_tail->next = forget;
		fiq->forget_list_tail = forget;
		fiq->ops->wake_forget_and_unlock(fiq);
	} else {
		kfree(forget);
		spin_unlock(&fiq->lock);
	}
}

static void flush_bg_queue(struct fuse_conn *fc)
{
	struct fuse_iqueue *fiq = &fc->iq;

	while (fc->active_background < fc->max_background &&
	       !list_empty(&fc->bg_queue)) {
		struct fuse_req *req;

		req = list_first_entry(&fc->bg_queue, struct fuse_req, list);
		list_del(&req->list);
		fc->active_background++;
		spin_lock(&fiq->lock);
		req->in.h.unique = fuse_get_unique(fiq);
		queue_request_and_unlock(fiq, req);
	}
}

/*
 * This function is called when a request is finished.  Either a reply
 * has arrived or it was aborted (and not yet sent) or some error
 * occurred during communication with userspace, or the device file
 * was closed.  The requester thread is woken up (if still waiting),
 * the 'end' callback is called if given, else the reference to the
 * request is released
 */
void fuse_request_end(struct fuse_req *req)
{
	struct fuse_mount *fm = req->fm;
	struct fuse_conn *fc = fm->fc;
	struct fuse_iqueue *fiq = &fc->iq;

	if (test_and_set_bit(FR_FINISHED, &req->flags))
		goto put_request;

	/*
	 * test_and_set_bit() implies smp_mb() between bit
	 * changing and below intr_entry check. Pairs with
	 * smp_mb() from queue_interrupt().
	 */
	if (!list_empty(&req->intr_entry)) {
		spin_lock(&fiq->lock);
		list_del_init(&req->intr_entry);
		spin_unlock(&fiq->lock);
	}
	WARN_ON(test_bit(FR_PENDING, &req->flags));
	WARN_ON(test_bit(FR_SENT, &req->flags));
	if (test_bit(FR_BACKGROUND, &req->flags)) {
		spin_lock(&fc->bg_lock);
		clear_bit(FR_BACKGROUND, &req->flags);
		if (fc->num_background == fc->max_background) {
			fc->blocked = 0;
			wake_up(&fc->blocked_waitq);
		} else if (!fc->blocked) {
			/*
			 * Wake up next waiter, if any.  It's okay to use
			 * waitqueue_active(), as we've already synced up
			 * fc->blocked with waiters with the wake_up() call
			 * above.
			 */
			if (waitqueue_active(&fc->blocked_waitq))
				wake_up(&fc->blocked_waitq);
		}

		if (fc->num_background == fc->congestion_threshold && fm->sb) {
			clear_bdi_congested(fm->sb->s_bdi, BLK_RW_SYNC);
			clear_bdi_congested(fm->sb->s_bdi, BLK_RW_ASYNC);
		}
		fc->num_background--;
		fc->active_background--;
		flush_bg_queue(fc);
		spin_unlock(&fc->bg_lock);
	} else {
		/* Wake up waiter sleeping in request_wait_answer() */
		wake_up(&req->waitq);
	}

	if (test_bit(FR_ASYNC, &req->flags))
		req->args->end(fm, req->args, req->out.h.error);
put_request:
	fuse_put_request(req);
}
EXPORT_SYMBOL_GPL(fuse_request_end);

static int queue_interrupt(struct fuse_req *req)
{
	struct fuse_iqueue *fiq = &req->fm->fc->iq;

	spin_lock(&fiq->lock);
	/* Check for we've sent request to interrupt this req */
	if (unlikely(!test_bit(FR_INTERRUPTED, &req->flags))) {
		spin_unlock(&fiq->lock);
		return -EINVAL;
	}

	if (list_empty(&req->intr_entry)) {
		list_add_tail(&req->intr_entry, &fiq->interrupts);
		/*
		 * Pairs with smp_mb() implied by test_and_set_bit()
		 * from fuse_request_end().
		 */
		smp_mb();
		if (test_bit(FR_FINISHED, &req->flags)) {
			list_del_init(&req->intr_entry);
			spin_unlock(&fiq->lock);
			return 0;
		}
		fiq->ops->wake_interrupt_and_unlock(fiq);
	} else {
		spin_unlock(&fiq->lock);
	}
	return 0;
}

static void request_wait_answer(struct fuse_req *req)
{
	struct fuse_conn *fc = req->fm->fc;
	struct fuse_iqueue *fiq = &fc->iq;
	int err;

	if (!fc->no_interrupt) {
		/* Any signal may interrupt this */
		err = wait_event_interruptible(req->waitq,
					test_bit(FR_FINISHED, &req->flags));
		if (!err)
			return;

		set_bit(FR_INTERRUPTED, &req->flags);
		/* matches barrier in fuse_dev_do_read() */
		smp_mb__after_atomic();
		if (test_bit(FR_SENT, &req->flags))
			queue_interrupt(req);
	}

	if (!test_bit(FR_FORCE, &req->flags)) {
		/* Only fatal signals may interrupt this */
		err = wait_event_killable(req->waitq,
					test_bit(FR_FINISHED, &req->flags));
		if (!err)
			return;

		spin_lock(&fiq->lock);
		/* Request is not yet in userspace, bail out */
		if (test_bit(FR_PENDING, &req->flags)) {
			list_del(&req->list);
			spin_unlock(&fiq->lock);
			__fuse_put_request(req);
			req->out.h.error = -EINTR;
			return;
		}
		spin_unlock(&fiq->lock);
	}

	/*
	 * Either request is already in userspace, or it was forced.
	 * Wait it out.
	 */
	wait_event(req->waitq, test_bit(FR_FINISHED, &req->flags));
}

static void __fuse_request_send(struct fuse_req *req)
{
	struct fuse_iqueue *fiq = &req->fm->fc->iq;

	BUG_ON(test_bit(FR_BACKGROUND, &req->flags));
	spin_lock(&fiq->lock);
	if (!fiq->connected) {
		spin_unlock(&fiq->lock);
		req->out.h.error = -ENOTCONN;
	} else {
		req->in.h.unique = fuse_get_unique(fiq);
		/* acquire extra reference, since request is still needed
		   after fuse_request_end() */
		__fuse_get_request(req);
		queue_request_and_unlock(fiq, req);

		request_wait_answer(req);
		/* Pairs with smp_wmb() in fuse_request_end() */
		smp_rmb();
	}
}

static void fuse_adjust_compat(struct fuse_conn *fc, struct fuse_args *args)
{
	if (fc->minor < 4 && args->opcode == FUSE_STATFS)
		args->out_args[0].size = FUSE_COMPAT_STATFS_SIZE;

	if (fc->minor < 9) {
		switch (args->opcode) {
		case FUSE_LOOKUP:
		case FUSE_CREATE:
		case FUSE_MKNOD:
		case FUSE_MKDIR:
		case FUSE_SYMLINK:
		case FUSE_LINK:
			args->out_args[0].size = FUSE_COMPAT_ENTRY_OUT_SIZE;
			break;
		case FUSE_GETATTR:
		case FUSE_SETATTR:
			args->out_args[0].size = FUSE_COMPAT_ATTR_OUT_SIZE;
			break;
		}
	}
	if (fc->minor < 12) {
		switch (args->opcode) {
		case FUSE_CREATE:
			args->in_args[0].size = sizeof(struct fuse_open_in);
			break;
		case FUSE_MKNOD:
			args->in_args[0].size = FUSE_COMPAT_MKNOD_IN_SIZE;
			break;
		}
	}
}

static void fuse_force_creds(struct fuse_req *req)
{
	struct fuse_conn *fc = req->fm->fc;

	req->in.h.uid = from_kuid_munged(fc->user_ns, current_fsuid());
	req->in.h.gid = from_kgid_munged(fc->user_ns, current_fsgid());
	req->in.h.pid = pid_nr_ns(task_pid(current), fc->pid_ns);
}

static void fuse_args_to_req(struct fuse_req *req, struct fuse_args *args)
{
	req->in.h.opcode = args->opcode;
	req->in.h.nodeid = args->nodeid;
	req->args = args;
	if (args->end)
		__set_bit(FR_ASYNC, &req->flags);
}

ssize_t fuse_simple_request(struct fuse_mount *fm, struct fuse_args *args)
{
	struct fuse_conn *fc = fm->fc;
	struct fuse_req *req;
	ssize_t ret;

	if (args->force) {
		atomic_inc(&fc->num_waiting);
		req = fuse_request_alloc(fm, GFP_KERNEL | __GFP_NOFAIL);

		if (!args->nocreds)
			fuse_force_creds(req);

		__set_bit(FR_WAITING, &req->flags);
		__set_bit(FR_FORCE, &req->flags);
	} else {
		WARN_ON(args->nocreds);
		req = fuse_get_req(fm, false);
		if (IS_ERR(req))
			return PTR_ERR(req);
	}

	/* Needs to be done after fuse_get_req() so that fc->minor is valid */
	fuse_adjust_compat(fc, args);
	fuse_args_to_req(req, args);

	if (!args->noreply)
		__set_bit(FR_ISREPLY, &req->flags);
	__fuse_request_send(req);
	ret = req->out.h.error;
	if (!ret && args->out_argvar) {
		BUG_ON(args->out_numargs == 0);
		ret = args->out_args[args->out_numargs - 1].size;
	}
	fuse_put_request(req);

	return ret;
}

static bool fuse_request_queue_background(struct fuse_req *req)
{
	struct fuse_mount *fm = req->fm;
	struct fuse_conn *fc = fm->fc;
	bool queued = false;

	WARN_ON(!test_bit(FR_BACKGROUND, &req->flags));
	if (!test_bit(FR_WAITING, &req->flags)) {
		__set_bit(FR_WAITING, &req->flags);
		atomic_inc(&fc->num_waiting);
	}
	__set_bit(FR_ISREPLY, &req->flags);
	spin_lock(&fc->bg_lock);
	if (likely(fc->connected)) {
		fc->num_background++;
		if (fc->num_background == fc->max_background)
			fc->blocked = 1;
		if (fc->num_background == fc->congestion_threshold && fm->sb) {
			set_bdi_congested(fm->sb->s_bdi, BLK_RW_SYNC);
			set_bdi_congested(fm->sb->s_bdi, BLK_RW_ASYNC);
		}
		list_add_tail(&req->list, &fc->bg_queue);
		flush_bg_queue(fc);
		queued = true;
	}
	spin_unlock(&fc->bg_lock);

	return queued;
}

int fuse_simple_background(struct fuse_mount *fm, struct fuse_args *args,
			    gfp_t gfp_flags)
{
	struct fuse_req *req;

	if (args->force) {
		WARN_ON(!args->nocreds);
		req = fuse_request_alloc(fm, gfp_flags);
		if (!req)
			return -ENOMEM;
		__set_bit(FR_BACKGROUND, &req->flags);
	} else {
		WARN_ON(args->nocreds);
		req = fuse_get_req(fm, true);
		if (IS_ERR(req))
			return PTR_ERR(req);
	}

	fuse_args_to_req(req, args);

	if (!fuse_request_queue_background(req)) {
		fuse_put_request(req);
		return -ENOTCONN;
	}

	return 0;
}
EXPORT_SYMBOL_GPL(fuse_simple_background);

static int fuse_simple_notify_reply(struct fuse_mount *fm,
				    struct fuse_args *args, u64 unique)
{
	struct fuse_req *req;
	struct fuse_iqueue *fiq = &fm->fc->iq;
	int err = 0;

	req = fuse_get_req(fm, false);
	if (IS_ERR(req))
		return PTR_ERR(req);

	__clear_bit(FR_ISREPLY, &req->flags);
	req->in.h.unique = unique;

	fuse_args_to_req(req, args);

	spin_lock(&fiq->lock);
	if (fiq->connected) {
		queue_request_and_unlock(fiq, req);
	} else {
		err = -ENODEV;
		spin_unlock(&fiq->lock);
		fuse_put_request(req);
	}

	return err;
}

/*
 * Lock the request.  Up to the next unlock_request() there mustn't be
 * anything that could cause a page-fault.  If the request was already
 * aborted bail out.
 */
static int lock_request(struct fuse_req *req)
{
	int err = 0;
	if (req) {
		spin_lock(&req->waitq.lock);
		if (test_bit(FR_ABORTED, &req->flags))
			err = -ENOENT;
		else
			set_bit(FR_LOCKED, &req->flags);
		spin_unlock(&req->waitq.lock);
	}
	return err;
}

/*
 * Unlock request.  If it was aborted while locked, caller is responsible
 * for unlocking and ending the request.
 */
static int unlock_request(struct fuse_req *req)
{
	int err = 0;
	if (req) {
		spin_lock(&req->waitq.lock);
		if (test_bit(FR_ABORTED, &req->flags))
			err = -ENOENT;
		else
			clear_bit(FR_LOCKED, &req->flags);
		spin_unlock(&req->waitq.lock);
	}
	return err;
}

struct fuse_copy_state {
	int write;
	struct fuse_req *req;
	struct iov_iter *iter;
	struct pipe_buffer *pipebufs;
	struct pipe_buffer *currbuf;
	struct pipe_inode_info *pipe;
	unsigned long nr_segs;
	struct page *pg;
	unsigned len;
	unsigned offset;
	unsigned move_pages:1;
};

static void fuse_copy_init(struct fuse_copy_state *cs, int write,
			   struct iov_iter *iter)
{
	memset(cs, 0, sizeof(*cs));
	cs->write = write;
	cs->iter = iter;
}

/* Unmap and put previous page of userspace buffer */
static void fuse_copy_finish(struct fuse_copy_state *cs)
{
	if (cs->currbuf) {
		struct pipe_buffer *buf = cs->currbuf;

		if (cs->write)
			buf->len = PAGE_SIZE - cs->len;
		cs->currbuf = NULL;
	} else if (cs->pg) {
		if (cs->write) {
			flush_dcache_page(cs->pg);
			set_page_dirty_lock(cs->pg);
		}
		put_page(cs->pg);
	}
	cs->pg = NULL;
}

/*
 * Get another pagefull of userspace buffer, and map it to kernel
 * address space, and lock request
 */
static int fuse_copy_fill(struct fuse_copy_state *cs)
{
	struct page *page;
	int err;

	err = unlock_request(cs->req);
	if (err)
		return err;

	fuse_copy_finish(cs);
	if (cs->pipebufs) {
		struct pipe_buffer *buf = cs->pipebufs;

		if (!cs->write) {
			err = pipe_buf_confirm(cs->pipe, buf);
			if (err)
				return err;

			BUG_ON(!cs->nr_segs);
			cs->currbuf = buf;
			cs->pg = buf->page;
			cs->offset = buf->offset;
			cs->len = buf->len;
			cs->pipebufs++;
			cs->nr_segs--;
		} else {
			if (cs->nr_segs >= cs->pipe->max_usage)
				return -EIO;

			page = alloc_page(GFP_HIGHUSER);
			if (!page)
				return -ENOMEM;

			buf->page = page;
			buf->offset = 0;
			buf->len = 0;

			cs->currbuf = buf;
			cs->pg = page;
			cs->offset = 0;
			cs->len = PAGE_SIZE;
			cs->pipebufs++;
			cs->nr_segs++;
		}
	} else {
		size_t off;
		err = iov_iter_get_pages(cs->iter, &page, PAGE_SIZE, 1, &off);
		if (err < 0)
			return err;
		BUG_ON(!err);
		cs->len = err;
		cs->offset = off;
		cs->pg = page;
		iov_iter_advance(cs->iter, err);
	}

	return lock_request(cs->req);
}

/* Do as much copy to/from userspace buffer as we can */
static int fuse_copy_do(struct fuse_copy_state *cs, void **val, unsigned *size)
{
	unsigned ncpy = min(*size, cs->len);
	if (val) {
		void *pgaddr = kmap_atomic(cs->pg);
		void *buf = pgaddr + cs->offset;

		if (cs->write)
			memcpy(buf, *val, ncpy);
		else
			memcpy(*val, buf, ncpy);

		kunmap_atomic(pgaddr);
		*val += ncpy;
	}
	*size -= ncpy;
	cs->len -= ncpy;
	cs->offset += ncpy;
	return ncpy;
}

static int fuse_check_page(struct page *page)
{
	if (page_mapcount(page) ||
	    page->mapping != NULL ||
	    (page->flags & PAGE_FLAGS_CHECK_AT_PREP &
	     ~(1 << PG_locked |
	       1 << PG_referenced |
	       1 << PG_uptodate |
	       1 << PG_lru |
	       1 << PG_active |
	       1 << PG_reclaim |
	       1 << PG_waiters))) {
		dump_page(page, "fuse: trying to steal weird page");
		return 1;
	}
	return 0;
}

static int fuse_try_move_page(struct fuse_copy_state *cs, struct page **pagep)
{
	int err;
	struct page *oldpage = *pagep;
	struct page *newpage;
	struct pipe_buffer *buf = cs->pipebufs;

	get_page(oldpage);
	err = unlock_request(cs->req);
	if (err)
		goto out_put_old;

	fuse_copy_finish(cs);

	err = pipe_buf_confirm(cs->pipe, buf);
	if (err)
		goto out_put_old;

	BUG_ON(!cs->nr_segs);
	cs->currbuf = buf;
	cs->len = buf->len;
	cs->pipebufs++;
	cs->nr_segs--;

	if (cs->len != PAGE_SIZE)
		goto out_fallback;

	if (!pipe_buf_try_steal(cs->pipe, buf))
		goto out_fallback;

	newpage = buf->page;

	if (!PageUptodate(newpage))
		SetPageUptodate(newpage);

	ClearPageMappedToDisk(newpage);

	if (fuse_check_page(newpage) != 0)
		goto out_fallback_unlock;

	/*
	 * This is a new and locked page, it shouldn't be mapped or
	 * have any special flags on it
	 */
	if (WARN_ON(page_mapped(oldpage)))
		goto out_fallback_unlock;
	if (WARN_ON(page_has_private(oldpage)))
		goto out_fallback_unlock;
	if (WARN_ON(PageDirty(oldpage) || PageWriteback(oldpage)))
		goto out_fallback_unlock;
	if (WARN_ON(PageMlocked(oldpage)))
		goto out_fallback_unlock;

	replace_page_cache_page(oldpage, newpage);

	get_page(newpage);

	if (!(buf->flags & PIPE_BUF_FLAG_LRU))
		lru_cache_add(newpage);

	err = 0;
	spin_lock(&cs->req->waitq.lock);
	if (test_bit(FR_ABORTED, &cs->req->flags))
		err = -ENOENT;
	else
		*pagep = newpage;
	spin_unlock(&cs->req->waitq.lock);

	if (err) {
		unlock_page(newpage);
		put_page(newpage);
		goto out_put_old;
	}

	unlock_page(oldpage);
	/* Drop ref for ap->pages[] array */
	put_page(oldpage);
	cs->len = 0;

	err = 0;
out_put_old:
	/* Drop ref obtained in this function */
	put_page(oldpage);
	return err;

out_fallback_unlock:
	unlock_page(newpage);
out_fallback:
	cs->pg = buf->page;
	cs->offset = buf->offset;

	err = lock_request(cs->req);
	if (!err)
		err = 1;

	goto out_put_old;
}

static int fuse_ref_page(struct fuse_copy_state *cs, struct page *page,
			 unsigned offset, unsigned count)
{
	struct pipe_buffer *buf;
	int err;

	if (cs->nr_segs >= cs->pipe->max_usage)
		return -EIO;

	get_page(page);
	err = unlock_request(cs->req);
	if (err) {
		put_page(page);
		return err;
	}

	fuse_copy_finish(cs);

	buf = cs->pipebufs;
	buf->page = page;
	buf->offset = offset;
	buf->len = count;

	cs->pipebufs++;
	cs->nr_segs++;
	cs->len = 0;

	return 0;
}

/*
 * Copy a page in the request to/from the userspace buffer.  Must be
 * done atomically
 */
static int fuse_copy_page(struct fuse_copy_state *cs, struct page **pagep,
			  unsigned offset, unsigned count, int zeroing)
{
	int err;
	struct page *page = *pagep;

	if (page && zeroing && count < PAGE_SIZE)
		clear_highpage(page);

	while (count) {
		if (cs->write && cs->pipebufs && page) {
			return fuse_ref_page(cs, page, offset, count);
		} else if (!cs->len) {
			if (cs->move_pages && page &&
			    offset == 0 && count == PAGE_SIZE) {
				err = fuse_try_move_page(cs, pagep);
				if (err <= 0)
					return err;
			} else {
				err = fuse_copy_fill(cs);
				if (err)
					return err;
			}
		}
		if (page) {
			void *mapaddr = kmap_atomic(page);
			void *buf = mapaddr + offset;
			offset += fuse_copy_do(cs, &buf, &count);
			kunmap_atomic(mapaddr);
		} else
			offset += fuse_copy_do(cs, NULL, &count);
	}
	if (page && !cs->write)
		flush_dcache_page(page);
	return 0;
}

/* Copy pages in the request to/from userspace buffer */
static int fuse_copy_pages(struct fuse_copy_state *cs, unsigned nbytes,
			   int zeroing)
{
	unsigned i;
	struct fuse_req *req = cs->req;
	struct fuse_args_pages *ap = container_of(req->args, typeof(*ap), args);


	for (i = 0; i < ap->num_pages && (nbytes || zeroing); i++) {
		int err;
		unsigned int offset = ap->descs[i].offset;
		unsigned int count = min(nbytes, ap->descs[i].length);

		err = fuse_copy_page(cs, &ap->pages[i], offset, count, zeroing);
		if (err)
			return err;

		nbytes -= count;
	}
	return 0;
}

/* Copy a single argument in the request to/from userspace buffer */
static int fuse_copy_one(struct fuse_copy_state *cs, void *val, unsigned size)
{
	while (size) {
		if (!cs->len) {
			int err = fuse_copy_fill(cs);
			if (err)
				return err;
		}
		fuse_copy_do(cs, &val, &size);
	}
	return 0;
}

/* Copy request arguments to/from userspace buffer */
static int fuse_copy_args(struct fuse_copy_state *cs, unsigned numargs,
			  unsigned argpages, struct fuse_arg *args,
			  int zeroing)
{
	int err = 0;
	unsigned i;

	for (i = 0; !err && i < numargs; i++)  {
		struct fuse_arg *arg = &args[i];
		if (i == numargs - 1 && argpages)
			err = fuse_copy_pages(cs, arg->size, zeroing);
		else
			err = fuse_copy_one(cs, arg->value, arg->size);
	}
	return err;
}

static int forget_pending(struct fuse_iqueue *fiq)
{
	return fiq->forget_list_head.next != NULL;
}

static int request_pending(struct fuse_iqueue *fiq)
{
	return !list_empty(&fiq->pending) || !list_empty(&fiq->interrupts) ||
		forget_pending(fiq);
}

/*
 * Transfer an interrupt request to userspace
 *
 * Unlike other requests this is assembled on demand, without a need
 * to allocate a separate fuse_req structure.
 *
 * Called with fiq->lock held, releases it
 */
static int fuse_read_interrupt(struct fuse_iqueue *fiq,
			       struct fuse_copy_state *cs,
			       size_t nbytes, struct fuse_req *req)
__releases(fiq->lock)
{
	struct fuse_in_header ih;
	struct fuse_interrupt_in arg;
	unsigned reqsize = sizeof(ih) + sizeof(arg);
	int err;

	list_del_init(&req->intr_entry);
	memset(&ih, 0, sizeof(ih));
	memset(&arg, 0, sizeof(arg));
	ih.len = reqsize;
	ih.opcode = FUSE_INTERRUPT;
	ih.unique = (req->in.h.unique | FUSE_INT_REQ_BIT);
	arg.unique = req->in.h.unique;

	spin_unlock(&fiq->lock);
	if (nbytes < reqsize)
		return -EINVAL;

	err = fuse_copy_one(cs, &ih, sizeof(ih));
	if (!err)
		err = fuse_copy_one(cs, &arg, sizeof(arg));
	fuse_copy_finish(cs);

	return err ? err : reqsize;
}

struct fuse_forget_link *fuse_dequeue_forget(struct fuse_iqueue *fiq,
					     unsigned int max,
					     unsigned int *countp)
{
	struct fuse_forget_link *head = fiq->forget_list_head.next;
	struct fuse_forget_link **newhead = &head;
	unsigned count;

	for (count = 0; *newhead != NULL && count < max; count++)
		newhead = &(*newhead)->next;

	fiq->forget_list_head.next = *newhead;
	*newhead = NULL;
	if (fiq->forget_list_head.next == NULL)
		fiq->forget_list_tail = &fiq->forget_list_head;

	if (countp != NULL)
		*countp = count;

	return head;
}
EXPORT_SYMBOL(fuse_dequeue_forget);

static int fuse_read_single_forget(struct fuse_iqueue *fiq,
				   struct fuse_copy_state *cs,
				   size_t nbytes)
__releases(fiq->lock)
{
	int err;
	struct fuse_forget_link *forget = fuse_dequeue_forget(fiq, 1, NULL);
	struct fuse_forget_in arg = {
		.nlookup = forget->forget_one.nlookup,
	};
	struct fuse_in_header ih = {
		.opcode = FUSE_FORGET,
		.nodeid = forget->forget_one.nodeid,
		.unique = fuse_get_unique(fiq),
		.len = sizeof(ih) + sizeof(arg),
	};

	spin_unlock(&fiq->lock);
	kfree(forget);
	if (nbytes < ih.len)
		return -EINVAL;

	err = fuse_copy_one(cs, &ih, sizeof(ih));
	if (!err)
		err = fuse_copy_one(cs, &arg, sizeof(arg));
	fuse_copy_finish(cs);

	if (err)
		return err;

	return ih.len;
}

static int fuse_read_batch_forget(struct fuse_iqueue *fiq,
				   struct fuse_copy_state *cs, size_t nbytes)
__releases(fiq->lock)
{
	int err;
	unsigned max_forgets;
	unsigned count;
	struct fuse_forget_link *head;
	struct fuse_batch_forget_in arg = { .count = 0 };
	struct fuse_in_header ih = {
		.opcode = FUSE_BATCH_FORGET,
		.unique = fuse_get_unique(fiq),
		.len = sizeof(ih) + sizeof(arg),
	};

	if (nbytes < ih.len) {
		spin_unlock(&fiq->lock);
		return -EINVAL;
	}

	max_forgets = (nbytes - ih.len) / sizeof(struct fuse_forget_one);
	head = fuse_dequeue_forget(fiq, max_forgets, &count);
	spin_unlock(&fiq->lock);

	arg.count = count;
	ih.len += count * sizeof(struct fuse_forget_one);
	err = fuse_copy_one(cs, &ih, sizeof(ih));
	if (!err)
		err = fuse_copy_one(cs, &arg, sizeof(arg));

	while (head) {
		struct fuse_forget_link *forget = head;

		if (!err) {
			err = fuse_copy_one(cs, &forget->forget_one,
					    sizeof(forget->forget_one));
		}
		head = forget->next;
		kfree(forget);
	}

	fuse_copy_finish(cs);

	if (err)
		return err;

	return ih.len;
}

static int fuse_read_forget(struct fuse_conn *fc, struct fuse_iqueue *fiq,
			    struct fuse_copy_state *cs,
			    size_t nbytes)
__releases(fiq->lock)
{
	if (fc->minor < 16 || fiq->forget_list_head.next->next == NULL)
		return fuse_read_single_forget(fiq, cs, nbytes);
	else
		return fuse_read_batch_forget(fiq, cs, nbytes);
}

/*
 * Read a single request into the userspace filesystem's buffer.  This
 * function waits until a request is available, then removes it from
 * the pending list and copies request data to userspace buffer.  If
 * no reply is needed (FORGET) or request has been aborted or there
 * was an error during the copying then it's finished by calling
 * fuse_request_end().  Otherwise add it to the processing list, and set
 * the 'sent' flag.
 */
static ssize_t fuse_dev_do_read(struct fuse_dev *fud, struct file *file,
				struct fuse_copy_state *cs, size_t nbytes)
{
	ssize_t err;
	struct fuse_conn *fc = fud->fc;
	struct fuse_iqueue *fiq = &fc->iq;
	struct fuse_pqueue *fpq = &fud->pq;
	struct fuse_req *req;
	struct fuse_args *args;
	unsigned reqsize;
	unsigned int hash;

	/*
	 * Require sane minimum read buffer - that has capacity for fixed part
	 * of any request header + negotiated max_write room for data.
	 *
	 * Historically libfuse reserves 4K for fixed header room, but e.g.
	 * GlusterFS reserves only 80 bytes
	 *
	 *	= `sizeof(fuse_in_header) + sizeof(fuse_write_in)`
	 *
	 * which is the absolute minimum any sane filesystem should be using
	 * for header room.
	 */
	if (nbytes < max_t(size_t, FUSE_MIN_READ_BUFFER,
			   sizeof(struct fuse_in_header) +
			   sizeof(struct fuse_write_in) +
			   fc->max_write))
		return -EINVAL;

 restart:
	for (;;) {
		spin_lock(&fiq->lock);
		if (!fiq->connected || request_pending(fiq))
			break;
		spin_unlock(&fiq->lock);

		if (file->f_flags & O_NONBLOCK)
			return -EAGAIN;
		err = wait_event_interruptible_exclusive(fiq->waitq,
				!fiq->connected || request_pending(fiq));
		if (err)
			return err;
	}

	if (!fiq->connected) {
		err = fc->aborted ? -ECONNABORTED : -ENODEV;
		goto err_unlock;
	}

	if (!list_empty(&fiq->interrupts)) {
		req = list_entry(fiq->interrupts.next, struct fuse_req,
				 intr_entry);
		return fuse_read_interrupt(fiq, cs, nbytes, req);
	}

	if (forget_pending(fiq)) {
		if (list_empty(&fiq->pending) || fiq->forget_batch-- > 0)
			return fuse_read_forget(fc, fiq, cs, nbytes);

		if (fiq->forget_batch <= -8)
			fiq->forget_batch = 16;
	}

	req = list_entry(fiq->pending.next, struct fuse_req, list);
	clear_bit(FR_PENDING, &req->flags);
	list_del_init(&req->list);
	spin_unlock(&fiq->lock);

	args = req->args;
	reqsize = req->in.h.len;

	/* If request is too large, reply with an error and restart the read */
	if (nbytes < reqsize) {
		req->out.h.error = -EIO;
		/* SETXATTR is special, since it may contain too large data */
		if (args->opcode == FUSE_SETXATTR)
			req->out.h.error = -E2BIG;
		fuse_request_end(req);
		goto restart;
	}
	spin_lock(&fpq->lock);
	list_add(&req->list, &fpq->io);
	spin_unlock(&fpq->lock);
	cs->req = req;
	err = fuse_copy_one(cs, &req->in.h, sizeof(req->in.h));
	if (!err)
		err = fuse_copy_args(cs, args->in_numargs, args->in_pages,
				     (struct fuse_arg *) args->in_args, 0);
	fuse_copy_finish(cs);
	spin_lock(&fpq->lock);
	clear_bit(FR_LOCKED, &req->flags);
	if (!fpq->connected) {
		err = fc->aborted ? -ECONNABORTED : -ENODEV;
		goto out_end;
	}
	if (err) {
		req->out.h.error = -EIO;
		goto out_end;
	}
	if (!test_bit(FR_ISREPLY, &req->flags)) {
		err = reqsize;
		goto out_end;
	}
	hash = fuse_req_hash(req->in.h.unique);
	list_move_tail(&req->list, &fpq->processing[hash]);
	__fuse_get_request(req);
	set_bit(FR_SENT, &req->flags);
	spin_unlock(&fpq->lock);
	/* matches barrier in request_wait_answer() */
	smp_mb__after_atomic();
	if (test_bit(FR_INTERRUPTED, &req->flags))
		queue_interrupt(req);
	fuse_put_request(req);

	return reqsize;

out_end:
	if (!test_bit(FR_PRIVATE, &req->flags))
		list_del_init(&req->list);
	spin_unlock(&fpq->lock);
	fuse_request_end(req);
	return err;

 err_unlock:
	spin_unlock(&fiq->lock);
	return err;
}

static int fuse_dev_open(struct inode *inode, struct file *file)
{
	/*
	 * The fuse device's file's private_data is used to hold
	 * the fuse_conn(ection) when it is mounted, and is used to
	 * keep track of whether the file has been mounted already.
	 */
	file->private_data = NULL;
	return 0;
}

static ssize_t fuse_dev_read(struct kiocb *iocb, struct iov_iter *to)
{
	struct fuse_copy_state cs;
	struct file *file = iocb->ki_filp;
	struct fuse_dev *fud = fuse_get_dev(file);

	if (!fud)
		return -EPERM;

	if (!iter_is_iovec(to))
		return -EINVAL;

	fuse_copy_init(&cs, 1, to);

	return fuse_dev_do_read(fud, file, &cs, iov_iter_count(to));
}

static ssize_t fuse_dev_splice_read(struct file *in, loff_t *ppos,
				    struct pipe_inode_info *pipe,
				    size_t len, unsigned int flags)
{
	int total, ret;
	int page_nr = 0;
	struct pipe_buffer *bufs;
	struct fuse_copy_state cs;
	struct fuse_dev *fud = fuse_get_dev(in);

	if (!fud)
		return -EPERM;

	bufs = kvmalloc_array(pipe->max_usage, sizeof(struct pipe_buffer),
			      GFP_KERNEL);
	if (!bufs)
		return -ENOMEM;

	fuse_copy_init(&cs, 1, NULL);
	cs.pipebufs = bufs;
	cs.pipe = pipe;
	ret = fuse_dev_do_read(fud, in, &cs, len);
	if (ret < 0)
		goto out;

	if (pipe_occupancy(pipe->head, pipe->tail) + cs.nr_segs > pipe->max_usage) {
		ret = -EIO;
		goto out;
	}

	for (ret = total = 0; page_nr < cs.nr_segs; total += ret) {
		/*
		 * Need to be careful about this.  Having buf->ops in module
		 * code can Oops if the buffer persists after module unload.
		 */
		bufs[page_nr].ops = &nosteal_pipe_buf_ops;
		bufs[page_nr].flags = 0;
		ret = add_to_pipe(pipe, &bufs[page_nr++]);
		if (unlikely(ret < 0))
			break;
	}
	if (total)
		ret = total;
out:
	for (; page_nr < cs.nr_segs; page_nr++)
		put_page(bufs[page_nr].page);

	kvfree(bufs);
	return ret;
}

static int fuse_notify_poll(struct fuse_conn *fc, unsigned int size,
			    struct fuse_copy_state *cs)
{
	struct fuse_notify_poll_wakeup_out outarg;
	int err = -EINVAL;

	if (size != sizeof(outarg))
		goto err;

	err = fuse_copy_one(cs, &outarg, sizeof(outarg));
	if (err)
		goto err;

	fuse_copy_finish(cs);
	return fuse_notify_poll_wakeup(fc, &outarg);

err:
	fuse_copy_finish(cs);
	return err;
}

static int fuse_notify_inval_inode(struct fuse_conn *fc, unsigned int size,
				   struct fuse_copy_state *cs)
{
	struct fuse_notify_inval_inode_out outarg;
	int err = -EINVAL;

	if (size != sizeof(outarg))
		goto err;

	err = fuse_copy_one(cs, &outarg, sizeof(outarg));
	if (err)
		goto err;
	fuse_copy_finish(cs);

	down_read(&fc->killsb);
	err = fuse_reverse_inval_inode(fc, outarg.ino,
				       outarg.off, outarg.len);
	up_read(&fc->killsb);
	return err;

err:
	fuse_copy_finish(cs);
	return err;
}

static int fuse_notify_inval_entry(struct fuse_conn *fc, unsigned int size,
				   struct fuse_copy_state *cs)
{
	struct fuse_notify_inval_entry_out outarg;
	int err = -ENOMEM;
	char *buf;
	struct qstr name;

	buf = kzalloc(FUSE_NAME_MAX + 1, GFP_KERNEL);
	if (!buf)
		goto err;

	err = -EINVAL;
	if (size < sizeof(outarg))
		goto err;

	err = fuse_copy_one(cs, &outarg, sizeof(outarg));
	if (err)
		goto err;

	err = -ENAMETOOLONG;
	if (outarg.namelen > FUSE_NAME_MAX)
		goto err;

	err = -EINVAL;
	if (size != sizeof(outarg) + outarg.namelen + 1)
		goto err;

	name.name = buf;
	name.len = outarg.namelen;
	err = fuse_copy_one(cs, buf, outarg.namelen + 1);
	if (err)
		goto err;
	fuse_copy_finish(cs);
	buf[outarg.namelen] = 0;

	down_read(&fc->killsb);
	err = fuse_reverse_inval_entry(fc, outarg.parent, 0, &name);
	up_read(&fc->killsb);
	kfree(buf);
	return err;

err:
	kfree(buf);
	fuse_copy_finish(cs);
	return err;
}

static int fuse_notify_delete(struct fuse_conn *fc, unsigned int size,
			      struct fuse_copy_state *cs)
{
	struct fuse_notify_delete_out outarg;
	int err = -ENOMEM;
	char *buf;
	struct qstr name;

	buf = kzalloc(FUSE_NAME_MAX + 1, GFP_KERNEL);
	if (!buf)
		goto err;

	err = -EINVAL;
	if (size < sizeof(outarg))
		goto err;

	err = fuse_copy_one(cs, &outarg, sizeof(outarg));
	if (err)
		goto err;

	err = -ENAMETOOLONG;
	if (outarg.namelen > FUSE_NAME_MAX)
		goto err;

	err = -EINVAL;
	if (size != sizeof(outarg) + outarg.namelen + 1)
		goto err;

	name.name = buf;
	name.len = outarg.namelen;
	err = fuse_copy_one(cs, buf, outarg.namelen + 1);
	if (err)
		goto err;
	fuse_copy_finish(cs);
	buf[outarg.namelen] = 0;

	down_read(&fc->killsb);
	err = fuse_reverse_inval_entry(fc, outarg.parent, outarg.child, &name);
	up_read(&fc->killsb);
	kfree(buf);
	return err;

err:
	kfree(buf);
	fuse_copy_finish(cs);
	return err;
}

static int fuse_notify_store(struct fuse_conn *fc, unsigned int size,
			     struct fuse_copy_state *cs)
{
	struct fuse_notify_store_out outarg;
	struct inode *inode;
	struct address_space *mapping;
	u64 nodeid;
	int err;
	pgoff_t index;
	unsigned int offset;
	unsigned int num;
	loff_t file_size;
	loff_t end;

	err = -EINVAL;
	if (size < sizeof(outarg))
		goto out_finish;

	err = fuse_copy_one(cs, &outarg, sizeof(outarg));
	if (err)
		goto out_finish;

	err = -EINVAL;
	if (size - sizeof(outarg) != outarg.size)
		goto out_finish;

	nodeid = outarg.nodeid;

	down_read(&fc->killsb);

	err = -ENOENT;
	inode = fuse_ilookup(fc, nodeid,  NULL);
	if (!inode)
		goto out_up_killsb;

	mapping = inode->i_mapping;
	index = outarg.offset >> PAGE_SHIFT;
	offset = outarg.offset & ~PAGE_MASK;
	file_size = i_size_read(inode);
	end = outarg.offset + outarg.size;
	if (end > file_size) {
		file_size = end;
		fuse_write_update_size(inode, file_size);
	}

	num = outarg.size;
	while (num) {
		struct page *page;
		unsigned int this_num;

		err = -ENOMEM;
		page = find_or_create_page(mapping, index,
					   mapping_gfp_mask(mapping));
		if (!page)
			goto out_iput;

		this_num = min_t(unsigned, num, PAGE_SIZE - offset);
		err = fuse_copy_page(cs, &page, offset, this_num, 0);
		if (!err && offset == 0 &&
		    (this_num == PAGE_SIZE || file_size == end))
			SetPageUptodate(page);
		unlock_page(page);
		put_page(page);

		if (err)
			goto out_iput;

		num -= this_num;
		offset = 0;
		index++;
	}

	err = 0;

out_iput:
	iput(inode);
out_up_killsb:
	up_read(&fc->killsb);
out_finish:
	fuse_copy_finish(cs);
	return err;
}

struct fuse_retrieve_args {
	struct fuse_args_pages ap;
	struct fuse_notify_retrieve_in inarg;
};

static void fuse_retrieve_end(struct fuse_mount *fm, struct fuse_args *args,
			      int error)
{
	struct fuse_retrieve_args *ra =
		container_of(args, typeof(*ra), ap.args);

	release_pages(ra->ap.pages, ra->ap.num_pages);
	kfree(ra);
}

static int fuse_retrieve(struct fuse_mount *fm, struct inode *inode,
			 struct fuse_notify_retrieve_out *outarg)
{
	int err;
	struct address_space *mapping = inode->i_mapping;
	pgoff_t index;
	loff_t file_size;
	unsigned int num;
	unsigned int offset;
	size_t total_len = 0;
	unsigned int num_pages;
	struct fuse_conn *fc = fm->fc;
	struct fuse_retrieve_args *ra;
	size_t args_size = sizeof(*ra);
	struct fuse_args_pages *ap;
	struct fuse_args *args;

	offset = outarg->offset & ~PAGE_MASK;
	file_size = i_size_read(inode);

	num = min(outarg->size, fc->max_write);
	if (outarg->offset > file_size)
		num = 0;
	else if (outarg->offset + num > file_size)
		num = file_size - outarg->offset;

	num_pages = (num + offset + PAGE_SIZE - 1) >> PAGE_SHIFT;
	num_pages = min(num_pages, fc->max_pages);

	args_size += num_pages * (sizeof(ap->pages[0]) + sizeof(ap->descs[0]));

	ra = kzalloc(args_size, GFP_KERNEL);
	if (!ra)
		return -ENOMEM;

	ap = &ra->ap;
	ap->pages = (void *) (ra + 1);
	ap->descs = (void *) (ap->pages + num_pages);

	args = &ap->args;
	args->nodeid = outarg->nodeid;
	args->opcode = FUSE_NOTIFY_REPLY;
	args->in_numargs = 2;
	args->in_pages = true;
	args->end = fuse_retrieve_end;

	index = outarg->offset >> PAGE_SHIFT;

	while (num && ap->num_pages < num_pages) {
		struct page *page;
		unsigned int this_num;

		page = find_get_page(mapping, index);
		if (!page)
			break;

		this_num = min_t(unsigned, num, PAGE_SIZE - offset);
		ap->pages[ap->num_pages] = page;
		ap->descs[ap->num_pages].offset = offset;
		ap->descs[ap->num_pages].length = this_num;
		ap->num_pages++;

		offset = 0;
		num -= this_num;
		total_len += this_num;
		index++;
	}
	ra->inarg.offset = outarg->offset;
	ra->inarg.size = total_len;
	args->in_args[0].size = sizeof(ra->inarg);
	args->in_args[0].value = &ra->inarg;
	args->in_args[1].size = total_len;

	err = fuse_simple_notify_reply(fm, args, outarg->notify_unique);
	if (err)
		fuse_retrieve_end(fm, args, err);

	return err;
}

static int fuse_notify_retrieve(struct fuse_conn *fc, unsigned int size,
				struct fuse_copy_state *cs)
{
	struct fuse_notify_retrieve_out outarg;
	struct fuse_mount *fm;
	struct inode *inode;
	u64 nodeid;
	int err;

	err = -EINVAL;
	if (size != sizeof(outarg))
		goto copy_finish;

	err = fuse_copy_one(cs, &outarg, sizeof(outarg));
	if (err)
		goto copy_finish;

	fuse_copy_finish(cs);

	down_read(&fc->killsb);
	err = -ENOENT;
	nodeid = outarg.nodeid;

	inode = fuse_ilookup(fc, nodeid, &fm);
	if (inode) {
		err = fuse_retrieve(fm, inode, &outarg);
		iput(inode);
	}
	up_read(&fc->killsb);

	return err;

copy_finish:
	fuse_copy_finish(cs);
	return err;
}

static int fuse_notify(struct fuse_conn *fc, enum fuse_notify_code code,
		       unsigned int size, struct fuse_copy_state *cs)
{
	/* Don't try to move pages (yet) */
	cs->move_pages = 0;

	switch (code) {
	case FUSE_NOTIFY_POLL:
		return fuse_notify_poll(fc, size, cs);

	case FUSE_NOTIFY_INVAL_INODE:
		return fuse_notify_inval_inode(fc, size, cs);

	case FUSE_NOTIFY_INVAL_ENTRY:
		return fuse_notify_inval_entry(fc, size, cs);

	case FUSE_NOTIFY_STORE:
		return fuse_notify_store(fc, size, cs);

	case FUSE_NOTIFY_RETRIEVE:
		return fuse_notify_retrieve(fc, size, cs);

	case FUSE_NOTIFY_DELETE:
		return fuse_notify_delete(fc, size, cs);

	default:
		fuse_copy_finish(cs);
		return -EINVAL;
	}
}

/* Look up request on processing list by unique ID */
static struct fuse_req *request_find(struct fuse_pqueue *fpq, u64 unique)
{
	unsigned int hash = fuse_req_hash(unique);
	struct fuse_req *req;

	list_for_each_entry(req, &fpq->processing[hash], list) {
		if (req->in.h.unique == unique)
			return req;
	}
	return NULL;
}

static int copy_out_args(struct fuse_copy_state *cs, struct fuse_args *args,
			 unsigned nbytes)
{
	unsigned reqsize = sizeof(struct fuse_out_header);

	reqsize += fuse_len_args(args->out_numargs, args->out_args);

	if (reqsize < nbytes || (reqsize > nbytes && !args->out_argvar))
		return -EINVAL;
	else if (reqsize > nbytes) {
		struct fuse_arg *lastarg = &args->out_args[args->out_numargs-1];
		unsigned diffsize = reqsize - nbytes;

		if (diffsize > lastarg->size)
			return -EINVAL;
		lastarg->size -= diffsize;
	}
	return fuse_copy_args(cs, args->out_numargs, args->out_pages,
			      args->out_args, args->page_zeroing);
}

/*
 * Write a single reply to a request.  First the header is copied from
 * the write buffer.  The request is then searched on the processing
 * list by the unique ID found in the header.  If found, then remove
 * it from the list and copy the rest of the buffer to the request.
 * The request is finished by calling fuse_request_end().
 */
static ssize_t fuse_dev_do_write(struct fuse_dev *fud,
				 struct fuse_copy_state *cs, size_t nbytes)
{
	int err;
	struct fuse_conn *fc = fud->fc;
	struct fuse_pqueue *fpq = &fud->pq;
	struct fuse_req *req;
	struct fuse_out_header oh;

	err = -EINVAL;
	if (nbytes < sizeof(struct fuse_out_header))
		goto out;

	err = fuse_copy_one(cs, &oh, sizeof(oh));
	if (err)
		goto copy_finish;

	err = -EINVAL;
	if (oh.len != nbytes)
		goto copy_finish;

	/*
	 * Zero oh.unique indicates unsolicited notification message
	 * and error contains notification code.
	 */
	if (!oh.unique) {
		err = fuse_notify(fc, oh.error, nbytes - sizeof(oh), cs);
		goto out;
	}

	err = -EINVAL;
	if (oh.error <= -1000 || oh.error > 0)
		goto copy_finish;

	spin_lock(&fpq->lock);
	req = NULL;
	if (fpq->connected)
		req = request_find(fpq, oh.unique & ~FUSE_INT_REQ_BIT);

	err = -ENOENT;
	if (!req) {
		spin_unlock(&fpq->lock);
		goto copy_finish;
	}

	/* Is it an interrupt reply ID? */
	if (oh.unique & FUSE_INT_REQ_BIT) {
		__fuse_get_request(req);
		spin_unlock(&fpq->lock);

		err = 0;
		if (nbytes != sizeof(struct fuse_out_header))
			err = -EINVAL;
		else if (oh.error == -ENOSYS)
			fc->no_interrupt = 1;
		else if (oh.error == -EAGAIN)
			err = queue_interrupt(req);

		fuse_put_request(req);

		goto copy_finish;
	}

	clear_bit(FR_SENT, &req->flags);
	list_move(&req->list, &fpq->io);
	req->out.h = oh;
	set_bit(FR_LOCKED, &req->flags);
	spin_unlock(&fpq->lock);
	cs->req = req;
	if (!req->args->page_replace)
		cs->move_pages = 0;

	if (oh.error)
		err = nbytes != sizeof(oh) ? -EINVAL : 0;
	else
		err = copy_out_args(cs, req->args, nbytes);
	fuse_copy_finish(cs);

	spin_lock(&fpq->lock);
	clear_bit(FR_LOCKED, &req->flags);
	if (!fpq->connected)
		err = -ENOENT;
	else if (err)
		req->out.h.error = -EIO;
	if (!test_bit(FR_PRIVATE, &req->flags))
		list_del_init(&req->list);
	spin_unlock(&fpq->lock);

	fuse_request_end(req);
out:
	return err ? err : nbytes;

copy_finish:
	fuse_copy_finish(cs);
	goto out;
}

static ssize_t fuse_dev_write(struct kiocb *iocb, struct iov_iter *from)
{
	struct fuse_copy_state cs;
	struct fuse_dev *fud = fuse_get_dev(iocb->ki_filp);

	if (!fud)
		return -EPERM;

	if (!iter_is_iovec(from))
		return -EINVAL;

	fuse_copy_init(&cs, 0, from);

	return fuse_dev_do_write(fud, &cs, iov_iter_count(from));
}

static ssize_t fuse_dev_splice_write(struct pipe_inode_info *pipe,
				     struct file *out, loff_t *ppos,
				     size_t len, unsigned int flags)
{
	unsigned int head, tail, mask, count;
	unsigned nbuf;
	unsigned idx;
	struct pipe_buffer *bufs;
	struct fuse_copy_state cs;
	struct fuse_dev *fud;
	size_t rem;
	ssize_t ret;

	fud = fuse_get_dev(out);
	if (!fud)
		return -EPERM;

	pipe_lock(pipe);

	head = pipe->head;
	tail = pipe->tail;
	mask = pipe->ring_size - 1;
	count = head - tail;

	bufs = kvmalloc_array(count, sizeof(struct pipe_buffer), GFP_KERNEL);
	if (!bufs) {
		pipe_unlock(pipe);
		return -ENOMEM;
	}

	nbuf = 0;
	rem = 0;
	for (idx = tail; idx != head && rem < len; idx++)
		rem += pipe->bufs[idx & mask].len;

	ret = -EINVAL;
	if (rem < len)
		goto out_free;

	rem = len;
	while (rem) {
		struct pipe_buffer *ibuf;
		struct pipe_buffer *obuf;

		if (WARN_ON(nbuf >= count || tail == head))
			goto out_free;

		ibuf = &pipe->bufs[tail & mask];
		obuf = &bufs[nbuf];

		if (rem >= ibuf->len) {
			*obuf = *ibuf;
			ibuf->ops = NULL;
			tail++;
			pipe->tail = tail;
		} else {
			if (!pipe_buf_get(pipe, ibuf))
				goto out_free;

			*obuf = *ibuf;
			obuf->flags &= ~PIPE_BUF_FLAG_GIFT;
			obuf->len = rem;
			ibuf->offset += obuf->len;
			ibuf->len -= obuf->len;
		}
		nbuf++;
		rem -= obuf->len;
	}
	pipe_unlock(pipe);

	fuse_copy_init(&cs, 0, NULL);
	cs.pipebufs = bufs;
	cs.nr_segs = nbuf;
	cs.pipe = pipe;

	if (flags & SPLICE_F_MOVE)
		cs.move_pages = 1;

	ret = fuse_dev_do_write(fud, &cs, len);

	pipe_lock(pipe);
out_free:
	for (idx = 0; idx < nbuf; idx++)
		pipe_buf_release(pipe, &bufs[idx]);
	pipe_unlock(pipe);

	kvfree(bufs);
	return ret;
}

static __poll_t fuse_dev_poll(struct file *file, poll_table *wait)
{
	__poll_t mask = EPOLLOUT | EPOLLWRNORM;
	struct fuse_iqueue *fiq;
	struct fuse_dev *fud = fuse_get_dev(file);

	if (!fud)
		return EPOLLERR;

	fiq = &fud->fc->iq;
	poll_wait(file, &fiq->waitq, wait);

	spin_lock(&fiq->lock);
	if (!fiq->connected)
		mask = EPOLLERR;
	else if (request_pending(fiq))
		mask |= EPOLLIN | EPOLLRDNORM;
	spin_unlock(&fiq->lock);

	return mask;
}

/* Abort all requests on the given list (pending or processing) */
static void end_requests(struct list_head *head)
{
	while (!list_empty(head)) {
		struct fuse_req *req;
		req = list_entry(head->next, struct fuse_req, list);
		req->out.h.error = -ECONNABORTED;
		clear_bit(FR_SENT, &req->flags);
		list_del_init(&req->list);
		fuse_request_end(req);
	}
}

static void end_polls(struct fuse_conn *fc)
{
	struct rb_node *p;

	p = rb_first(&fc->polled_files);

	while (p) {
		struct fuse_file *ff;
		ff = rb_entry(p, struct fuse_file, polled_node);
		wake_up_interruptible_all(&ff->poll_wait);

		p = rb_next(p);
	}
}

/*
 * Abort all requests.
 *
 * Emergency exit in case of a malicious or accidental deadlock, or just a hung
 * filesystem.
 *
 * The same effect is usually achievable through killing the filesystem daemon
 * and all users of the filesystem.  The exception is the combination of an
 * asynchronous request and the tricky deadlock (see
 * Documentation/filesystems/fuse.rst).
 *
 * Aborting requests under I/O goes as follows: 1: Separate out unlocked
 * requests, they should be finished off immediately.  Locked requests will be
 * finished after unlock; see unlock_request(). 2: Finish off the unlocked
 * requests.  It is possible that some request will finish before we can.  This
 * is OK, the request will in that case be removed from the list before we touch
 * it.
 */
void fuse_abort_conn(struct fuse_conn *fc)
{
	struct fuse_iqueue *fiq = &fc->iq;

	spin_lock(&fc->lock);
	if (fc->connected) {
		struct fuse_dev *fud;
		struct fuse_req *req, *next;
		LIST_HEAD(to_end);
		unsigned int i;

		/* Background queuing checks fc->connected under bg_lock */
		spin_lock(&fc->bg_lock);
		fc->connected = 0;
		spin_unlock(&fc->bg_lock);

		fuse_set_initialized(fc);
		list_for_each_entry(fud, &fc->devices, entry) {
			struct fuse_pqueue *fpq = &fud->pq;

			spin_lock(&fpq->lock);
			fpq->connected = 0;
			list_for_each_entry_safe(req, next, &fpq->io, list) {
				req->out.h.error = -ECONNABORTED;
				spin_lock(&req->waitq.lock);
				set_bit(FR_ABORTED, &req->flags);
				if (!test_bit(FR_LOCKED, &req->flags)) {
					set_bit(FR_PRIVATE, &req->flags);
					__fuse_get_request(req);
					list_move(&req->list, &to_end);
				}
				spin_unlock(&req->waitq.lock);
			}
			for (i = 0; i < FUSE_PQ_HASH_SIZE; i++)
				list_splice_tail_init(&fpq->processing[i],
						      &to_end);
			spin_unlock(&fpq->lock);
		}
		spin_lock(&fc->bg_lock);
		fc->blocked = 0;
		fc->max_background = UINT_MAX;
		flush_bg_queue(fc);
		spin_unlock(&fc->bg_lock);

		spin_lock(&fiq->lock);
		fiq->connected = 0;
		list_for_each_entry(req, &fiq->pending, list)
			clear_bit(FR_PENDING, &req->flags);
		list_splice_tail_init(&fiq->pending, &to_end);
		while (forget_pending(fiq))
			kfree(fuse_dequeue_forget(fiq, 1, NULL));
		wake_up_all(&fiq->waitq);
		spin_unlock(&fiq->lock);
		kill_fasync(&fiq->fasync, SIGIO, POLL_IN);
		end_polls(fc);
		wake_up_all(&fc->blocked_waitq);
		spin_unlock(&fc->lock);

		end_requests(&to_end);
	} else {
		spin_unlock(&fc->lock);
	}
}
EXPORT_SYMBOL_GPL(fuse_abort_conn);

void fuse_wait_aborted(struct fuse_conn *fc)
{
	/* matches implicit memory barrier in fuse_drop_waiting() */
	smp_mb();
	wait_event(fc->blocked_waitq, atomic_read(&fc->num_waiting) == 0);
}

int fuse_dev_release(struct inode *inode, struct file *file)
{
	struct fuse_dev *fud = fuse_get_dev(file);

	if (fud) {
		struct fuse_conn *fc = fud->fc;
		struct fuse_pqueue *fpq = &fud->pq;
		LIST_HEAD(to_end);
		unsigned int i;

		spin_lock(&fpq->lock);
		WARN_ON(!list_empty(&fpq->io));
		for (i = 0; i < FUSE_PQ_HASH_SIZE; i++)
			list_splice_init(&fpq->processing[i], &to_end);
		spin_unlock(&fpq->lock);

		end_requests(&to_end);

		/* Are we the last open device? */
		if (atomic_dec_and_test(&fc->dev_count)) {
			WARN_ON(fc->iq.fasync != NULL);
			fuse_abort_conn(fc);
		}
		fuse_dev_free(fud);
	}
	return 0;
}
EXPORT_SYMBOL_GPL(fuse_dev_release);

static int fuse_dev_fasync(int fd, struct file *file, int on)
{
	struct fuse_dev *fud = fuse_get_dev(file);

	if (!fud)
		return -EPERM;

	/* No locking - fasync_helper does its own locking */
	return fasync_helper(fd, file, on, &fud->fc->iq.fasync);
}

static int fuse_device_clone(struct fuse_conn *fc, struct file *new)
{
	struct fuse_dev *fud;

	if (new->private_data)
		return -EINVAL;

	fud = fuse_dev_alloc_install(fc);
	if (!fud)
		return -ENOMEM;

	new->private_data = fud;
	atomic_inc(&fc->dev_count);

	return 0;
}

static long fuse_dev_ioctl(struct file *file, unsigned int cmd,
			   unsigned long arg)
{
	int res;
	int oldfd;
	struct fuse_dev *fud = NULL;
<<<<<<< HEAD

	if (_IOC_TYPE(cmd) != FUSE_DEV_IOC_MAGIC)
		return -ENOTTY;

	switch (_IOC_NR(cmd)) {
	case _IOC_NR(FUSE_DEV_IOC_CLONE):
=======

	switch (cmd) {
	case FUSE_DEV_IOC_CLONE:
>>>>>>> 11e4b63a
		res = -EFAULT;
		if (!get_user(oldfd, (__u32 __user *)arg)) {
			struct file *old = fget(oldfd);

			res = -EINVAL;
			if (old) {
				/*
				 * Check against file->f_op because CUSE
				 * uses the same ioctl handler.
				 */
				if (old->f_op == file->f_op &&
				    old->f_cred->user_ns == file->f_cred->user_ns)
					fud = fuse_get_dev(old);

				if (fud) {
					mutex_lock(&fuse_mutex);
					res = fuse_device_clone(fud->fc, file);
					mutex_unlock(&fuse_mutex);
				}
				fput(old);
			}
		}
		break;
	default:
		res = -ENOTTY;
		break;
	}
	return res;
}

const struct file_operations fuse_dev_operations = {
	.owner		= THIS_MODULE,
	.open		= fuse_dev_open,
	.llseek		= no_llseek,
	.read_iter	= fuse_dev_read,
	.splice_read	= fuse_dev_splice_read,
	.write_iter	= fuse_dev_write,
	.splice_write	= fuse_dev_splice_write,
	.poll		= fuse_dev_poll,
	.release	= fuse_dev_release,
	.fasync		= fuse_dev_fasync,
	.unlocked_ioctl = fuse_dev_ioctl,
	.compat_ioctl   = compat_ptr_ioctl,
};
EXPORT_SYMBOL_GPL(fuse_dev_operations);

static struct miscdevice fuse_miscdevice = {
	.minor = FUSE_MINOR,
	.name  = "fuse",
	.fops = &fuse_dev_operations,
};

int __init fuse_dev_init(void)
{
	int err = -ENOMEM;
	fuse_req_cachep = kmem_cache_create("fuse_request",
					    sizeof(struct fuse_req),
					    0, 0, NULL);
	if (!fuse_req_cachep)
		goto out;

	err = misc_register(&fuse_miscdevice);
	if (err)
		goto out_cache_clean;

	return 0;

 out_cache_clean:
	kmem_cache_destroy(fuse_req_cachep);
 out:
	return err;
}

void fuse_dev_cleanup(void)
{
	misc_deregister(&fuse_miscdevice);
	kmem_cache_destroy(fuse_req_cachep);
}<|MERGE_RESOLUTION|>--- conflicted
+++ resolved
@@ -2232,18 +2232,9 @@
 	int res;
 	int oldfd;
 	struct fuse_dev *fud = NULL;
-<<<<<<< HEAD
-
-	if (_IOC_TYPE(cmd) != FUSE_DEV_IOC_MAGIC)
-		return -ENOTTY;
-
-	switch (_IOC_NR(cmd)) {
-	case _IOC_NR(FUSE_DEV_IOC_CLONE):
-=======
 
 	switch (cmd) {
 	case FUSE_DEV_IOC_CLONE:
->>>>>>> 11e4b63a
 		res = -EFAULT;
 		if (!get_user(oldfd, (__u32 __user *)arg)) {
 			struct file *old = fget(oldfd);
