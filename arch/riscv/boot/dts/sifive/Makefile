--- conflicted
+++ resolved
@@ -1,8 +1,4 @@
 # SPDX-License-Identifier: GPL-2.0
 dtb-$(CONFIG_SOC_SIFIVE) += hifive-unleashed-a00.dtb \
-<<<<<<< HEAD
 			    hifive-unmatched-a00.dtb
-=======
-			    hifive-unmatched-a00.dtb
-obj-$(CONFIG_BUILTIN_DTB) += $(addsuffix .o, $(dtb-y))
->>>>>>> 11e4b63a
+obj-$(CONFIG_BUILTIN_DTB) += $(addsuffix .o, $(dtb-y))