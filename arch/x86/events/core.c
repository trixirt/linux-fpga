/*
 * Performance events x86 architecture code
 *
 *  Copyright (C) 2008 Thomas Gleixner <tglx@linutronix.de>
 *  Copyright (C) 2008-2009 Red Hat, Inc., Ingo Molnar
 *  Copyright (C) 2009 Jaswinder Singh Rajput
 *  Copyright (C) 2009 Advanced Micro Devices, Inc., Robert Richter
 *  Copyright (C) 2008-2009 Red Hat, Inc., Peter Zijlstra
 *  Copyright (C) 2009 Intel Corporation, <markus.t.metzger@intel.com>
 *  Copyright (C) 2009 Google, Inc., Stephane Eranian
 *
 *  For licencing details see kernel-base/COPYING
 */

#include <linux/perf_event.h>
#include <linux/capability.h>
#include <linux/notifier.h>
#include <linux/hardirq.h>
#include <linux/kprobes.h>
#include <linux/export.h>
#include <linux/init.h>
#include <linux/kdebug.h>
#include <linux/sched/mm.h>
#include <linux/sched/clock.h>
#include <linux/uaccess.h>
#include <linux/slab.h>
#include <linux/cpu.h>
#include <linux/bitops.h>
#include <linux/device.h>
#include <linux/nospec.h>
#include <linux/static_call.h>

#include <asm/apic.h>
#include <asm/stacktrace.h>
#include <asm/nmi.h>
#include <asm/smp.h>
#include <asm/alternative.h>
#include <asm/mmu_context.h>
#include <asm/tlbflush.h>
#include <asm/timer.h>
#include <asm/desc.h>
#include <asm/ldt.h>
#include <asm/unwind.h>

#include "perf_event.h"

struct x86_pmu x86_pmu __read_mostly;
static struct pmu pmu;

DEFINE_PER_CPU(struct cpu_hw_events, cpu_hw_events) = {
	.enabled = 1,
	.pmu = &pmu,
};

DEFINE_STATIC_KEY_FALSE(rdpmc_never_available_key);
DEFINE_STATIC_KEY_FALSE(rdpmc_always_available_key);
DEFINE_STATIC_KEY_FALSE(perf_is_hybrid);

/*
 * This here uses DEFINE_STATIC_CALL_NULL() to get a static_call defined
 * from just a typename, as opposed to an actual function.
 */
DEFINE_STATIC_CALL_NULL(x86_pmu_handle_irq,  *x86_pmu.handle_irq);
DEFINE_STATIC_CALL_NULL(x86_pmu_disable_all, *x86_pmu.disable_all);
DEFINE_STATIC_CALL_NULL(x86_pmu_enable_all,  *x86_pmu.enable_all);
DEFINE_STATIC_CALL_NULL(x86_pmu_enable,	     *x86_pmu.enable);
DEFINE_STATIC_CALL_NULL(x86_pmu_disable,     *x86_pmu.disable);

DEFINE_STATIC_CALL_NULL(x86_pmu_add,  *x86_pmu.add);
DEFINE_STATIC_CALL_NULL(x86_pmu_del,  *x86_pmu.del);
DEFINE_STATIC_CALL_NULL(x86_pmu_read, *x86_pmu.read);

DEFINE_STATIC_CALL_NULL(x86_pmu_schedule_events,       *x86_pmu.schedule_events);
DEFINE_STATIC_CALL_NULL(x86_pmu_get_event_constraints, *x86_pmu.get_event_constraints);
DEFINE_STATIC_CALL_NULL(x86_pmu_put_event_constraints, *x86_pmu.put_event_constraints);

DEFINE_STATIC_CALL_NULL(x86_pmu_start_scheduling,  *x86_pmu.start_scheduling);
DEFINE_STATIC_CALL_NULL(x86_pmu_commit_scheduling, *x86_pmu.commit_scheduling);
DEFINE_STATIC_CALL_NULL(x86_pmu_stop_scheduling,   *x86_pmu.stop_scheduling);

DEFINE_STATIC_CALL_NULL(x86_pmu_sched_task,    *x86_pmu.sched_task);
DEFINE_STATIC_CALL_NULL(x86_pmu_swap_task_ctx, *x86_pmu.swap_task_ctx);

DEFINE_STATIC_CALL_NULL(x86_pmu_drain_pebs,   *x86_pmu.drain_pebs);
DEFINE_STATIC_CALL_NULL(x86_pmu_pebs_aliases, *x86_pmu.pebs_aliases);

/*
 * This one is magic, it will get called even when PMU init fails (because
 * there is no PMU), in which case it should simply return NULL.
 */
DEFINE_STATIC_CALL_RET0(x86_pmu_guest_get_msrs, *x86_pmu.guest_get_msrs);

u64 __read_mostly hw_cache_event_ids
				[PERF_COUNT_HW_CACHE_MAX]
				[PERF_COUNT_HW_CACHE_OP_MAX]
				[PERF_COUNT_HW_CACHE_RESULT_MAX];
u64 __read_mostly hw_cache_extra_regs
				[PERF_COUNT_HW_CACHE_MAX]
				[PERF_COUNT_HW_CACHE_OP_MAX]
				[PERF_COUNT_HW_CACHE_RESULT_MAX];

/*
 * Propagate event elapsed time into the generic event.
 * Can only be executed on the CPU where the event is active.
 * Returns the delta events processed.
 */
u64 x86_perf_event_update(struct perf_event *event)
{
	struct hw_perf_event *hwc = &event->hw;
	int shift = 64 - x86_pmu.cntval_bits;
	u64 prev_raw_count, new_raw_count;
	u64 delta;

	if (unlikely(!hwc->event_base))
		return 0;

	if (unlikely(is_topdown_count(event)) && x86_pmu.update_topdown_event)
		return x86_pmu.update_topdown_event(event);

	/*
	 * Careful: an NMI might modify the previous event value.
	 *
	 * Our tactic to handle this is to first atomically read and
	 * exchange a new raw count - then add that new-prev delta
	 * count to the generic event atomically:
	 */
again:
	prev_raw_count = local64_read(&hwc->prev_count);
	rdpmcl(hwc->event_base_rdpmc, new_raw_count);

	if (local64_cmpxchg(&hwc->prev_count, prev_raw_count,
					new_raw_count) != prev_raw_count)
		goto again;

	/*
	 * Now we have the new raw value and have updated the prev
	 * timestamp already. We can now calculate the elapsed delta
	 * (event-)time and add that to the generic event.
	 *
	 * Careful, not all hw sign-extends above the physical width
	 * of the count.
	 */
	delta = (new_raw_count << shift) - (prev_raw_count << shift);
	delta >>= shift;

	local64_add(delta, &event->count);
	local64_sub(delta, &hwc->period_left);

	return new_raw_count;
}

/*
 * Find and validate any extra registers to set up.
 */
static int x86_pmu_extra_regs(u64 config, struct perf_event *event)
{
	struct extra_reg *extra_regs = hybrid(event->pmu, extra_regs);
	struct hw_perf_event_extra *reg;
	struct extra_reg *er;

	reg = &event->hw.extra_reg;

	if (!extra_regs)
		return 0;

	for (er = extra_regs; er->msr; er++) {
		if (er->event != (config & er->config_mask))
			continue;
		if (event->attr.config1 & ~er->valid_mask)
			return -EINVAL;
		/* Check if the extra msrs can be safely accessed*/
		if (!er->extra_msr_access)
			return -ENXIO;

		reg->idx = er->idx;
		reg->config = event->attr.config1;
		reg->reg = er->msr;
		break;
	}
	return 0;
}

static atomic_t active_events;
static atomic_t pmc_refcount;
static DEFINE_MUTEX(pmc_reserve_mutex);

#ifdef CONFIG_X86_LOCAL_APIC

static inline int get_possible_num_counters(void)
{
	int i, num_counters = x86_pmu.num_counters;

	if (!is_hybrid())
		return num_counters;

	for (i = 0; i < x86_pmu.num_hybrid_pmus; i++)
		num_counters = max_t(int, num_counters, x86_pmu.hybrid_pmu[i].num_counters);

	return num_counters;
}

static bool reserve_pmc_hardware(void)
{
	int i, num_counters = get_possible_num_counters();

	for (i = 0; i < num_counters; i++) {
		if (!reserve_perfctr_nmi(x86_pmu_event_addr(i)))
			goto perfctr_fail;
	}

	for (i = 0; i < num_counters; i++) {
		if (!reserve_evntsel_nmi(x86_pmu_config_addr(i)))
			goto eventsel_fail;
	}

	return true;

eventsel_fail:
	for (i--; i >= 0; i--)
		release_evntsel_nmi(x86_pmu_config_addr(i));

	i = num_counters;

perfctr_fail:
	for (i--; i >= 0; i--)
		release_perfctr_nmi(x86_pmu_event_addr(i));

	return false;
}

static void release_pmc_hardware(void)
{
	int i, num_counters = get_possible_num_counters();

	for (i = 0; i < num_counters; i++) {
		release_perfctr_nmi(x86_pmu_event_addr(i));
		release_evntsel_nmi(x86_pmu_config_addr(i));
	}
}

#else

static bool reserve_pmc_hardware(void) { return true; }
static void release_pmc_hardware(void) {}

#endif

bool check_hw_exists(struct pmu *pmu, int num_counters, int num_counters_fixed)
{
	u64 val, val_fail = -1, val_new= ~0;
	int i, reg, reg_fail = -1, ret = 0;
	int bios_fail = 0;
	int reg_safe = -1;

	/*
	 * Check to see if the BIOS enabled any of the counters, if so
	 * complain and bail.
	 */
	for (i = 0; i < num_counters; i++) {
		reg = x86_pmu_config_addr(i);
		ret = rdmsrl_safe(reg, &val);
		if (ret)
			goto msr_fail;
		if (val & ARCH_PERFMON_EVENTSEL_ENABLE) {
			bios_fail = 1;
			val_fail = val;
			reg_fail = reg;
		} else {
			reg_safe = i;
		}
	}

	if (num_counters_fixed) {
		reg = MSR_ARCH_PERFMON_FIXED_CTR_CTRL;
		ret = rdmsrl_safe(reg, &val);
		if (ret)
			goto msr_fail;
		for (i = 0; i < num_counters_fixed; i++) {
			if (fixed_counter_disabled(i, pmu))
				continue;
			if (val & (0x03ULL << i*4)) {
				bios_fail = 1;
				val_fail = val;
				reg_fail = reg;
			}
		}
	}

	/*
	 * If all the counters are enabled, the below test will always
	 * fail.  The tools will also become useless in this scenario.
	 * Just fail and disable the hardware counters.
	 */

	if (reg_safe == -1) {
		reg = reg_safe;
		goto msr_fail;
	}

	/*
	 * Read the current value, change it and read it back to see if it
	 * matches, this is needed to detect certain hardware emulators
	 * (qemu/kvm) that don't trap on the MSR access and always return 0s.
	 */
	reg = x86_pmu_event_addr(reg_safe);
	if (rdmsrl_safe(reg, &val))
		goto msr_fail;
	val ^= 0xffffUL;
	ret = wrmsrl_safe(reg, val);
	ret |= rdmsrl_safe(reg, &val_new);
	if (ret || val != val_new)
		goto msr_fail;

	/*
	 * We still allow the PMU driver to operate:
	 */
	if (bios_fail) {
		pr_cont("Broken BIOS detected, complain to your hardware vendor.\n");
		pr_err(FW_BUG "the BIOS has corrupted hw-PMU resources (MSR %x is %Lx)\n",
			      reg_fail, val_fail);
	}

	return true;

msr_fail:
	if (boot_cpu_has(X86_FEATURE_HYPERVISOR)) {
		pr_cont("PMU not available due to virtualization, using software events only.\n");
	} else {
		pr_cont("Broken PMU hardware detected, using software events only.\n");
		pr_err("Failed to access perfctr msr (MSR %x is %Lx)\n",
		       reg, val_new);
	}

	return false;
}

static void hw_perf_event_destroy(struct perf_event *event)
{
	x86_release_hardware();
	atomic_dec(&active_events);
}

void hw_perf_lbr_event_destroy(struct perf_event *event)
{
	hw_perf_event_destroy(event);

	/* undo the lbr/bts event accounting */
	x86_del_exclusive(x86_lbr_exclusive_lbr);
}

static inline int x86_pmu_initialized(void)
{
	return x86_pmu.handle_irq != NULL;
}

static inline int
set_ext_hw_attr(struct hw_perf_event *hwc, struct perf_event *event)
{
	struct perf_event_attr *attr = &event->attr;
	unsigned int cache_type, cache_op, cache_result;
	u64 config, val;

	config = attr->config;

	cache_type = (config >> 0) & 0xff;
	if (cache_type >= PERF_COUNT_HW_CACHE_MAX)
		return -EINVAL;
	cache_type = array_index_nospec(cache_type, PERF_COUNT_HW_CACHE_MAX);

	cache_op = (config >>  8) & 0xff;
	if (cache_op >= PERF_COUNT_HW_CACHE_OP_MAX)
		return -EINVAL;
	cache_op = array_index_nospec(cache_op, PERF_COUNT_HW_CACHE_OP_MAX);

	cache_result = (config >> 16) & 0xff;
	if (cache_result >= PERF_COUNT_HW_CACHE_RESULT_MAX)
		return -EINVAL;
	cache_result = array_index_nospec(cache_result, PERF_COUNT_HW_CACHE_RESULT_MAX);

	val = hybrid_var(event->pmu, hw_cache_event_ids)[cache_type][cache_op][cache_result];
	if (val == 0)
		return -ENOENT;

	if (val == -1)
		return -EINVAL;

	hwc->config |= val;
	attr->config1 = hybrid_var(event->pmu, hw_cache_extra_regs)[cache_type][cache_op][cache_result];
	return x86_pmu_extra_regs(val, event);
}

int x86_reserve_hardware(void)
{
	int err = 0;

	if (!atomic_inc_not_zero(&pmc_refcount)) {
		mutex_lock(&pmc_reserve_mutex);
		if (atomic_read(&pmc_refcount) == 0) {
			if (!reserve_pmc_hardware()) {
				err = -EBUSY;
			} else {
				reserve_ds_buffers();
				reserve_lbr_buffers();
			}
		}
		if (!err)
			atomic_inc(&pmc_refcount);
		mutex_unlock(&pmc_reserve_mutex);
	}

	return err;
}

void x86_release_hardware(void)
{
	if (atomic_dec_and_mutex_lock(&pmc_refcount, &pmc_reserve_mutex)) {
		release_pmc_hardware();
		release_ds_buffers();
		release_lbr_buffers();
		mutex_unlock(&pmc_reserve_mutex);
	}
}

/*
 * Check if we can create event of a certain type (that no conflicting events
 * are present).
 */
int x86_add_exclusive(unsigned int what)
{
	int i;

	/*
	 * When lbr_pt_coexist we allow PT to coexist with either LBR or BTS.
	 * LBR and BTS are still mutually exclusive.
	 */
	if (x86_pmu.lbr_pt_coexist && what == x86_lbr_exclusive_pt)
		goto out;

	if (!atomic_inc_not_zero(&x86_pmu.lbr_exclusive[what])) {
		mutex_lock(&pmc_reserve_mutex);
		for (i = 0; i < ARRAY_SIZE(x86_pmu.lbr_exclusive); i++) {
			if (i != what && atomic_read(&x86_pmu.lbr_exclusive[i]))
				goto fail_unlock;
		}
		atomic_inc(&x86_pmu.lbr_exclusive[what]);
		mutex_unlock(&pmc_reserve_mutex);
	}

out:
	atomic_inc(&active_events);
	return 0;

fail_unlock:
	mutex_unlock(&pmc_reserve_mutex);
	return -EBUSY;
}

void x86_del_exclusive(unsigned int what)
{
	atomic_dec(&active_events);

	/*
	 * See the comment in x86_add_exclusive().
	 */
	if (x86_pmu.lbr_pt_coexist && what == x86_lbr_exclusive_pt)
		return;

	atomic_dec(&x86_pmu.lbr_exclusive[what]);
}

int x86_setup_perfctr(struct perf_event *event)
{
	struct perf_event_attr *attr = &event->attr;
	struct hw_perf_event *hwc = &event->hw;
	u64 config;

	if (!is_sampling_event(event)) {
		hwc->sample_period = x86_pmu.max_period;
		hwc->last_period = hwc->sample_period;
		local64_set(&hwc->period_left, hwc->sample_period);
	}

	if (attr->type == event->pmu->type)
		return x86_pmu_extra_regs(event->attr.config, event);

	if (attr->type == PERF_TYPE_HW_CACHE)
		return set_ext_hw_attr(hwc, event);

	if (attr->config >= x86_pmu.max_events)
		return -EINVAL;

	attr->config = array_index_nospec((unsigned long)attr->config, x86_pmu.max_events);

	/*
	 * The generic map:
	 */
	config = x86_pmu.event_map(attr->config);

	if (config == 0)
		return -ENOENT;

	if (config == -1LL)
		return -EINVAL;

	hwc->config |= config;

	return 0;
}

/*
 * check that branch_sample_type is compatible with
 * settings needed for precise_ip > 1 which implies
 * using the LBR to capture ALL taken branches at the
 * priv levels of the measurement
 */
static inline int precise_br_compat(struct perf_event *event)
{
	u64 m = event->attr.branch_sample_type;
	u64 b = 0;

	/* must capture all branches */
	if (!(m & PERF_SAMPLE_BRANCH_ANY))
		return 0;

	m &= PERF_SAMPLE_BRANCH_KERNEL | PERF_SAMPLE_BRANCH_USER;

	if (!event->attr.exclude_user)
		b |= PERF_SAMPLE_BRANCH_USER;

	if (!event->attr.exclude_kernel)
		b |= PERF_SAMPLE_BRANCH_KERNEL;

	/*
	 * ignore PERF_SAMPLE_BRANCH_HV, not supported on x86
	 */

	return m == b;
}

int x86_pmu_max_precise(void)
{
	int precise = 0;

	/* Support for constant skid */
	if (x86_pmu.pebs_active && !x86_pmu.pebs_broken) {
		precise++;

		/* Support for IP fixup */
		if (x86_pmu.lbr_nr || x86_pmu.intel_cap.pebs_format >= 2)
			precise++;

		if (x86_pmu.pebs_prec_dist)
			precise++;
	}
	return precise;
}

int x86_pmu_hw_config(struct perf_event *event)
{
	if (event->attr.precise_ip) {
		int precise = x86_pmu_max_precise();

		if (event->attr.precise_ip > precise)
			return -EOPNOTSUPP;

		/* There's no sense in having PEBS for non sampling events: */
		if (!is_sampling_event(event))
			return -EINVAL;
	}
	/*
	 * check that PEBS LBR correction does not conflict with
	 * whatever the user is asking with attr->branch_sample_type
	 */
	if (event->attr.precise_ip > 1 && x86_pmu.intel_cap.pebs_format < 2) {
		u64 *br_type = &event->attr.branch_sample_type;

		if (has_branch_stack(event)) {
			if (!precise_br_compat(event))
				return -EOPNOTSUPP;

			/* branch_sample_type is compatible */

		} else {
			/*
			 * user did not specify  branch_sample_type
			 *
			 * For PEBS fixups, we capture all
			 * the branches at the priv level of the
			 * event.
			 */
			*br_type = PERF_SAMPLE_BRANCH_ANY;

			if (!event->attr.exclude_user)
				*br_type |= PERF_SAMPLE_BRANCH_USER;

			if (!event->attr.exclude_kernel)
				*br_type |= PERF_SAMPLE_BRANCH_KERNEL;
		}
	}

	if (event->attr.branch_sample_type & PERF_SAMPLE_BRANCH_CALL_STACK)
		event->attach_state |= PERF_ATTACH_TASK_DATA;

	/*
	 * Generate PMC IRQs:
	 * (keep 'enabled' bit clear for now)
	 */
	event->hw.config = ARCH_PERFMON_EVENTSEL_INT;

	/*
	 * Count user and OS events unless requested not to
	 */
	if (!event->attr.exclude_user)
		event->hw.config |= ARCH_PERFMON_EVENTSEL_USR;
	if (!event->attr.exclude_kernel)
		event->hw.config |= ARCH_PERFMON_EVENTSEL_OS;

	if (event->attr.type == event->pmu->type)
		event->hw.config |= event->attr.config & X86_RAW_EVENT_MASK;

	if (event->attr.sample_period && x86_pmu.limit_period) {
		if (x86_pmu.limit_period(event, event->attr.sample_period) >
				event->attr.sample_period)
			return -EINVAL;
	}

	/* sample_regs_user never support XMM registers */
	if (unlikely(event->attr.sample_regs_user & PERF_REG_EXTENDED_MASK))
		return -EINVAL;
	/*
	 * Besides the general purpose registers, XMM registers may
	 * be collected in PEBS on some platforms, e.g. Icelake
	 */
	if (unlikely(event->attr.sample_regs_intr & PERF_REG_EXTENDED_MASK)) {
		if (!(event->pmu->capabilities & PERF_PMU_CAP_EXTENDED_REGS))
			return -EINVAL;

		if (!event->attr.precise_ip)
			return -EINVAL;
	}

	return x86_setup_perfctr(event);
}

/*
 * Setup the hardware configuration for a given attr_type
 */
static int __x86_pmu_event_init(struct perf_event *event)
{
	int err;

	if (!x86_pmu_initialized())
		return -ENODEV;

	err = x86_reserve_hardware();
	if (err)
		return err;

	atomic_inc(&active_events);
	event->destroy = hw_perf_event_destroy;

	event->hw.idx = -1;
	event->hw.last_cpu = -1;
	event->hw.last_tag = ~0ULL;

	/* mark unused */
	event->hw.extra_reg.idx = EXTRA_REG_NONE;
	event->hw.branch_reg.idx = EXTRA_REG_NONE;

	return x86_pmu.hw_config(event);
}

void x86_pmu_disable_all(void)
{
	struct cpu_hw_events *cpuc = this_cpu_ptr(&cpu_hw_events);
	int idx;

	for (idx = 0; idx < x86_pmu.num_counters; idx++) {
		struct hw_perf_event *hwc = &cpuc->events[idx]->hw;
		u64 val;

		if (!test_bit(idx, cpuc->active_mask))
			continue;
		rdmsrl(x86_pmu_config_addr(idx), val);
		if (!(val & ARCH_PERFMON_EVENTSEL_ENABLE))
			continue;
		val &= ~ARCH_PERFMON_EVENTSEL_ENABLE;
		wrmsrl(x86_pmu_config_addr(idx), val);
		if (is_counter_pair(hwc))
			wrmsrl(x86_pmu_config_addr(idx + 1), 0);
	}
}

struct perf_guest_switch_msr *perf_guest_get_msrs(int *nr)
{
	return static_call(x86_pmu_guest_get_msrs)(nr);
}
EXPORT_SYMBOL_GPL(perf_guest_get_msrs);

/*
 * There may be PMI landing after enabled=0. The PMI hitting could be before or
 * after disable_all.
 *
 * If PMI hits before disable_all, the PMU will be disabled in the NMI handler.
 * It will not be re-enabled in the NMI handler again, because enabled=0. After
 * handling the NMI, disable_all will be called, which will not change the
 * state either. If PMI hits after disable_all, the PMU is already disabled
 * before entering NMI handler. The NMI handler will not change the state
 * either.
 *
 * So either situation is harmless.
 */
static void x86_pmu_disable(struct pmu *pmu)
{
	struct cpu_hw_events *cpuc = this_cpu_ptr(&cpu_hw_events);

	if (!x86_pmu_initialized())
		return;

	if (!cpuc->enabled)
		return;

	cpuc->n_added = 0;
	cpuc->enabled = 0;
	barrier();

	static_call(x86_pmu_disable_all)();
}

void x86_pmu_enable_all(int added)
{
	struct cpu_hw_events *cpuc = this_cpu_ptr(&cpu_hw_events);
	int idx;

	for (idx = 0; idx < x86_pmu.num_counters; idx++) {
		struct hw_perf_event *hwc = &cpuc->events[idx]->hw;

		if (!test_bit(idx, cpuc->active_mask))
			continue;

		__x86_pmu_enable_event(hwc, ARCH_PERFMON_EVENTSEL_ENABLE);
	}
}

static inline int is_x86_event(struct perf_event *event)
{
	int i;

	if (!is_hybrid())
		return event->pmu == &pmu;

	for (i = 0; i < x86_pmu.num_hybrid_pmus; i++) {
		if (event->pmu == &x86_pmu.hybrid_pmu[i].pmu)
			return true;
	}

	return false;
}

struct pmu *x86_get_pmu(unsigned int cpu)
{
	struct cpu_hw_events *cpuc = &per_cpu(cpu_hw_events, cpu);

	/*
	 * All CPUs of the hybrid type have been offline.
	 * The x86_get_pmu() should not be invoked.
	 */
	if (WARN_ON_ONCE(!cpuc->pmu))
		return &pmu;

	return cpuc->pmu;
}
/*
 * Event scheduler state:
 *
 * Assign events iterating over all events and counters, beginning
 * with events with least weights first. Keep the current iterator
 * state in struct sched_state.
 */
struct sched_state {
	int	weight;
	int	event;		/* event index */
	int	counter;	/* counter index */
	int	unassigned;	/* number of events to be assigned left */
	int	nr_gp;		/* number of GP counters used */
	u64	used;
};

/* Total max is X86_PMC_IDX_MAX, but we are O(n!) limited */
#define	SCHED_STATES_MAX	2

struct perf_sched {
	int			max_weight;
	int			max_events;
	int			max_gp;
	int			saved_states;
	struct event_constraint	**constraints;
	struct sched_state	state;
	struct sched_state	saved[SCHED_STATES_MAX];
};

/*
 * Initialize iterator that runs through all events and counters.
 */
static void perf_sched_init(struct perf_sched *sched, struct event_constraint **constraints,
			    int num, int wmin, int wmax, int gpmax)
{
	int idx;

	memset(sched, 0, sizeof(*sched));
	sched->max_events	= num;
	sched->max_weight	= wmax;
	sched->max_gp		= gpmax;
	sched->constraints	= constraints;

	for (idx = 0; idx < num; idx++) {
		if (constraints[idx]->weight == wmin)
			break;
	}

	sched->state.event	= idx;		/* start with min weight */
	sched->state.weight	= wmin;
	sched->state.unassigned	= num;
}

static void perf_sched_save_state(struct perf_sched *sched)
{
	if (WARN_ON_ONCE(sched->saved_states >= SCHED_STATES_MAX))
		return;

	sched->saved[sched->saved_states] = sched->state;
	sched->saved_states++;
}

static bool perf_sched_restore_state(struct perf_sched *sched)
{
	if (!sched->saved_states)
		return false;

	sched->saved_states--;
	sched->state = sched->saved[sched->saved_states];

	/* this assignment didn't work out */
	/* XXX broken vs EVENT_PAIR */
	sched->state.used &= ~BIT_ULL(sched->state.counter);

	/* try the next one */
	sched->state.counter++;

	return true;
}

/*
 * Select a counter for the current event to schedule. Return true on
 * success.
 */
static bool __perf_sched_find_counter(struct perf_sched *sched)
{
	struct event_constraint *c;
	int idx;

	if (!sched->state.unassigned)
		return false;

	if (sched->state.event >= sched->max_events)
		return false;

	c = sched->constraints[sched->state.event];
	/* Prefer fixed purpose counters */
	if (c->idxmsk64 & (~0ULL << INTEL_PMC_IDX_FIXED)) {
		idx = INTEL_PMC_IDX_FIXED;
		for_each_set_bit_from(idx, c->idxmsk, X86_PMC_IDX_MAX) {
			u64 mask = BIT_ULL(idx);

			if (sched->state.used & mask)
				continue;

			sched->state.used |= mask;
			goto done;
		}
	}

	/* Grab the first unused counter starting with idx */
	idx = sched->state.counter;
	for_each_set_bit_from(idx, c->idxmsk, INTEL_PMC_IDX_FIXED) {
		u64 mask = BIT_ULL(idx);

		if (c->flags & PERF_X86_EVENT_PAIR)
			mask |= mask << 1;

		if (sched->state.used & mask)
			continue;

		if (sched->state.nr_gp++ >= sched->max_gp)
			return false;

		sched->state.used |= mask;
		goto done;
	}

	return false;

done:
	sched->state.counter = idx;

	if (c->overlap)
		perf_sched_save_state(sched);

	return true;
}

static bool perf_sched_find_counter(struct perf_sched *sched)
{
	while (!__perf_sched_find_counter(sched)) {
		if (!perf_sched_restore_state(sched))
			return false;
	}

	return true;
}

/*
 * Go through all unassigned events and find the next one to schedule.
 * Take events with the least weight first. Return true on success.
 */
static bool perf_sched_next_event(struct perf_sched *sched)
{
	struct event_constraint *c;

	if (!sched->state.unassigned || !--sched->state.unassigned)
		return false;

	do {
		/* next event */
		sched->state.event++;
		if (sched->state.event >= sched->max_events) {
			/* next weight */
			sched->state.event = 0;
			sched->state.weight++;
			if (sched->state.weight > sched->max_weight)
				return false;
		}
		c = sched->constraints[sched->state.event];
	} while (c->weight != sched->state.weight);

	sched->state.counter = 0;	/* start with first counter */

	return true;
}

/*
 * Assign a counter for each event.
 */
int perf_assign_events(struct event_constraint **constraints, int n,
			int wmin, int wmax, int gpmax, int *assign)
{
	struct perf_sched sched;

	perf_sched_init(&sched, constraints, n, wmin, wmax, gpmax);

	do {
		if (!perf_sched_find_counter(&sched))
			break;	/* failed */
		if (assign)
			assign[sched.state.event] = sched.state.counter;
	} while (perf_sched_next_event(&sched));

	return sched.state.unassigned;
}
EXPORT_SYMBOL_GPL(perf_assign_events);

int x86_schedule_events(struct cpu_hw_events *cpuc, int n, int *assign)
{
	int num_counters = hybrid(cpuc->pmu, num_counters);
	struct event_constraint *c;
	struct perf_event *e;
	int n0, i, wmin, wmax, unsched = 0;
	struct hw_perf_event *hwc;
	u64 used_mask = 0;

	/*
	 * Compute the number of events already present; see x86_pmu_add(),
	 * validate_group() and x86_pmu_commit_txn(). For the former two
	 * cpuc->n_events hasn't been updated yet, while for the latter
	 * cpuc->n_txn contains the number of events added in the current
	 * transaction.
	 */
	n0 = cpuc->n_events;
	if (cpuc->txn_flags & PERF_PMU_TXN_ADD)
		n0 -= cpuc->n_txn;

	static_call_cond(x86_pmu_start_scheduling)(cpuc);

	for (i = 0, wmin = X86_PMC_IDX_MAX, wmax = 0; i < n; i++) {
		c = cpuc->event_constraint[i];

		/*
		 * Previously scheduled events should have a cached constraint,
		 * while new events should not have one.
		 */
		WARN_ON_ONCE((c && i >= n0) || (!c && i < n0));

		/*
		 * Request constraints for new events; or for those events that
		 * have a dynamic constraint -- for those the constraint can
		 * change due to external factors (sibling state, allow_tfa).
		 */
		if (!c || (c->flags & PERF_X86_EVENT_DYNAMIC)) {
			c = static_call(x86_pmu_get_event_constraints)(cpuc, i, cpuc->event_list[i]);
			cpuc->event_constraint[i] = c;
		}

		wmin = min(wmin, c->weight);
		wmax = max(wmax, c->weight);
	}

	/*
	 * fastpath, try to reuse previous register
	 */
	for (i = 0; i < n; i++) {
		u64 mask;

		hwc = &cpuc->event_list[i]->hw;
		c = cpuc->event_constraint[i];

		/* never assigned */
		if (hwc->idx == -1)
			break;

		/* constraint still honored */
		if (!test_bit(hwc->idx, c->idxmsk))
			break;

		mask = BIT_ULL(hwc->idx);
		if (is_counter_pair(hwc))
			mask |= mask << 1;

		/* not already used */
		if (used_mask & mask)
			break;

		used_mask |= mask;

		if (assign)
			assign[i] = hwc->idx;
	}

	/* slow path */
	if (i != n) {
		int gpmax = num_counters;

		/*
		 * Do not allow scheduling of more than half the available
		 * generic counters.
		 *
		 * This helps avoid counter starvation of sibling thread by
		 * ensuring at most half the counters cannot be in exclusive
		 * mode. There is no designated counters for the limits. Any
		 * N/2 counters can be used. This helps with events with
		 * specific counter constraints.
		 */
		if (is_ht_workaround_enabled() && !cpuc->is_fake &&
		    READ_ONCE(cpuc->excl_cntrs->exclusive_present))
			gpmax /= 2;

		/*
		 * Reduce the amount of available counters to allow fitting
		 * the extra Merge events needed by large increment events.
		 */
		if (x86_pmu.flags & PMU_FL_PAIR) {
			gpmax = num_counters - cpuc->n_pair;
			WARN_ON(gpmax <= 0);
		}

		unsched = perf_assign_events(cpuc->event_constraint, n, wmin,
					     wmax, gpmax, assign);
	}

	/*
	 * In case of success (unsched = 0), mark events as committed,
	 * so we do not put_constraint() in case new events are added
	 * and fail to be scheduled
	 *
	 * We invoke the lower level commit callback to lock the resource
	 *
	 * We do not need to do all of this in case we are called to
	 * validate an event group (assign == NULL)
	 */
	if (!unsched && assign) {
		for (i = 0; i < n; i++) {
			e = cpuc->event_list[i];
			static_call_cond(x86_pmu_commit_scheduling)(cpuc, i, assign[i]);
		}
	} else {
		for (i = n0; i < n; i++) {
			e = cpuc->event_list[i];

			/*
			 * release events that failed scheduling
			 */
			static_call_cond(x86_pmu_put_event_constraints)(cpuc, e);

			cpuc->event_constraint[i] = NULL;
		}
	}

	static_call_cond(x86_pmu_stop_scheduling)(cpuc);

	return unsched ? -EINVAL : 0;
}

static int add_nr_metric_event(struct cpu_hw_events *cpuc,
			       struct perf_event *event)
{
	if (is_metric_event(event)) {
		if (cpuc->n_metric == INTEL_TD_METRIC_NUM)
			return -EINVAL;
		cpuc->n_metric++;
		cpuc->n_txn_metric++;
	}

	return 0;
}

static void del_nr_metric_event(struct cpu_hw_events *cpuc,
				struct perf_event *event)
{
	if (is_metric_event(event))
		cpuc->n_metric--;
}

static int collect_event(struct cpu_hw_events *cpuc, struct perf_event *event,
			 int max_count, int n)
{
	union perf_capabilities intel_cap = hybrid(cpuc->pmu, intel_cap);

	if (intel_cap.perf_metrics && add_nr_metric_event(cpuc, event))
		return -EINVAL;

	if (n >= max_count + cpuc->n_metric)
		return -EINVAL;

	cpuc->event_list[n] = event;
	if (is_counter_pair(&event->hw)) {
		cpuc->n_pair++;
		cpuc->n_txn_pair++;
	}

	return 0;
}

/*
 * dogrp: true if must collect siblings events (group)
 * returns total number of events and error code
 */
static int collect_events(struct cpu_hw_events *cpuc, struct perf_event *leader, bool dogrp)
{
	int num_counters = hybrid(cpuc->pmu, num_counters);
	int num_counters_fixed = hybrid(cpuc->pmu, num_counters_fixed);
	struct perf_event *event;
	int n, max_count;

	max_count = num_counters + num_counters_fixed;

	/* current number of events already accepted */
	n = cpuc->n_events;
	if (!cpuc->n_events)
		cpuc->pebs_output = 0;

	if (!cpuc->is_fake && leader->attr.precise_ip) {
		/*
		 * For PEBS->PT, if !aux_event, the group leader (PT) went
		 * away, the group was broken down and this singleton event
		 * can't schedule any more.
		 */
		if (is_pebs_pt(leader) && !leader->aux_event)
			return -EINVAL;

		/*
		 * pebs_output: 0: no PEBS so far, 1: PT, 2: DS
		 */
		if (cpuc->pebs_output &&
		    cpuc->pebs_output != is_pebs_pt(leader) + 1)
			return -EINVAL;

		cpuc->pebs_output = is_pebs_pt(leader) + 1;
	}

	if (is_x86_event(leader)) {
		if (collect_event(cpuc, leader, max_count, n))
			return -EINVAL;
		n++;
	}

	if (!dogrp)
		return n;

	for_each_sibling_event(event, leader) {
		if (!is_x86_event(event) || event->state <= PERF_EVENT_STATE_OFF)
			continue;

		if (collect_event(cpuc, event, max_count, n))
			return -EINVAL;

		n++;
	}
	return n;
}

static inline void x86_assign_hw_event(struct perf_event *event,
				struct cpu_hw_events *cpuc, int i)
{
	struct hw_perf_event *hwc = &event->hw;
	int idx;

	idx = hwc->idx = cpuc->assign[i];
	hwc->last_cpu = smp_processor_id();
	hwc->last_tag = ++cpuc->tags[i];

	switch (hwc->idx) {
	case INTEL_PMC_IDX_FIXED_BTS:
	case INTEL_PMC_IDX_FIXED_VLBR:
		hwc->config_base = 0;
		hwc->event_base	= 0;
		break;

	case INTEL_PMC_IDX_METRIC_BASE ... INTEL_PMC_IDX_METRIC_END:
		/* All the metric events are mapped onto the fixed counter 3. */
		idx = INTEL_PMC_IDX_FIXED_SLOTS;
		fallthrough;
	case INTEL_PMC_IDX_FIXED ... INTEL_PMC_IDX_FIXED_BTS-1:
		hwc->config_base = MSR_ARCH_PERFMON_FIXED_CTR_CTRL;
		hwc->event_base = MSR_ARCH_PERFMON_FIXED_CTR0 +
				(idx - INTEL_PMC_IDX_FIXED);
		hwc->event_base_rdpmc = (idx - INTEL_PMC_IDX_FIXED) |
					INTEL_PMC_FIXED_RDPMC_BASE;
		break;

	default:
		hwc->config_base = x86_pmu_config_addr(hwc->idx);
		hwc->event_base  = x86_pmu_event_addr(hwc->idx);
		hwc->event_base_rdpmc = x86_pmu_rdpmc_index(hwc->idx);
		break;
	}
}

/**
 * x86_perf_rdpmc_index - Return PMC counter used for event
 * @event: the perf_event to which the PMC counter was assigned
 *
 * The counter assigned to this performance event may change if interrupts
 * are enabled. This counter should thus never be used while interrupts are
 * enabled. Before this function is used to obtain the assigned counter the
 * event should be checked for validity using, for example,
 * perf_event_read_local(), within the same interrupt disabled section in
 * which this counter is planned to be used.
 *
 * Return: The index of the performance monitoring counter assigned to
 * @perf_event.
 */
int x86_perf_rdpmc_index(struct perf_event *event)
{
	lockdep_assert_irqs_disabled();

	return event->hw.event_base_rdpmc;
}

static inline int match_prev_assignment(struct hw_perf_event *hwc,
					struct cpu_hw_events *cpuc,
					int i)
{
	return hwc->idx == cpuc->assign[i] &&
		hwc->last_cpu == smp_processor_id() &&
		hwc->last_tag == cpuc->tags[i];
}

static void x86_pmu_start(struct perf_event *event, int flags);

static void x86_pmu_enable(struct pmu *pmu)
{
	struct cpu_hw_events *cpuc = this_cpu_ptr(&cpu_hw_events);
	struct perf_event *event;
	struct hw_perf_event *hwc;
	int i, added = cpuc->n_added;

	if (!x86_pmu_initialized())
		return;

	if (cpuc->enabled)
		return;

	if (cpuc->n_added) {
		int n_running = cpuc->n_events - cpuc->n_added;
		/*
		 * apply assignment obtained either from
		 * hw_perf_group_sched_in() or x86_pmu_enable()
		 *
		 * step1: save events moving to new counters
		 */
		for (i = 0; i < n_running; i++) {
			event = cpuc->event_list[i];
			hwc = &event->hw;

			/*
			 * we can avoid reprogramming counter if:
			 * - assigned same counter as last time
			 * - running on same CPU as last time
			 * - no other event has used the counter since
			 */
			if (hwc->idx == -1 ||
			    match_prev_assignment(hwc, cpuc, i))
				continue;

			/*
			 * Ensure we don't accidentally enable a stopped
			 * counter simply because we rescheduled.
			 */
			if (hwc->state & PERF_HES_STOPPED)
				hwc->state |= PERF_HES_ARCH;

			x86_pmu_stop(event, PERF_EF_UPDATE);
		}

		/*
		 * step2: reprogram moved events into new counters
		 */
		for (i = 0; i < cpuc->n_events; i++) {
			event = cpuc->event_list[i];
			hwc = &event->hw;

			if (!match_prev_assignment(hwc, cpuc, i))
				x86_assign_hw_event(event, cpuc, i);
			else if (i < n_running)
				continue;

			if (hwc->state & PERF_HES_ARCH)
				continue;

			x86_pmu_start(event, PERF_EF_RELOAD);
		}
		cpuc->n_added = 0;
		perf_events_lapic_init();
	}

	cpuc->enabled = 1;
	barrier();

	static_call(x86_pmu_enable_all)(added);
}

static DEFINE_PER_CPU(u64 [X86_PMC_IDX_MAX], pmc_prev_left);

/*
 * Set the next IRQ period, based on the hwc->period_left value.
 * To be called with the event disabled in hw:
 */
int x86_perf_event_set_period(struct perf_event *event)
{
	struct hw_perf_event *hwc = &event->hw;
	s64 left = local64_read(&hwc->period_left);
	s64 period = hwc->sample_period;
	int ret = 0, idx = hwc->idx;

	if (unlikely(!hwc->event_base))
		return 0;

	if (unlikely(is_topdown_count(event)) &&
	    x86_pmu.set_topdown_event_period)
		return x86_pmu.set_topdown_event_period(event);

	/*
	 * If we are way outside a reasonable range then just skip forward:
	 */
	if (unlikely(left <= -period)) {
		left = period;
		local64_set(&hwc->period_left, left);
		hwc->last_period = period;
		ret = 1;
	}

	if (unlikely(left <= 0)) {
		left += period;
		local64_set(&hwc->period_left, left);
		hwc->last_period = period;
		ret = 1;
	}
	/*
	 * Quirk: certain CPUs dont like it if just 1 hw_event is left:
	 */
	if (unlikely(left < 2))
		left = 2;

	if (left > x86_pmu.max_period)
		left = x86_pmu.max_period;

	if (x86_pmu.limit_period)
		left = x86_pmu.limit_period(event, left);

	per_cpu(pmc_prev_left[idx], smp_processor_id()) = left;

	/*
	 * The hw event starts counting from this event offset,
	 * mark it to be able to extra future deltas:
	 */
	local64_set(&hwc->prev_count, (u64)-left);

	wrmsrl(hwc->event_base, (u64)(-left) & x86_pmu.cntval_mask);

	/*
	 * Sign extend the Merge event counter's upper 16 bits since
	 * we currently declare a 48-bit counter width
	 */
	if (is_counter_pair(hwc))
		wrmsrl(x86_pmu_event_addr(idx + 1), 0xffff);

	/*
	 * Due to erratum on certan cpu we need
	 * a second write to be sure the register
	 * is updated properly
	 */
	if (x86_pmu.perfctr_second_write) {
		wrmsrl(hwc->event_base,
			(u64)(-left) & x86_pmu.cntval_mask);
	}

	perf_event_update_userpage(event);

	return ret;
}

void x86_pmu_enable_event(struct perf_event *event)
{
	if (__this_cpu_read(cpu_hw_events.enabled))
		__x86_pmu_enable_event(&event->hw,
				       ARCH_PERFMON_EVENTSEL_ENABLE);
}

/*
 * Add a single event to the PMU.
 *
 * The event is added to the group of enabled events
 * but only if it can be scheduled with existing events.
 */
static int x86_pmu_add(struct perf_event *event, int flags)
{
	struct cpu_hw_events *cpuc = this_cpu_ptr(&cpu_hw_events);
	struct hw_perf_event *hwc;
	int assign[X86_PMC_IDX_MAX];
	int n, n0, ret;

	hwc = &event->hw;

	n0 = cpuc->n_events;
	ret = n = collect_events(cpuc, event, false);
	if (ret < 0)
		goto out;

	hwc->state = PERF_HES_UPTODATE | PERF_HES_STOPPED;
	if (!(flags & PERF_EF_START))
		hwc->state |= PERF_HES_ARCH;

	/*
	 * If group events scheduling transaction was started,
	 * skip the schedulability test here, it will be performed
	 * at commit time (->commit_txn) as a whole.
	 *
	 * If commit fails, we'll call ->del() on all events
	 * for which ->add() was called.
	 */
	if (cpuc->txn_flags & PERF_PMU_TXN_ADD)
		goto done_collect;

	ret = static_call(x86_pmu_schedule_events)(cpuc, n, assign);
	if (ret)
		goto out;
	/*
	 * copy new assignment, now we know it is possible
	 * will be used by hw_perf_enable()
	 */
	memcpy(cpuc->assign, assign, n*sizeof(int));

done_collect:
	/*
	 * Commit the collect_events() state. See x86_pmu_del() and
	 * x86_pmu_*_txn().
	 */
	cpuc->n_events = n;
	cpuc->n_added += n - n0;
	cpuc->n_txn += n - n0;

	/*
	 * This is before x86_pmu_enable() will call x86_pmu_start(),
	 * so we enable LBRs before an event needs them etc..
	 */
	static_call_cond(x86_pmu_add)(event);

	ret = 0;
out:
	return ret;
}

static void x86_pmu_start(struct perf_event *event, int flags)
{
	struct cpu_hw_events *cpuc = this_cpu_ptr(&cpu_hw_events);
	int idx = event->hw.idx;

	if (WARN_ON_ONCE(!(event->hw.state & PERF_HES_STOPPED)))
		return;

	if (WARN_ON_ONCE(idx == -1))
		return;

	if (flags & PERF_EF_RELOAD) {
		WARN_ON_ONCE(!(event->hw.state & PERF_HES_UPTODATE));
		x86_perf_event_set_period(event);
	}

	event->hw.state = 0;

	cpuc->events[idx] = event;
	__set_bit(idx, cpuc->active_mask);
	static_call(x86_pmu_enable)(event);
	perf_event_update_userpage(event);
}

void perf_event_print_debug(void)
{
	u64 ctrl, status, overflow, pmc_ctrl, pmc_count, prev_left, fixed;
	u64 pebs, debugctl;
	int cpu = smp_processor_id();
	struct cpu_hw_events *cpuc = &per_cpu(cpu_hw_events, cpu);
	int num_counters = hybrid(cpuc->pmu, num_counters);
	int num_counters_fixed = hybrid(cpuc->pmu, num_counters_fixed);
	struct event_constraint *pebs_constraints = hybrid(cpuc->pmu, pebs_constraints);
	unsigned long flags;
	int idx;

	if (!num_counters)
		return;

	local_irq_save(flags);

	if (x86_pmu.version >= 2) {
		rdmsrl(MSR_CORE_PERF_GLOBAL_CTRL, ctrl);
		rdmsrl(MSR_CORE_PERF_GLOBAL_STATUS, status);
		rdmsrl(MSR_CORE_PERF_GLOBAL_OVF_CTRL, overflow);
		rdmsrl(MSR_ARCH_PERFMON_FIXED_CTR_CTRL, fixed);

		pr_info("\n");
		pr_info("CPU#%d: ctrl:       %016llx\n", cpu, ctrl);
		pr_info("CPU#%d: status:     %016llx\n", cpu, status);
		pr_info("CPU#%d: overflow:   %016llx\n", cpu, overflow);
		pr_info("CPU#%d: fixed:      %016llx\n", cpu, fixed);
		if (pebs_constraints) {
			rdmsrl(MSR_IA32_PEBS_ENABLE, pebs);
			pr_info("CPU#%d: pebs:       %016llx\n", cpu, pebs);
		}
		if (x86_pmu.lbr_nr) {
			rdmsrl(MSR_IA32_DEBUGCTLMSR, debugctl);
			pr_info("CPU#%d: debugctl:   %016llx\n", cpu, debugctl);
		}
	}
	pr_info("CPU#%d: active:     %016llx\n", cpu, *(u64 *)cpuc->active_mask);

	for (idx = 0; idx < num_counters; idx++) {
		rdmsrl(x86_pmu_config_addr(idx), pmc_ctrl);
		rdmsrl(x86_pmu_event_addr(idx), pmc_count);

		prev_left = per_cpu(pmc_prev_left[idx], cpu);

		pr_info("CPU#%d:   gen-PMC%d ctrl:  %016llx\n",
			cpu, idx, pmc_ctrl);
		pr_info("CPU#%d:   gen-PMC%d count: %016llx\n",
			cpu, idx, pmc_count);
		pr_info("CPU#%d:   gen-PMC%d left:  %016llx\n",
			cpu, idx, prev_left);
	}
	for (idx = 0; idx < num_counters_fixed; idx++) {
		if (fixed_counter_disabled(idx, cpuc->pmu))
			continue;
		rdmsrl(MSR_ARCH_PERFMON_FIXED_CTR0 + idx, pmc_count);

		pr_info("CPU#%d: fixed-PMC%d count: %016llx\n",
			cpu, idx, pmc_count);
	}
	local_irq_restore(flags);
}

void x86_pmu_stop(struct perf_event *event, int flags)
{
	struct cpu_hw_events *cpuc = this_cpu_ptr(&cpu_hw_events);
	struct hw_perf_event *hwc = &event->hw;

	if (test_bit(hwc->idx, cpuc->active_mask)) {
		static_call(x86_pmu_disable)(event);
		__clear_bit(hwc->idx, cpuc->active_mask);
		cpuc->events[hwc->idx] = NULL;
		WARN_ON_ONCE(hwc->state & PERF_HES_STOPPED);
		hwc->state |= PERF_HES_STOPPED;
	}

	if ((flags & PERF_EF_UPDATE) && !(hwc->state & PERF_HES_UPTODATE)) {
		/*
		 * Drain the remaining delta count out of a event
		 * that we are disabling:
		 */
		x86_perf_event_update(event);
		hwc->state |= PERF_HES_UPTODATE;
	}
}

static void x86_pmu_del(struct perf_event *event, int flags)
{
	struct cpu_hw_events *cpuc = this_cpu_ptr(&cpu_hw_events);
	union perf_capabilities intel_cap = hybrid(cpuc->pmu, intel_cap);
	int i;

	/*
	 * If we're called during a txn, we only need to undo x86_pmu.add.
	 * The events never got scheduled and ->cancel_txn will truncate
	 * the event_list.
	 *
	 * XXX assumes any ->del() called during a TXN will only be on
	 * an event added during that same TXN.
	 */
	if (cpuc->txn_flags & PERF_PMU_TXN_ADD)
		goto do_del;

	__set_bit(event->hw.idx, cpuc->dirty);

	/*
	 * Not a TXN, therefore cleanup properly.
	 */
	x86_pmu_stop(event, PERF_EF_UPDATE);

	for (i = 0; i < cpuc->n_events; i++) {
		if (event == cpuc->event_list[i])
			break;
	}

	if (WARN_ON_ONCE(i == cpuc->n_events)) /* called ->del() without ->add() ? */
		return;

	/* If we have a newly added event; make sure to decrease n_added. */
	if (i >= cpuc->n_events - cpuc->n_added)
		--cpuc->n_added;

	static_call_cond(x86_pmu_put_event_constraints)(cpuc, event);

	/* Delete the array entry. */
	while (++i < cpuc->n_events) {
		cpuc->event_list[i-1] = cpuc->event_list[i];
		cpuc->event_constraint[i-1] = cpuc->event_constraint[i];
	}
	cpuc->event_constraint[i-1] = NULL;
	--cpuc->n_events;
	if (intel_cap.perf_metrics)
		del_nr_metric_event(cpuc, event);

	perf_event_update_userpage(event);

do_del:

	/*
	 * This is after x86_pmu_stop(); so we disable LBRs after any
	 * event can need them etc..
	 */
	static_call_cond(x86_pmu_del)(event);
}

int x86_pmu_handle_irq(struct pt_regs *regs)
{
	struct perf_sample_data data;
	struct cpu_hw_events *cpuc;
	struct perf_event *event;
	int idx, handled = 0;
	u64 val;

	cpuc = this_cpu_ptr(&cpu_hw_events);

	/*
	 * Some chipsets need to unmask the LVTPC in a particular spot
	 * inside the nmi handler.  As a result, the unmasking was pushed
	 * into all the nmi handlers.
	 *
	 * This generic handler doesn't seem to have any issues where the
	 * unmasking occurs so it was left at the top.
	 */
	apic_write(APIC_LVTPC, APIC_DM_NMI);

	for (idx = 0; idx < x86_pmu.num_counters; idx++) {
		if (!test_bit(idx, cpuc->active_mask))
			continue;

		event = cpuc->events[idx];

		val = x86_perf_event_update(event);
		if (val & (1ULL << (x86_pmu.cntval_bits - 1)))
			continue;

		/*
		 * event overflow
		 */
		handled++;
		perf_sample_data_init(&data, 0, event->hw.last_period);

		if (!x86_perf_event_set_period(event))
			continue;

		if (perf_event_overflow(event, &data, regs))
			x86_pmu_stop(event, 0);
	}

	if (handled)
		inc_irq_stat(apic_perf_irqs);

	return handled;
}

void perf_events_lapic_init(void)
{
	if (!x86_pmu.apic || !x86_pmu_initialized())
		return;

	/*
	 * Always use NMI for PMU
	 */
	apic_write(APIC_LVTPC, APIC_DM_NMI);
}

static int
perf_event_nmi_handler(unsigned int cmd, struct pt_regs *regs)
{
	u64 start_clock;
	u64 finish_clock;
	int ret;

	/*
	 * All PMUs/events that share this PMI handler should make sure to
	 * increment active_events for their events.
	 */
	if (!atomic_read(&active_events))
		return NMI_DONE;

	start_clock = sched_clock();
	ret = static_call(x86_pmu_handle_irq)(regs);
	finish_clock = sched_clock();

	perf_sample_event_took(finish_clock - start_clock);

	return ret;
}
NOKPROBE_SYMBOL(perf_event_nmi_handler);

struct event_constraint emptyconstraint;
struct event_constraint unconstrained;

static int x86_pmu_prepare_cpu(unsigned int cpu)
{
	struct cpu_hw_events *cpuc = &per_cpu(cpu_hw_events, cpu);
	int i;

	for (i = 0 ; i < X86_PERF_KFREE_MAX; i++)
		cpuc->kfree_on_online[i] = NULL;
	if (x86_pmu.cpu_prepare)
		return x86_pmu.cpu_prepare(cpu);
	return 0;
}

static int x86_pmu_dead_cpu(unsigned int cpu)
{
	if (x86_pmu.cpu_dead)
		x86_pmu.cpu_dead(cpu);
	return 0;
}

static int x86_pmu_online_cpu(unsigned int cpu)
{
	struct cpu_hw_events *cpuc = &per_cpu(cpu_hw_events, cpu);
	int i;

	for (i = 0 ; i < X86_PERF_KFREE_MAX; i++) {
		kfree(cpuc->kfree_on_online[i]);
		cpuc->kfree_on_online[i] = NULL;
	}
	return 0;
}

static int x86_pmu_starting_cpu(unsigned int cpu)
{
	if (x86_pmu.cpu_starting)
		x86_pmu.cpu_starting(cpu);
	return 0;
}

static int x86_pmu_dying_cpu(unsigned int cpu)
{
	if (x86_pmu.cpu_dying)
		x86_pmu.cpu_dying(cpu);
	return 0;
}

static void __init pmu_check_apic(void)
{
	if (boot_cpu_has(X86_FEATURE_APIC))
		return;

	x86_pmu.apic = 0;
	pr_info("no APIC, boot with the \"lapic\" boot parameter to force-enable it.\n");
	pr_info("no hardware sampling interrupt available.\n");

	/*
	 * If we have a PMU initialized but no APIC
	 * interrupts, we cannot sample hardware
	 * events (user-space has to fall back and
	 * sample via a hrtimer based software event):
	 */
	pmu.capabilities |= PERF_PMU_CAP_NO_INTERRUPT;

}

static struct attribute_group x86_pmu_format_group __ro_after_init = {
	.name = "format",
	.attrs = NULL,
};

ssize_t events_sysfs_show(struct device *dev, struct device_attribute *attr, char *page)
{
	struct perf_pmu_events_attr *pmu_attr =
		container_of(attr, struct perf_pmu_events_attr, attr);
	u64 config = 0;

	if (pmu_attr->id < x86_pmu.max_events)
		config = x86_pmu.event_map(pmu_attr->id);

	/* string trumps id */
	if (pmu_attr->event_str)
		return sprintf(page, "%s", pmu_attr->event_str);

	return x86_pmu.events_sysfs_show(page, config);
}
EXPORT_SYMBOL_GPL(events_sysfs_show);

ssize_t events_ht_sysfs_show(struct device *dev, struct device_attribute *attr,
			  char *page)
{
	struct perf_pmu_events_ht_attr *pmu_attr =
		container_of(attr, struct perf_pmu_events_ht_attr, attr);

	/*
	 * Report conditional events depending on Hyper-Threading.
	 *
	 * This is overly conservative as usually the HT special
	 * handling is not needed if the other CPU thread is idle.
	 *
	 * Note this does not (and cannot) handle the case when thread
	 * siblings are invisible, for example with virtualization
	 * if they are owned by some other guest.  The user tool
	 * has to re-read when a thread sibling gets onlined later.
	 */
	return sprintf(page, "%s",
			topology_max_smt_threads() > 1 ?
			pmu_attr->event_str_ht :
			pmu_attr->event_str_noht);
}

ssize_t events_hybrid_sysfs_show(struct device *dev,
				 struct device_attribute *attr,
				 char *page)
{
	struct perf_pmu_events_hybrid_attr *pmu_attr =
		container_of(attr, struct perf_pmu_events_hybrid_attr, attr);
	struct x86_hybrid_pmu *pmu;
	const char *str, *next_str;
	int i;

	if (hweight64(pmu_attr->pmu_type) == 1)
		return sprintf(page, "%s", pmu_attr->event_str);

	/*
	 * Hybrid PMUs may support the same event name, but with different
	 * event encoding, e.g., the mem-loads event on an Atom PMU has
	 * different event encoding from a Core PMU.
	 *
	 * The event_str includes all event encodings. Each event encoding
	 * is divided by ";". The order of the event encodings must follow
	 * the order of the hybrid PMU index.
	 */
	pmu = container_of(dev_get_drvdata(dev), struct x86_hybrid_pmu, pmu);

	str = pmu_attr->event_str;
	for (i = 0; i < x86_pmu.num_hybrid_pmus; i++) {
		if (!(x86_pmu.hybrid_pmu[i].cpu_type & pmu_attr->pmu_type))
			continue;
		if (x86_pmu.hybrid_pmu[i].cpu_type & pmu->cpu_type) {
			next_str = strchr(str, ';');
			if (next_str)
				return snprintf(page, next_str - str + 1, "%s", str);
			else
				return sprintf(page, "%s", str);
		}
		str = strchr(str, ';');
		str++;
	}

	return 0;
}
EXPORT_SYMBOL_GPL(events_hybrid_sysfs_show);

EVENT_ATTR(cpu-cycles,			CPU_CYCLES		);
EVENT_ATTR(instructions,		INSTRUCTIONS		);
EVENT_ATTR(cache-references,		CACHE_REFERENCES	);
EVENT_ATTR(cache-misses, 		CACHE_MISSES		);
EVENT_ATTR(branch-instructions,		BRANCH_INSTRUCTIONS	);
EVENT_ATTR(branch-misses,		BRANCH_MISSES		);
EVENT_ATTR(bus-cycles,			BUS_CYCLES		);
EVENT_ATTR(stalled-cycles-frontend,	STALLED_CYCLES_FRONTEND	);
EVENT_ATTR(stalled-cycles-backend,	STALLED_CYCLES_BACKEND	);
EVENT_ATTR(ref-cycles,			REF_CPU_CYCLES		);

static struct attribute *empty_attrs;

static struct attribute *events_attr[] = {
	EVENT_PTR(CPU_CYCLES),
	EVENT_PTR(INSTRUCTIONS),
	EVENT_PTR(CACHE_REFERENCES),
	EVENT_PTR(CACHE_MISSES),
	EVENT_PTR(BRANCH_INSTRUCTIONS),
	EVENT_PTR(BRANCH_MISSES),
	EVENT_PTR(BUS_CYCLES),
	EVENT_PTR(STALLED_CYCLES_FRONTEND),
	EVENT_PTR(STALLED_CYCLES_BACKEND),
	EVENT_PTR(REF_CPU_CYCLES),
	NULL,
};

/*
 * Remove all undefined events (x86_pmu.event_map(id) == 0)
 * out of events_attr attributes.
 */
static umode_t
is_visible(struct kobject *kobj, struct attribute *attr, int idx)
{
	struct perf_pmu_events_attr *pmu_attr;

	if (idx >= x86_pmu.max_events)
		return 0;

	pmu_attr = container_of(attr, struct perf_pmu_events_attr, attr.attr);
	/* str trumps id */
	return pmu_attr->event_str || x86_pmu.event_map(idx) ? attr->mode : 0;
}

static struct attribute_group x86_pmu_events_group __ro_after_init = {
	.name = "events",
	.attrs = events_attr,
	.is_visible = is_visible,
};

ssize_t x86_event_sysfs_show(char *page, u64 config, u64 event)
{
	u64 umask  = (config & ARCH_PERFMON_EVENTSEL_UMASK) >> 8;
	u64 cmask  = (config & ARCH_PERFMON_EVENTSEL_CMASK) >> 24;
	bool edge  = (config & ARCH_PERFMON_EVENTSEL_EDGE);
	bool pc    = (config & ARCH_PERFMON_EVENTSEL_PIN_CONTROL);
	bool any   = (config & ARCH_PERFMON_EVENTSEL_ANY);
	bool inv   = (config & ARCH_PERFMON_EVENTSEL_INV);
	ssize_t ret;

	/*
	* We have whole page size to spend and just little data
	* to write, so we can safely use sprintf.
	*/
	ret = sprintf(page, "event=0x%02llx", event);

	if (umask)
		ret += sprintf(page + ret, ",umask=0x%02llx", umask);

	if (edge)
		ret += sprintf(page + ret, ",edge");

	if (pc)
		ret += sprintf(page + ret, ",pc");

	if (any)
		ret += sprintf(page + ret, ",any");

	if (inv)
		ret += sprintf(page + ret, ",inv");

	if (cmask)
		ret += sprintf(page + ret, ",cmask=0x%02llx", cmask);

	ret += sprintf(page + ret, "\n");

	return ret;
}

static struct attribute_group x86_pmu_attr_group;
static struct attribute_group x86_pmu_caps_group;

static void x86_pmu_static_call_update(void)
{
	static_call_update(x86_pmu_handle_irq, x86_pmu.handle_irq);
	static_call_update(x86_pmu_disable_all, x86_pmu.disable_all);
	static_call_update(x86_pmu_enable_all, x86_pmu.enable_all);
	static_call_update(x86_pmu_enable, x86_pmu.enable);
	static_call_update(x86_pmu_disable, x86_pmu.disable);

	static_call_update(x86_pmu_add, x86_pmu.add);
	static_call_update(x86_pmu_del, x86_pmu.del);
	static_call_update(x86_pmu_read, x86_pmu.read);

	static_call_update(x86_pmu_schedule_events, x86_pmu.schedule_events);
	static_call_update(x86_pmu_get_event_constraints, x86_pmu.get_event_constraints);
	static_call_update(x86_pmu_put_event_constraints, x86_pmu.put_event_constraints);

	static_call_update(x86_pmu_start_scheduling, x86_pmu.start_scheduling);
	static_call_update(x86_pmu_commit_scheduling, x86_pmu.commit_scheduling);
	static_call_update(x86_pmu_stop_scheduling, x86_pmu.stop_scheduling);

	static_call_update(x86_pmu_sched_task, x86_pmu.sched_task);
	static_call_update(x86_pmu_swap_task_ctx, x86_pmu.swap_task_ctx);

	static_call_update(x86_pmu_drain_pebs, x86_pmu.drain_pebs);
	static_call_update(x86_pmu_pebs_aliases, x86_pmu.pebs_aliases);

	static_call_update(x86_pmu_guest_get_msrs, x86_pmu.guest_get_msrs);
}

static void _x86_pmu_read(struct perf_event *event)
{
	x86_perf_event_update(event);
}

<<<<<<< HEAD
=======
void x86_pmu_show_pmu_cap(int num_counters, int num_counters_fixed,
			  u64 intel_ctrl)
{
	pr_info("... version:                %d\n",     x86_pmu.version);
	pr_info("... bit width:              %d\n",     x86_pmu.cntval_bits);
	pr_info("... generic registers:      %d\n",     num_counters);
	pr_info("... value mask:             %016Lx\n", x86_pmu.cntval_mask);
	pr_info("... max period:             %016Lx\n", x86_pmu.max_period);
	pr_info("... fixed-purpose events:   %lu\n",
			hweight64((((1ULL << num_counters_fixed) - 1)
					<< INTEL_PMC_IDX_FIXED) & intel_ctrl));
	pr_info("... event mask:             %016Lx\n", intel_ctrl);
}

/*
 * The generic code is not hybrid friendly. The hybrid_pmu->pmu
 * of the first registered PMU is unconditionally assigned to
 * each possible cpuctx->ctx.pmu.
 * Update the correct hybrid PMU to the cpuctx->ctx.pmu.
 */
void x86_pmu_update_cpu_context(struct pmu *pmu, int cpu)
{
	struct perf_cpu_context *cpuctx;

	if (!pmu->pmu_cpu_context)
		return;

	cpuctx = per_cpu_ptr(pmu->pmu_cpu_context, cpu);
	cpuctx->ctx.pmu = pmu;
}

>>>>>>> 11e4b63a
static int __init init_hw_perf_events(void)
{
	struct x86_pmu_quirk *quirk;
	int err;

	pr_info("Performance Events: ");

	switch (boot_cpu_data.x86_vendor) {
	case X86_VENDOR_INTEL:
		err = intel_pmu_init();
		break;
	case X86_VENDOR_AMD:
		err = amd_pmu_init();
		break;
	case X86_VENDOR_HYGON:
		err = amd_pmu_init();
		x86_pmu.name = "HYGON";
		break;
	case X86_VENDOR_ZHAOXIN:
	case X86_VENDOR_CENTAUR:
		err = zhaoxin_pmu_init();
		break;
	default:
		err = -ENOTSUPP;
	}
	if (err != 0) {
		pr_cont("no PMU driver, software events only.\n");
		return 0;
	}

	pmu_check_apic();

	/* sanity check that the hardware exists or is emulated */
	if (!check_hw_exists(&pmu, x86_pmu.num_counters, x86_pmu.num_counters_fixed))
		return 0;

	pr_cont("%s PMU driver.\n", x86_pmu.name);

	x86_pmu.attr_rdpmc = 1; /* enable userspace RDPMC usage by default */

	for (quirk = x86_pmu.quirks; quirk; quirk = quirk->next)
		quirk->func();

	if (!x86_pmu.intel_ctrl)
		x86_pmu.intel_ctrl = (1 << x86_pmu.num_counters) - 1;

	perf_events_lapic_init();
	register_nmi_handler(NMI_LOCAL, perf_event_nmi_handler, 0, "PMI");

	unconstrained = (struct event_constraint)
		__EVENT_CONSTRAINT(0, (1ULL << x86_pmu.num_counters) - 1,
				   0, x86_pmu.num_counters, 0, 0);

	x86_pmu_format_group.attrs = x86_pmu.format_attrs;

	if (!x86_pmu.events_sysfs_show)
		x86_pmu_events_group.attrs = &empty_attrs;

	pmu.attr_update = x86_pmu.attr_update;

	if (!is_hybrid()) {
		x86_pmu_show_pmu_cap(x86_pmu.num_counters,
				     x86_pmu.num_counters_fixed,
				     x86_pmu.intel_ctrl);
	}

	if (!x86_pmu.read)
		x86_pmu.read = _x86_pmu_read;

	if (!x86_pmu.guest_get_msrs)
		x86_pmu.guest_get_msrs = (void *)&__static_call_return0;

	x86_pmu_static_call_update();

	/*
	 * Install callbacks. Core will call them for each online
	 * cpu.
	 */
	err = cpuhp_setup_state(CPUHP_PERF_X86_PREPARE, "perf/x86:prepare",
				x86_pmu_prepare_cpu, x86_pmu_dead_cpu);
	if (err)
		return err;

	err = cpuhp_setup_state(CPUHP_AP_PERF_X86_STARTING,
				"perf/x86:starting", x86_pmu_starting_cpu,
				x86_pmu_dying_cpu);
	if (err)
		goto out;

	err = cpuhp_setup_state(CPUHP_AP_PERF_X86_ONLINE, "perf/x86:online",
				x86_pmu_online_cpu, NULL);
	if (err)
		goto out1;

	if (!is_hybrid()) {
		err = perf_pmu_register(&pmu, "cpu", PERF_TYPE_RAW);
		if (err)
			goto out2;
	} else {
		u8 cpu_type = get_this_hybrid_cpu_type();
		struct x86_hybrid_pmu *hybrid_pmu;
		int i, j;

		if (!cpu_type && x86_pmu.get_hybrid_cpu_type)
			cpu_type = x86_pmu.get_hybrid_cpu_type();

		for (i = 0; i < x86_pmu.num_hybrid_pmus; i++) {
			hybrid_pmu = &x86_pmu.hybrid_pmu[i];

			hybrid_pmu->pmu = pmu;
			hybrid_pmu->pmu.type = -1;
			hybrid_pmu->pmu.attr_update = x86_pmu.attr_update;
			hybrid_pmu->pmu.capabilities |= PERF_PMU_CAP_HETEROGENEOUS_CPUS;
			hybrid_pmu->pmu.capabilities |= PERF_PMU_CAP_EXTENDED_HW_TYPE;

			err = perf_pmu_register(&hybrid_pmu->pmu, hybrid_pmu->name,
						(hybrid_pmu->cpu_type == hybrid_big) ? PERF_TYPE_RAW : -1);
			if (err)
				break;

			if (cpu_type == hybrid_pmu->cpu_type)
				x86_pmu_update_cpu_context(&hybrid_pmu->pmu, raw_smp_processor_id());
		}

		if (i < x86_pmu.num_hybrid_pmus) {
			for (j = 0; j < i; j++)
				perf_pmu_unregister(&x86_pmu.hybrid_pmu[j].pmu);
			pr_warn("Failed to register hybrid PMUs\n");
			kfree(x86_pmu.hybrid_pmu);
			x86_pmu.hybrid_pmu = NULL;
			x86_pmu.num_hybrid_pmus = 0;
			goto out2;
		}
	}

	return 0;

out2:
	cpuhp_remove_state(CPUHP_AP_PERF_X86_ONLINE);
out1:
	cpuhp_remove_state(CPUHP_AP_PERF_X86_STARTING);
out:
	cpuhp_remove_state(CPUHP_PERF_X86_PREPARE);
	return err;
}
early_initcall(init_hw_perf_events);

static void x86_pmu_read(struct perf_event *event)
{
	static_call(x86_pmu_read)(event);
}

/*
 * Start group events scheduling transaction
 * Set the flag to make pmu::enable() not perform the
 * schedulability test, it will be performed at commit time
 *
 * We only support PERF_PMU_TXN_ADD transactions. Save the
 * transaction flags but otherwise ignore non-PERF_PMU_TXN_ADD
 * transactions.
 */
static void x86_pmu_start_txn(struct pmu *pmu, unsigned int txn_flags)
{
	struct cpu_hw_events *cpuc = this_cpu_ptr(&cpu_hw_events);

	WARN_ON_ONCE(cpuc->txn_flags);		/* txn already in flight */

	cpuc->txn_flags = txn_flags;
	if (txn_flags & ~PERF_PMU_TXN_ADD)
		return;

	perf_pmu_disable(pmu);
	__this_cpu_write(cpu_hw_events.n_txn, 0);
	__this_cpu_write(cpu_hw_events.n_txn_pair, 0);
	__this_cpu_write(cpu_hw_events.n_txn_metric, 0);
}

/*
 * Stop group events scheduling transaction
 * Clear the flag and pmu::enable() will perform the
 * schedulability test.
 */
static void x86_pmu_cancel_txn(struct pmu *pmu)
{
	unsigned int txn_flags;
	struct cpu_hw_events *cpuc = this_cpu_ptr(&cpu_hw_events);

	WARN_ON_ONCE(!cpuc->txn_flags);	/* no txn in flight */

	txn_flags = cpuc->txn_flags;
	cpuc->txn_flags = 0;
	if (txn_flags & ~PERF_PMU_TXN_ADD)
		return;

	/*
	 * Truncate collected array by the number of events added in this
	 * transaction. See x86_pmu_add() and x86_pmu_*_txn().
	 */
	__this_cpu_sub(cpu_hw_events.n_added, __this_cpu_read(cpu_hw_events.n_txn));
	__this_cpu_sub(cpu_hw_events.n_events, __this_cpu_read(cpu_hw_events.n_txn));
	__this_cpu_sub(cpu_hw_events.n_pair, __this_cpu_read(cpu_hw_events.n_txn_pair));
	__this_cpu_sub(cpu_hw_events.n_metric, __this_cpu_read(cpu_hw_events.n_txn_metric));
	perf_pmu_enable(pmu);
}

/*
 * Commit group events scheduling transaction
 * Perform the group schedulability test as a whole
 * Return 0 if success
 *
 * Does not cancel the transaction on failure; expects the caller to do this.
 */
static int x86_pmu_commit_txn(struct pmu *pmu)
{
	struct cpu_hw_events *cpuc = this_cpu_ptr(&cpu_hw_events);
	int assign[X86_PMC_IDX_MAX];
	int n, ret;

	WARN_ON_ONCE(!cpuc->txn_flags);	/* no txn in flight */

	if (cpuc->txn_flags & ~PERF_PMU_TXN_ADD) {
		cpuc->txn_flags = 0;
		return 0;
	}

	n = cpuc->n_events;

	if (!x86_pmu_initialized())
		return -EAGAIN;

	ret = static_call(x86_pmu_schedule_events)(cpuc, n, assign);
	if (ret)
		return ret;

	/*
	 * copy new assignment, now we know it is possible
	 * will be used by hw_perf_enable()
	 */
	memcpy(cpuc->assign, assign, n*sizeof(int));

	cpuc->txn_flags = 0;
	perf_pmu_enable(pmu);
	return 0;
}
/*
 * a fake_cpuc is used to validate event groups. Due to
 * the extra reg logic, we need to also allocate a fake
 * per_core and per_cpu structure. Otherwise, group events
 * using extra reg may conflict without the kernel being
 * able to catch this when the last event gets added to
 * the group.
 */
static void free_fake_cpuc(struct cpu_hw_events *cpuc)
{
	intel_cpuc_finish(cpuc);
	kfree(cpuc);
}

static struct cpu_hw_events *allocate_fake_cpuc(struct pmu *event_pmu)
{
	struct cpu_hw_events *cpuc;
	int cpu;

	cpuc = kzalloc(sizeof(*cpuc), GFP_KERNEL);
	if (!cpuc)
		return ERR_PTR(-ENOMEM);
	cpuc->is_fake = 1;

	if (is_hybrid()) {
		struct x86_hybrid_pmu *h_pmu;

		h_pmu = hybrid_pmu(event_pmu);
		if (cpumask_empty(&h_pmu->supported_cpus))
			goto error;
		cpu = cpumask_first(&h_pmu->supported_cpus);
	} else
		cpu = raw_smp_processor_id();
	cpuc->pmu = event_pmu;

	if (intel_cpuc_prepare(cpuc, cpu))
		goto error;

	return cpuc;
error:
	free_fake_cpuc(cpuc);
	return ERR_PTR(-ENOMEM);
}

/*
 * validate that we can schedule this event
 */
static int validate_event(struct perf_event *event)
{
	struct cpu_hw_events *fake_cpuc;
	struct event_constraint *c;
	int ret = 0;

	fake_cpuc = allocate_fake_cpuc(event->pmu);
	if (IS_ERR(fake_cpuc))
		return PTR_ERR(fake_cpuc);

	c = x86_pmu.get_event_constraints(fake_cpuc, 0, event);

	if (!c || !c->weight)
		ret = -EINVAL;

	if (x86_pmu.put_event_constraints)
		x86_pmu.put_event_constraints(fake_cpuc, event);

	free_fake_cpuc(fake_cpuc);

	return ret;
}

/*
 * validate a single event group
 *
 * validation include:
 *	- check events are compatible which each other
 *	- events do not compete for the same counter
 *	- number of events <= number of counters
 *
 * validation ensures the group can be loaded onto the
 * PMU if it was the only group available.
 */
static int validate_group(struct perf_event *event)
{
	struct perf_event *leader = event->group_leader;
	struct cpu_hw_events *fake_cpuc;
	int ret = -EINVAL, n;

	/*
	 * Reject events from different hybrid PMUs.
	 */
	if (is_hybrid()) {
		struct perf_event *sibling;
		struct pmu *pmu = NULL;

		if (is_x86_event(leader))
			pmu = leader->pmu;

		for_each_sibling_event(sibling, leader) {
			if (!is_x86_event(sibling))
				continue;
			if (!pmu)
				pmu = sibling->pmu;
			else if (pmu != sibling->pmu)
				return ret;
		}
	}

	fake_cpuc = allocate_fake_cpuc(event->pmu);
	if (IS_ERR(fake_cpuc))
		return PTR_ERR(fake_cpuc);
	/*
	 * the event is not yet connected with its
	 * siblings therefore we must first collect
	 * existing siblings, then add the new event
	 * before we can simulate the scheduling
	 */
	n = collect_events(fake_cpuc, leader, true);
	if (n < 0)
		goto out;

	fake_cpuc->n_events = n;
	n = collect_events(fake_cpuc, event, false);
	if (n < 0)
		goto out;

	fake_cpuc->n_events = 0;
	ret = x86_pmu.schedule_events(fake_cpuc, n, NULL);

out:
	free_fake_cpuc(fake_cpuc);
	return ret;
}

static int x86_pmu_event_init(struct perf_event *event)
{
	struct x86_hybrid_pmu *pmu = NULL;
	int err;

	if ((event->attr.type != event->pmu->type) &&
	    (event->attr.type != PERF_TYPE_HARDWARE) &&
	    (event->attr.type != PERF_TYPE_HW_CACHE))
		return -ENOENT;

	if (is_hybrid() && (event->cpu != -1)) {
		pmu = hybrid_pmu(event->pmu);
		if (!cpumask_test_cpu(event->cpu, &pmu->supported_cpus))
			return -ENOENT;
	}

	err = __x86_pmu_event_init(event);
	if (!err) {
		if (event->group_leader != event)
			err = validate_group(event);
		else
			err = validate_event(event);
	}
	if (err) {
		if (event->destroy)
			event->destroy(event);
	}

	if (READ_ONCE(x86_pmu.attr_rdpmc) &&
	    !(event->hw.flags & PERF_X86_EVENT_LARGE_PEBS))
		event->hw.flags |= PERF_X86_EVENT_RDPMC_ALLOWED;

	return err;
}

void perf_clear_dirty_counters(void)
{
	struct cpu_hw_events *cpuc = this_cpu_ptr(&cpu_hw_events);
	int i;

	 /* Don't need to clear the assigned counter. */
	for (i = 0; i < cpuc->n_events; i++)
		__clear_bit(cpuc->assign[i], cpuc->dirty);

	if (bitmap_empty(cpuc->dirty, X86_PMC_IDX_MAX))
		return;

	for_each_set_bit(i, cpuc->dirty, X86_PMC_IDX_MAX) {
		/* Metrics and fake events don't have corresponding HW counters. */
		if (is_metric_idx(i) || (i == INTEL_PMC_IDX_FIXED_VLBR))
			continue;
		else if (i >= INTEL_PMC_IDX_FIXED)
			wrmsrl(MSR_ARCH_PERFMON_FIXED_CTR0 + (i - INTEL_PMC_IDX_FIXED), 0);
		else
			wrmsrl(x86_pmu_event_addr(i), 0);
	}

	bitmap_zero(cpuc->dirty, X86_PMC_IDX_MAX);
}

static void x86_pmu_event_mapped(struct perf_event *event, struct mm_struct *mm)
{
	if (!(event->hw.flags & PERF_X86_EVENT_RDPMC_ALLOWED))
		return;

	/*
	 * This function relies on not being called concurrently in two
	 * tasks in the same mm.  Otherwise one task could observe
	 * perf_rdpmc_allowed > 1 and return all the way back to
	 * userspace with CR4.PCE clear while another task is still
	 * doing on_each_cpu_mask() to propagate CR4.PCE.
	 *
	 * For now, this can't happen because all callers hold mmap_lock
	 * for write.  If this changes, we'll need a different solution.
	 */
	mmap_assert_write_locked(mm);

	if (atomic_inc_return(&mm->context.perf_rdpmc_allowed) == 1)
		on_each_cpu_mask(mm_cpumask(mm), cr4_update_pce, NULL, 1);
}

static void x86_pmu_event_unmapped(struct perf_event *event, struct mm_struct *mm)
{
	if (!(event->hw.flags & PERF_X86_EVENT_RDPMC_ALLOWED))
		return;

	if (atomic_dec_and_test(&mm->context.perf_rdpmc_allowed))
		on_each_cpu_mask(mm_cpumask(mm), cr4_update_pce, NULL, 1);
}

static int x86_pmu_event_idx(struct perf_event *event)
{
	struct hw_perf_event *hwc = &event->hw;

	if (!(hwc->flags & PERF_X86_EVENT_RDPMC_ALLOWED))
		return 0;

	if (is_metric_idx(hwc->idx))
		return INTEL_PMC_FIXED_RDPMC_METRICS + 1;
	else
		return hwc->event_base_rdpmc + 1;
}

static ssize_t get_attr_rdpmc(struct device *cdev,
			      struct device_attribute *attr,
			      char *buf)
{
	return snprintf(buf, 40, "%d\n", x86_pmu.attr_rdpmc);
}

static ssize_t set_attr_rdpmc(struct device *cdev,
			      struct device_attribute *attr,
			      const char *buf, size_t count)
{
	unsigned long val;
	ssize_t ret;

	ret = kstrtoul(buf, 0, &val);
	if (ret)
		return ret;

	if (val > 2)
		return -EINVAL;

	if (x86_pmu.attr_rdpmc_broken)
		return -ENOTSUPP;

	if (val != x86_pmu.attr_rdpmc) {
		/*
		 * Changing into or out of never available or always available,
		 * aka perf-event-bypassing mode. This path is extremely slow,
		 * but only root can trigger it, so it's okay.
		 */
		if (val == 0)
			static_branch_inc(&rdpmc_never_available_key);
		else if (x86_pmu.attr_rdpmc == 0)
			static_branch_dec(&rdpmc_never_available_key);

		if (val == 2)
			static_branch_inc(&rdpmc_always_available_key);
		else if (x86_pmu.attr_rdpmc == 2)
			static_branch_dec(&rdpmc_always_available_key);

		on_each_cpu(cr4_update_pce, NULL, 1);
		x86_pmu.attr_rdpmc = val;
	}

	return count;
}

static DEVICE_ATTR(rdpmc, S_IRUSR | S_IWUSR, get_attr_rdpmc, set_attr_rdpmc);

static struct attribute *x86_pmu_attrs[] = {
	&dev_attr_rdpmc.attr,
	NULL,
};

static struct attribute_group x86_pmu_attr_group __ro_after_init = {
	.attrs = x86_pmu_attrs,
};

static ssize_t max_precise_show(struct device *cdev,
				  struct device_attribute *attr,
				  char *buf)
{
	return snprintf(buf, PAGE_SIZE, "%d\n", x86_pmu_max_precise());
}

static DEVICE_ATTR_RO(max_precise);

static struct attribute *x86_pmu_caps_attrs[] = {
	&dev_attr_max_precise.attr,
	NULL
};

static struct attribute_group x86_pmu_caps_group __ro_after_init = {
	.name = "caps",
	.attrs = x86_pmu_caps_attrs,
};

static const struct attribute_group *x86_pmu_attr_groups[] = {
	&x86_pmu_attr_group,
	&x86_pmu_format_group,
	&x86_pmu_events_group,
	&x86_pmu_caps_group,
	NULL,
};

static void x86_pmu_sched_task(struct perf_event_context *ctx, bool sched_in)
{
	static_call_cond(x86_pmu_sched_task)(ctx, sched_in);
}

static void x86_pmu_swap_task_ctx(struct perf_event_context *prev,
				  struct perf_event_context *next)
{
	static_call_cond(x86_pmu_swap_task_ctx)(prev, next);
}

void perf_check_microcode(void)
{
	if (x86_pmu.check_microcode)
		x86_pmu.check_microcode();
}

static int x86_pmu_check_period(struct perf_event *event, u64 value)
{
	if (x86_pmu.check_period && x86_pmu.check_period(event, value))
		return -EINVAL;

	if (value && x86_pmu.limit_period) {
		if (x86_pmu.limit_period(event, value) > value)
			return -EINVAL;
	}

	return 0;
}

static int x86_pmu_aux_output_match(struct perf_event *event)
{
	if (!(pmu.capabilities & PERF_PMU_CAP_AUX_OUTPUT))
		return 0;

	if (x86_pmu.aux_output_match)
		return x86_pmu.aux_output_match(event);

	return 0;
}

static int x86_pmu_filter_match(struct perf_event *event)
{
	if (x86_pmu.filter_match)
		return x86_pmu.filter_match(event);

	return 1;
}

static struct pmu pmu = {
	.pmu_enable		= x86_pmu_enable,
	.pmu_disable		= x86_pmu_disable,

	.attr_groups		= x86_pmu_attr_groups,

	.event_init		= x86_pmu_event_init,

	.event_mapped		= x86_pmu_event_mapped,
	.event_unmapped		= x86_pmu_event_unmapped,

	.add			= x86_pmu_add,
	.del			= x86_pmu_del,
	.start			= x86_pmu_start,
	.stop			= x86_pmu_stop,
	.read			= x86_pmu_read,

	.start_txn		= x86_pmu_start_txn,
	.cancel_txn		= x86_pmu_cancel_txn,
	.commit_txn		= x86_pmu_commit_txn,

	.event_idx		= x86_pmu_event_idx,
	.sched_task		= x86_pmu_sched_task,
	.swap_task_ctx		= x86_pmu_swap_task_ctx,
	.check_period		= x86_pmu_check_period,

	.aux_output_match	= x86_pmu_aux_output_match,

	.filter_match		= x86_pmu_filter_match,
};

void arch_perf_update_userpage(struct perf_event *event,
			       struct perf_event_mmap_page *userpg, u64 now)
{
	struct cyc2ns_data data;
	u64 offset;

	userpg->cap_user_time = 0;
	userpg->cap_user_time_zero = 0;
	userpg->cap_user_rdpmc =
		!!(event->hw.flags & PERF_X86_EVENT_RDPMC_ALLOWED);
	userpg->pmc_width = x86_pmu.cntval_bits;

	if (!using_native_sched_clock() || !sched_clock_stable())
		return;

	cyc2ns_read_begin(&data);

	offset = data.cyc2ns_offset + __sched_clock_offset;

	/*
	 * Internal timekeeping for enabled/running/stopped times
	 * is always in the local_clock domain.
	 */
	userpg->cap_user_time = 1;
	userpg->time_mult = data.cyc2ns_mul;
	userpg->time_shift = data.cyc2ns_shift;
	userpg->time_offset = offset - now;

	/*
	 * cap_user_time_zero doesn't make sense when we're using a different
	 * time base for the records.
	 */
	if (!event->attr.use_clockid) {
		userpg->cap_user_time_zero = 1;
		userpg->time_zero = offset;
	}

	cyc2ns_read_end();
}

/*
 * Determine whether the regs were taken from an irq/exception handler rather
 * than from perf_arch_fetch_caller_regs().
 */
static bool perf_hw_regs(struct pt_regs *regs)
{
	return regs->flags & X86_EFLAGS_FIXED;
}

void
perf_callchain_kernel(struct perf_callchain_entry_ctx *entry, struct pt_regs *regs)
{
	struct unwind_state state;
	unsigned long addr;

	if (perf_guest_cbs && perf_guest_cbs->is_in_guest()) {
		/* TODO: We don't support guest os callchain now */
		return;
	}

	if (perf_callchain_store(entry, regs->ip))
		return;

	if (perf_hw_regs(regs))
		unwind_start(&state, current, regs, NULL);
	else
		unwind_start(&state, current, NULL, (void *)regs->sp);

	for (; !unwind_done(&state); unwind_next_frame(&state)) {
		addr = unwind_get_return_address(&state);
		if (!addr || perf_callchain_store(entry, addr))
			return;
	}
}

static inline int
valid_user_frame(const void __user *fp, unsigned long size)
{
	return (__range_not_ok(fp, size, TASK_SIZE) == 0);
}

static unsigned long get_segment_base(unsigned int segment)
{
	struct desc_struct *desc;
	unsigned int idx = segment >> 3;

	if ((segment & SEGMENT_TI_MASK) == SEGMENT_LDT) {
#ifdef CONFIG_MODIFY_LDT_SYSCALL
		struct ldt_struct *ldt;

		/* IRQs are off, so this synchronizes with smp_store_release */
		ldt = READ_ONCE(current->active_mm->context.ldt);
		if (!ldt || idx >= ldt->nr_entries)
			return 0;

		desc = &ldt->entries[idx];
#else
		return 0;
#endif
	} else {
		if (idx >= GDT_ENTRIES)
			return 0;

		desc = raw_cpu_ptr(gdt_page.gdt) + idx;
	}

	return get_desc_base(desc);
}

#ifdef CONFIG_IA32_EMULATION

#include <linux/compat.h>

static inline int
perf_callchain_user32(struct pt_regs *regs, struct perf_callchain_entry_ctx *entry)
{
	/* 32-bit process in 64-bit kernel. */
	unsigned long ss_base, cs_base;
	struct stack_frame_ia32 frame;
	const struct stack_frame_ia32 __user *fp;

	if (user_64bit_mode(regs))
		return 0;

	cs_base = get_segment_base(regs->cs);
	ss_base = get_segment_base(regs->ss);

	fp = compat_ptr(ss_base + regs->bp);
	pagefault_disable();
	while (entry->nr < entry->max_stack) {
		if (!valid_user_frame(fp, sizeof(frame)))
			break;

		if (__get_user(frame.next_frame, &fp->next_frame))
			break;
		if (__get_user(frame.return_address, &fp->return_address))
			break;

		perf_callchain_store(entry, cs_base + frame.return_address);
		fp = compat_ptr(ss_base + frame.next_frame);
	}
	pagefault_enable();
	return 1;
}
#else
static inline int
perf_callchain_user32(struct pt_regs *regs, struct perf_callchain_entry_ctx *entry)
{
    return 0;
}
#endif

void
perf_callchain_user(struct perf_callchain_entry_ctx *entry, struct pt_regs *regs)
{
	struct stack_frame frame;
	const struct stack_frame __user *fp;

	if (perf_guest_cbs && perf_guest_cbs->is_in_guest()) {
		/* TODO: We don't support guest os callchain now */
		return;
	}

	/*
	 * We don't know what to do with VM86 stacks.. ignore them for now.
	 */
	if (regs->flags & (X86_VM_MASK | PERF_EFLAGS_VM))
		return;

	fp = (void __user *)regs->bp;

	perf_callchain_store(entry, regs->ip);

	if (!nmi_uaccess_okay())
		return;

	if (perf_callchain_user32(regs, entry))
		return;

	pagefault_disable();
	while (entry->nr < entry->max_stack) {
		if (!valid_user_frame(fp, sizeof(frame)))
			break;

		if (__get_user(frame.next_frame, &fp->next_frame))
			break;
		if (__get_user(frame.return_address, &fp->return_address))
			break;

		perf_callchain_store(entry, frame.return_address);
		fp = (void __user *)frame.next_frame;
	}
	pagefault_enable();
}

/*
 * Deal with code segment offsets for the various execution modes:
 *
 *   VM86 - the good olde 16 bit days, where the linear address is
 *          20 bits and we use regs->ip + 0x10 * regs->cs.
 *
 *   IA32 - Where we need to look at GDT/LDT segment descriptor tables
 *          to figure out what the 32bit base address is.
 *
 *    X32 - has TIF_X32 set, but is running in x86_64
 *
 * X86_64 - CS,DS,SS,ES are all zero based.
 */
static unsigned long code_segment_base(struct pt_regs *regs)
{
	/*
	 * For IA32 we look at the GDT/LDT segment base to convert the
	 * effective IP to a linear address.
	 */

#ifdef CONFIG_X86_32
	/*
	 * If we are in VM86 mode, add the segment offset to convert to a
	 * linear address.
	 */
	if (regs->flags & X86_VM_MASK)
		return 0x10 * regs->cs;

	if (user_mode(regs) && regs->cs != __USER_CS)
		return get_segment_base(regs->cs);
#else
	if (user_mode(regs) && !user_64bit_mode(regs) &&
	    regs->cs != __USER32_CS)
		return get_segment_base(regs->cs);
#endif
	return 0;
}

unsigned long perf_instruction_pointer(struct pt_regs *regs)
{
	if (perf_guest_cbs && perf_guest_cbs->is_in_guest())
		return perf_guest_cbs->get_guest_ip();

	return regs->ip + code_segment_base(regs);
}

unsigned long perf_misc_flags(struct pt_regs *regs)
{
	int misc = 0;

	if (perf_guest_cbs && perf_guest_cbs->is_in_guest()) {
		if (perf_guest_cbs->is_user_mode())
			misc |= PERF_RECORD_MISC_GUEST_USER;
		else
			misc |= PERF_RECORD_MISC_GUEST_KERNEL;
	} else {
		if (user_mode(regs))
			misc |= PERF_RECORD_MISC_USER;
		else
			misc |= PERF_RECORD_MISC_KERNEL;
	}

	if (regs->flags & PERF_EFLAGS_EXACT)
		misc |= PERF_RECORD_MISC_EXACT_IP;

	return misc;
}

void perf_get_x86_pmu_capability(struct x86_pmu_capability *cap)
{
	cap->version		= x86_pmu.version;
	/*
	 * KVM doesn't support the hybrid PMU yet.
	 * Return the common value in global x86_pmu,
	 * which available for all cores.
	 */
	cap->num_counters_gp	= x86_pmu.num_counters;
	cap->num_counters_fixed	= x86_pmu.num_counters_fixed;
	cap->bit_width_gp	= x86_pmu.cntval_bits;
	cap->bit_width_fixed	= x86_pmu.cntval_bits;
	cap->events_mask	= (unsigned int)x86_pmu.events_maskl;
	cap->events_mask_len	= x86_pmu.events_mask_len;
}
EXPORT_SYMBOL_GPL(perf_get_x86_pmu_capability);<|MERGE_RESOLUTION|>--- conflicted
+++ resolved
@@ -2033,8 +2033,6 @@
 	x86_perf_event_update(event);
 }
 
-<<<<<<< HEAD
-=======
 void x86_pmu_show_pmu_cap(int num_counters, int num_counters_fixed,
 			  u64 intel_ctrl)
 {
@@ -2066,7 +2064,6 @@
 	cpuctx->ctx.pmu = pmu;
 }
 
->>>>>>> 11e4b63a
 static int __init init_hw_perf_events(void)
 {
 	struct x86_pmu_quirk *quirk;
