--- conflicted
+++ resolved
@@ -446,11 +446,7 @@
 	);
 
 	kvm_cpu_cap_mask(CPUID_7_0_EBX,
-<<<<<<< HEAD
-		F(FSGSBASE) | F(BMI1) | F(HLE) | F(AVX2) | F(SMEP) |
-=======
 		F(FSGSBASE) | F(SGX) | F(BMI1) | F(HLE) | F(AVX2) | F(SMEP) |
->>>>>>> 11e4b63a
 		F(BMI2) | F(ERMS) | F(INVPCID) | F(RTM) | 0 /*MPX*/ | F(RDSEED) |
 		F(ADX) | F(SMAP) | F(AVX512IFMA) | F(AVX512F) | F(AVX512PF) |
 		F(AVX512ER) | F(AVX512CD) | F(CLFLUSHOPT) | F(CLWB) | F(AVX512DQ) |
