--- conflicted
+++ resolved
@@ -1349,11 +1349,7 @@
 	svm->msrpm = svm_vcpu_alloc_msrpm();
 	if (!svm->msrpm) {
 		err = -ENOMEM;
-<<<<<<< HEAD
-		goto error_free_vmcb_page;
-=======
 		goto error_free_vmsa_page;
->>>>>>> 8a8109f3
 	}
 
 	svm_vcpu_init_msrpm(vcpu, svm->msrpm);
