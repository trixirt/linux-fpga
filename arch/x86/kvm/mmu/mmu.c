// SPDX-License-Identifier: GPL-2.0-only
/*
 * Kernel-based Virtual Machine driver for Linux
 *
 * This module enables machines with Intel VT-x extensions to run virtual
 * machines without emulation or binary translation.
 *
 * MMU support
 *
 * Copyright (C) 2006 Qumranet, Inc.
 * Copyright 2010 Red Hat, Inc. and/or its affiliates.
 *
 * Authors:
 *   Yaniv Kamay  <yaniv@qumranet.com>
 *   Avi Kivity   <avi@qumranet.com>
 */

#include "irq.h"
#include "ioapic.h"
#include "mmu.h"
#include "mmu_internal.h"
#include "tdp_mmu.h"
#include "x86.h"
#include "kvm_cache_regs.h"
#include "kvm_emulate.h"
#include "cpuid.h"
#include "spte.h"

#include <linux/kvm_host.h>
#include <linux/types.h>
#include <linux/string.h>
#include <linux/mm.h>
#include <linux/highmem.h>
#include <linux/moduleparam.h>
#include <linux/export.h>
#include <linux/swap.h>
#include <linux/hugetlb.h>
#include <linux/compiler.h>
#include <linux/srcu.h>
#include <linux/slab.h>
#include <linux/sched/signal.h>
#include <linux/uaccess.h>
#include <linux/hash.h>
#include <linux/kern_levels.h>
#include <linux/kthread.h>

#include <asm/page.h>
#include <asm/memtype.h>
#include <asm/cmpxchg.h>
#include <asm/io.h>
#include <asm/set_memory.h>
#include <asm/vmx.h>
#include <asm/kvm_page_track.h>
#include "trace.h"

extern bool itlb_multihit_kvm_mitigation;

int __read_mostly nx_huge_pages = -1;
#ifdef CONFIG_PREEMPT_RT
/* Recovery can cause latency spikes, disable it for PREEMPT_RT.  */
static uint __read_mostly nx_huge_pages_recovery_ratio = 0;
#else
static uint __read_mostly nx_huge_pages_recovery_ratio = 60;
#endif

static int set_nx_huge_pages(const char *val, const struct kernel_param *kp);
static int set_nx_huge_pages_recovery_ratio(const char *val, const struct kernel_param *kp);

static const struct kernel_param_ops nx_huge_pages_ops = {
	.set = set_nx_huge_pages,
	.get = param_get_bool,
};

static const struct kernel_param_ops nx_huge_pages_recovery_ratio_ops = {
	.set = set_nx_huge_pages_recovery_ratio,
	.get = param_get_uint,
};

module_param_cb(nx_huge_pages, &nx_huge_pages_ops, &nx_huge_pages, 0644);
__MODULE_PARM_TYPE(nx_huge_pages, "bool");
module_param_cb(nx_huge_pages_recovery_ratio, &nx_huge_pages_recovery_ratio_ops,
		&nx_huge_pages_recovery_ratio, 0644);
__MODULE_PARM_TYPE(nx_huge_pages_recovery_ratio, "uint");

static bool __read_mostly force_flush_and_sync_on_reuse;
module_param_named(flush_on_reuse, force_flush_and_sync_on_reuse, bool, 0644);

/*
 * When setting this variable to true it enables Two-Dimensional-Paging
 * where the hardware walks 2 page tables:
 * 1. the guest-virtual to guest-physical
 * 2. while doing 1. it walks guest-physical to host-physical
 * If the hardware supports that we don't need to do shadow paging.
 */
bool tdp_enabled = false;

static int max_huge_page_level __read_mostly;
static int max_tdp_level __read_mostly;

enum {
	AUDIT_PRE_PAGE_FAULT,
	AUDIT_POST_PAGE_FAULT,
	AUDIT_PRE_PTE_WRITE,
	AUDIT_POST_PTE_WRITE,
	AUDIT_PRE_SYNC,
	AUDIT_POST_SYNC
};

#ifdef MMU_DEBUG
bool dbg = 0;
module_param(dbg, bool, 0644);
#endif

#define PTE_PREFETCH_NUM		8

#define PT32_LEVEL_BITS 10

#define PT32_LEVEL_SHIFT(level) \
		(PAGE_SHIFT + (level - 1) * PT32_LEVEL_BITS)

#define PT32_LVL_OFFSET_MASK(level) \
	(PT32_BASE_ADDR_MASK & ((1ULL << (PAGE_SHIFT + (((level) - 1) \
						* PT32_LEVEL_BITS))) - 1))

#define PT32_INDEX(address, level)\
	(((address) >> PT32_LEVEL_SHIFT(level)) & ((1 << PT32_LEVEL_BITS) - 1))


#define PT32_BASE_ADDR_MASK PAGE_MASK
#define PT32_DIR_BASE_ADDR_MASK \
	(PAGE_MASK & ~((1ULL << (PAGE_SHIFT + PT32_LEVEL_BITS)) - 1))
#define PT32_LVL_ADDR_MASK(level) \
	(PAGE_MASK & ~((1ULL << (PAGE_SHIFT + (((level) - 1) \
					    * PT32_LEVEL_BITS))) - 1))

#include <trace/events/kvm.h>

/* make pte_list_desc fit well in cache line */
#define PTE_LIST_EXT 3

struct pte_list_desc {
	u64 *sptes[PTE_LIST_EXT];
	struct pte_list_desc *more;
};

struct kvm_shadow_walk_iterator {
	u64 addr;
	hpa_t shadow_addr;
	u64 *sptep;
	int level;
	unsigned index;
};

#define for_each_shadow_entry_using_root(_vcpu, _root, _addr, _walker)     \
	for (shadow_walk_init_using_root(&(_walker), (_vcpu),              \
					 (_root), (_addr));                \
	     shadow_walk_okay(&(_walker));			           \
	     shadow_walk_next(&(_walker)))

#define for_each_shadow_entry(_vcpu, _addr, _walker)            \
	for (shadow_walk_init(&(_walker), _vcpu, _addr);	\
	     shadow_walk_okay(&(_walker));			\
	     shadow_walk_next(&(_walker)))

#define for_each_shadow_entry_lockless(_vcpu, _addr, _walker, spte)	\
	for (shadow_walk_init(&(_walker), _vcpu, _addr);		\
	     shadow_walk_okay(&(_walker)) &&				\
		({ spte = mmu_spte_get_lockless(_walker.sptep); 1; });	\
	     __shadow_walk_next(&(_walker), spte))

static struct kmem_cache *pte_list_desc_cache;
struct kmem_cache *mmu_page_header_cache;
static struct percpu_counter kvm_total_used_mmu_pages;

static void mmu_spte_set(u64 *sptep, u64 spte);
static union kvm_mmu_page_role
kvm_mmu_calc_root_page_role(struct kvm_vcpu *vcpu);

struct kvm_mmu_role_regs {
	const unsigned long cr0;
	const unsigned long cr4;
	const u64 efer;
};

#define CREATE_TRACE_POINTS
#include "mmutrace.h"

/*
 * Yes, lot's of underscores.  They're a hint that you probably shouldn't be
 * reading from the role_regs.  Once the mmu_role is constructed, it becomes
 * the single source of truth for the MMU's state.
 */
#define BUILD_MMU_ROLE_REGS_ACCESSOR(reg, name, flag)			\
static inline bool ____is_##reg##_##name(struct kvm_mmu_role_regs *regs)\
{									\
	return !!(regs->reg & flag);					\
}
BUILD_MMU_ROLE_REGS_ACCESSOR(cr0, pg, X86_CR0_PG);
BUILD_MMU_ROLE_REGS_ACCESSOR(cr0, wp, X86_CR0_WP);
BUILD_MMU_ROLE_REGS_ACCESSOR(cr4, pse, X86_CR4_PSE);
BUILD_MMU_ROLE_REGS_ACCESSOR(cr4, pae, X86_CR4_PAE);
BUILD_MMU_ROLE_REGS_ACCESSOR(cr4, smep, X86_CR4_SMEP);
BUILD_MMU_ROLE_REGS_ACCESSOR(cr4, smap, X86_CR4_SMAP);
BUILD_MMU_ROLE_REGS_ACCESSOR(cr4, pke, X86_CR4_PKE);
BUILD_MMU_ROLE_REGS_ACCESSOR(cr4, la57, X86_CR4_LA57);
BUILD_MMU_ROLE_REGS_ACCESSOR(efer, nx, EFER_NX);
BUILD_MMU_ROLE_REGS_ACCESSOR(efer, lma, EFER_LMA);

/*
 * The MMU itself (with a valid role) is the single source of truth for the
 * MMU.  Do not use the regs used to build the MMU/role, nor the vCPU.  The
 * regs don't account for dependencies, e.g. clearing CR4 bits if CR0.PG=1,
 * and the vCPU may be incorrect/irrelevant.
 */
#define BUILD_MMU_ROLE_ACCESSOR(base_or_ext, reg, name)		\
static inline bool is_##reg##_##name(struct kvm_mmu *mmu)	\
{								\
	return !!(mmu->mmu_role. base_or_ext . reg##_##name);	\
}
BUILD_MMU_ROLE_ACCESSOR(ext,  cr0, pg);
BUILD_MMU_ROLE_ACCESSOR(base, cr0, wp);
BUILD_MMU_ROLE_ACCESSOR(ext,  cr4, pse);
BUILD_MMU_ROLE_ACCESSOR(ext,  cr4, pae);
BUILD_MMU_ROLE_ACCESSOR(ext,  cr4, smep);
BUILD_MMU_ROLE_ACCESSOR(ext,  cr4, smap);
BUILD_MMU_ROLE_ACCESSOR(ext,  cr4, pke);
BUILD_MMU_ROLE_ACCESSOR(ext,  cr4, la57);
BUILD_MMU_ROLE_ACCESSOR(base, efer, nx);

static struct kvm_mmu_role_regs vcpu_to_role_regs(struct kvm_vcpu *vcpu)
{
	struct kvm_mmu_role_regs regs = {
		.cr0 = kvm_read_cr0_bits(vcpu, KVM_MMU_CR0_ROLE_BITS),
		.cr4 = kvm_read_cr4_bits(vcpu, KVM_MMU_CR4_ROLE_BITS),
		.efer = vcpu->arch.efer,
	};

	return regs;
}

static int role_regs_to_root_level(struct kvm_mmu_role_regs *regs)
{
	if (!____is_cr0_pg(regs))
		return 0;
	else if (____is_efer_lma(regs))
		return ____is_cr4_la57(regs) ? PT64_ROOT_5LEVEL :
					       PT64_ROOT_4LEVEL;
	else if (____is_cr4_pae(regs))
		return PT32E_ROOT_LEVEL;
	else
		return PT32_ROOT_LEVEL;
}

static inline bool kvm_available_flush_tlb_with_range(void)
{
	return kvm_x86_ops.tlb_remote_flush_with_range;
}

static void kvm_flush_remote_tlbs_with_range(struct kvm *kvm,
		struct kvm_tlb_range *range)
{
	int ret = -ENOTSUPP;

	if (range && kvm_x86_ops.tlb_remote_flush_with_range)
		ret = static_call(kvm_x86_tlb_remote_flush_with_range)(kvm, range);

	if (ret)
		kvm_flush_remote_tlbs(kvm);
}

void kvm_flush_remote_tlbs_with_address(struct kvm *kvm,
		u64 start_gfn, u64 pages)
{
	struct kvm_tlb_range range;

	range.start_gfn = start_gfn;
	range.pages = pages;

	kvm_flush_remote_tlbs_with_range(kvm, &range);
}

static void mark_mmio_spte(struct kvm_vcpu *vcpu, u64 *sptep, u64 gfn,
			   unsigned int access)
{
	u64 spte = make_mmio_spte(vcpu, gfn, access);

	trace_mark_mmio_spte(sptep, gfn, spte);
	mmu_spte_set(sptep, spte);
}

static gfn_t get_mmio_spte_gfn(u64 spte)
{
	u64 gpa = spte & shadow_nonpresent_or_rsvd_lower_gfn_mask;

	gpa |= (spte >> SHADOW_NONPRESENT_OR_RSVD_MASK_LEN)
	       & shadow_nonpresent_or_rsvd_mask;

	return gpa >> PAGE_SHIFT;
}

static unsigned get_mmio_spte_access(u64 spte)
{
	return spte & shadow_mmio_access_mask;
}

static bool check_mmio_spte(struct kvm_vcpu *vcpu, u64 spte)
{
	u64 kvm_gen, spte_gen, gen;

	gen = kvm_vcpu_memslots(vcpu)->generation;
	if (unlikely(gen & KVM_MEMSLOT_GEN_UPDATE_IN_PROGRESS))
		return false;

	kvm_gen = gen & MMIO_SPTE_GEN_MASK;
	spte_gen = get_mmio_spte_generation(spte);

	trace_check_mmio_spte(spte, kvm_gen, spte_gen);
	return likely(kvm_gen == spte_gen);
}

static gpa_t translate_gpa(struct kvm_vcpu *vcpu, gpa_t gpa, u32 access,
                                  struct x86_exception *exception)
{
	/* Check if guest physical address doesn't exceed guest maximum */
	if (kvm_vcpu_is_illegal_gpa(vcpu, gpa)) {
		exception->error_code |= PFERR_RSVD_MASK;
		return UNMAPPED_GVA;
	}

        return gpa;
}

static int is_cpuid_PSE36(void)
{
	return 1;
}

static gfn_t pse36_gfn_delta(u32 gpte)
{
	int shift = 32 - PT32_DIR_PSE36_SHIFT - PAGE_SHIFT;

	return (gpte & PT32_DIR_PSE36_MASK) << shift;
}

#ifdef CONFIG_X86_64
static void __set_spte(u64 *sptep, u64 spte)
{
	WRITE_ONCE(*sptep, spte);
}

static void __update_clear_spte_fast(u64 *sptep, u64 spte)
{
	WRITE_ONCE(*sptep, spte);
}

static u64 __update_clear_spte_slow(u64 *sptep, u64 spte)
{
	return xchg(sptep, spte);
}

static u64 __get_spte_lockless(u64 *sptep)
{
	return READ_ONCE(*sptep);
}
#else
union split_spte {
	struct {
		u32 spte_low;
		u32 spte_high;
	};
	u64 spte;
};

static void count_spte_clear(u64 *sptep, u64 spte)
{
	struct kvm_mmu_page *sp =  sptep_to_sp(sptep);

	if (is_shadow_present_pte(spte))
		return;

	/* Ensure the spte is completely set before we increase the count */
	smp_wmb();
	sp->clear_spte_count++;
}

static void __set_spte(u64 *sptep, u64 spte)
{
	union split_spte *ssptep, sspte;

	ssptep = (union split_spte *)sptep;
	sspte = (union split_spte)spte;

	ssptep->spte_high = sspte.spte_high;

	/*
	 * If we map the spte from nonpresent to present, We should store
	 * the high bits firstly, then set present bit, so cpu can not
	 * fetch this spte while we are setting the spte.
	 */
	smp_wmb();

	WRITE_ONCE(ssptep->spte_low, sspte.spte_low);
}

static void __update_clear_spte_fast(u64 *sptep, u64 spte)
{
	union split_spte *ssptep, sspte;

	ssptep = (union split_spte *)sptep;
	sspte = (union split_spte)spte;

	WRITE_ONCE(ssptep->spte_low, sspte.spte_low);

	/*
	 * If we map the spte from present to nonpresent, we should clear
	 * present bit firstly to avoid vcpu fetch the old high bits.
	 */
	smp_wmb();

	ssptep->spte_high = sspte.spte_high;
	count_spte_clear(sptep, spte);
}

static u64 __update_clear_spte_slow(u64 *sptep, u64 spte)
{
	union split_spte *ssptep, sspte, orig;

	ssptep = (union split_spte *)sptep;
	sspte = (union split_spte)spte;

	/* xchg acts as a barrier before the setting of the high bits */
	orig.spte_low = xchg(&ssptep->spte_low, sspte.spte_low);
	orig.spte_high = ssptep->spte_high;
	ssptep->spte_high = sspte.spte_high;
	count_spte_clear(sptep, spte);

	return orig.spte;
}

/*
 * The idea using the light way get the spte on x86_32 guest is from
 * gup_get_pte (mm/gup.c).
 *
 * An spte tlb flush may be pending, because kvm_set_pte_rmapp
 * coalesces them and we are running out of the MMU lock.  Therefore
 * we need to protect against in-progress updates of the spte.
 *
 * Reading the spte while an update is in progress may get the old value
 * for the high part of the spte.  The race is fine for a present->non-present
 * change (because the high part of the spte is ignored for non-present spte),
 * but for a present->present change we must reread the spte.
 *
 * All such changes are done in two steps (present->non-present and
 * non-present->present), hence it is enough to count the number of
 * present->non-present updates: if it changed while reading the spte,
 * we might have hit the race.  This is done using clear_spte_count.
 */
static u64 __get_spte_lockless(u64 *sptep)
{
	struct kvm_mmu_page *sp =  sptep_to_sp(sptep);
	union split_spte spte, *orig = (union split_spte *)sptep;
	int count;

retry:
	count = sp->clear_spte_count;
	smp_rmb();

	spte.spte_low = orig->spte_low;
	smp_rmb();

	spte.spte_high = orig->spte_high;
	smp_rmb();

	if (unlikely(spte.spte_low != orig->spte_low ||
	      count != sp->clear_spte_count))
		goto retry;

	return spte.spte;
}
#endif

static bool spte_has_volatile_bits(u64 spte)
{
	if (!is_shadow_present_pte(spte))
		return false;

	/*
	 * Always atomically update spte if it can be updated
	 * out of mmu-lock, it can ensure dirty bit is not lost,
	 * also, it can help us to get a stable is_writable_pte()
	 * to ensure tlb flush is not missed.
	 */
	if (spte_can_locklessly_be_made_writable(spte) ||
	    is_access_track_spte(spte))
		return true;

	if (spte_ad_enabled(spte)) {
		if ((spte & shadow_accessed_mask) == 0 ||
	    	    (is_writable_pte(spte) && (spte & shadow_dirty_mask) == 0))
			return true;
	}

	return false;
}

/* Rules for using mmu_spte_set:
 * Set the sptep from nonpresent to present.
 * Note: the sptep being assigned *must* be either not present
 * or in a state where the hardware will not attempt to update
 * the spte.
 */
static void mmu_spte_set(u64 *sptep, u64 new_spte)
{
	WARN_ON(is_shadow_present_pte(*sptep));
	__set_spte(sptep, new_spte);
}

/*
 * Update the SPTE (excluding the PFN), but do not track changes in its
 * accessed/dirty status.
 */
static u64 mmu_spte_update_no_track(u64 *sptep, u64 new_spte)
{
	u64 old_spte = *sptep;

	WARN_ON(!is_shadow_present_pte(new_spte));

	if (!is_shadow_present_pte(old_spte)) {
		mmu_spte_set(sptep, new_spte);
		return old_spte;
	}

	if (!spte_has_volatile_bits(old_spte))
		__update_clear_spte_fast(sptep, new_spte);
	else
		old_spte = __update_clear_spte_slow(sptep, new_spte);

	WARN_ON(spte_to_pfn(old_spte) != spte_to_pfn(new_spte));

	return old_spte;
}

/* Rules for using mmu_spte_update:
 * Update the state bits, it means the mapped pfn is not changed.
 *
 * Whenever we overwrite a writable spte with a read-only one we
 * should flush remote TLBs. Otherwise rmap_write_protect
 * will find a read-only spte, even though the writable spte
 * might be cached on a CPU's TLB, the return value indicates this
 * case.
 *
 * Returns true if the TLB needs to be flushed
 */
static bool mmu_spte_update(u64 *sptep, u64 new_spte)
{
	bool flush = false;
	u64 old_spte = mmu_spte_update_no_track(sptep, new_spte);

	if (!is_shadow_present_pte(old_spte))
		return false;

	/*
	 * For the spte updated out of mmu-lock is safe, since
	 * we always atomically update it, see the comments in
	 * spte_has_volatile_bits().
	 */
	if (spte_can_locklessly_be_made_writable(old_spte) &&
	      !is_writable_pte(new_spte))
		flush = true;

	/*
	 * Flush TLB when accessed/dirty states are changed in the page tables,
	 * to guarantee consistency between TLB and page tables.
	 */

	if (is_accessed_spte(old_spte) && !is_accessed_spte(new_spte)) {
		flush = true;
		kvm_set_pfn_accessed(spte_to_pfn(old_spte));
	}

	if (is_dirty_spte(old_spte) && !is_dirty_spte(new_spte)) {
		flush = true;
		kvm_set_pfn_dirty(spte_to_pfn(old_spte));
	}

	return flush;
}

/*
 * Rules for using mmu_spte_clear_track_bits:
 * It sets the sptep from present to nonpresent, and track the
 * state bits, it is used to clear the last level sptep.
 * Returns non-zero if the PTE was previously valid.
 */
static int mmu_spte_clear_track_bits(u64 *sptep)
{
	kvm_pfn_t pfn;
	u64 old_spte = *sptep;

	if (!spte_has_volatile_bits(old_spte))
		__update_clear_spte_fast(sptep, 0ull);
	else
		old_spte = __update_clear_spte_slow(sptep, 0ull);

	if (!is_shadow_present_pte(old_spte))
		return 0;

	pfn = spte_to_pfn(old_spte);

	/*
	 * KVM does not hold the refcount of the page used by
	 * kvm mmu, before reclaiming the page, we should
	 * unmap it from mmu first.
	 */
	WARN_ON(!kvm_is_reserved_pfn(pfn) && !page_count(pfn_to_page(pfn)));

	if (is_accessed_spte(old_spte))
		kvm_set_pfn_accessed(pfn);

	if (is_dirty_spte(old_spte))
		kvm_set_pfn_dirty(pfn);

	return 1;
}

/*
 * Rules for using mmu_spte_clear_no_track:
 * Directly clear spte without caring the state bits of sptep,
 * it is used to set the upper level spte.
 */
static void mmu_spte_clear_no_track(u64 *sptep)
{
	__update_clear_spte_fast(sptep, 0ull);
}

static u64 mmu_spte_get_lockless(u64 *sptep)
{
	return __get_spte_lockless(sptep);
}

/* Restore an acc-track PTE back to a regular PTE */
static u64 restore_acc_track_spte(u64 spte)
{
	u64 new_spte = spte;
	u64 saved_bits = (spte >> SHADOW_ACC_TRACK_SAVED_BITS_SHIFT)
			 & SHADOW_ACC_TRACK_SAVED_BITS_MASK;

	WARN_ON_ONCE(spte_ad_enabled(spte));
	WARN_ON_ONCE(!is_access_track_spte(spte));

	new_spte &= ~shadow_acc_track_mask;
	new_spte &= ~(SHADOW_ACC_TRACK_SAVED_BITS_MASK <<
		      SHADOW_ACC_TRACK_SAVED_BITS_SHIFT);
	new_spte |= saved_bits;

	return new_spte;
}

/* Returns the Accessed status of the PTE and resets it at the same time. */
static bool mmu_spte_age(u64 *sptep)
{
	u64 spte = mmu_spte_get_lockless(sptep);

	if (!is_accessed_spte(spte))
		return false;

	if (spte_ad_enabled(spte)) {
		clear_bit((ffs(shadow_accessed_mask) - 1),
			  (unsigned long *)sptep);
	} else {
		/*
		 * Capture the dirty status of the page, so that it doesn't get
		 * lost when the SPTE is marked for access tracking.
		 */
		if (is_writable_pte(spte))
			kvm_set_pfn_dirty(spte_to_pfn(spte));

		spte = mark_spte_for_access_track(spte);
		mmu_spte_update_no_track(sptep, spte);
	}

	return true;
}

static void walk_shadow_page_lockless_begin(struct kvm_vcpu *vcpu)
{
	/*
	 * Prevent page table teardown by making any free-er wait during
	 * kvm_flush_remote_tlbs() IPI to all active vcpus.
	 */
	local_irq_disable();

	/*
	 * Make sure a following spte read is not reordered ahead of the write
	 * to vcpu->mode.
	 */
	smp_store_mb(vcpu->mode, READING_SHADOW_PAGE_TABLES);
}

static void walk_shadow_page_lockless_end(struct kvm_vcpu *vcpu)
{
	/*
	 * Make sure the write to vcpu->mode is not reordered in front of
	 * reads to sptes.  If it does, kvm_mmu_commit_zap_page() can see us
	 * OUTSIDE_GUEST_MODE and proceed to free the shadow page table.
	 */
	smp_store_release(&vcpu->mode, OUTSIDE_GUEST_MODE);
	local_irq_enable();
}

static int mmu_topup_memory_caches(struct kvm_vcpu *vcpu, bool maybe_indirect)
{
	int r;

	/* 1 rmap, 1 parent PTE per level, and the prefetched rmaps. */
	r = kvm_mmu_topup_memory_cache(&vcpu->arch.mmu_pte_list_desc_cache,
				       1 + PT64_ROOT_MAX_LEVEL + PTE_PREFETCH_NUM);
	if (r)
		return r;
	r = kvm_mmu_topup_memory_cache(&vcpu->arch.mmu_shadow_page_cache,
				       PT64_ROOT_MAX_LEVEL);
	if (r)
		return r;
	if (maybe_indirect) {
		r = kvm_mmu_topup_memory_cache(&vcpu->arch.mmu_gfn_array_cache,
					       PT64_ROOT_MAX_LEVEL);
		if (r)
			return r;
	}
	return kvm_mmu_topup_memory_cache(&vcpu->arch.mmu_page_header_cache,
					  PT64_ROOT_MAX_LEVEL);
}

static void mmu_free_memory_caches(struct kvm_vcpu *vcpu)
{
	kvm_mmu_free_memory_cache(&vcpu->arch.mmu_pte_list_desc_cache);
	kvm_mmu_free_memory_cache(&vcpu->arch.mmu_shadow_page_cache);
	kvm_mmu_free_memory_cache(&vcpu->arch.mmu_gfn_array_cache);
	kvm_mmu_free_memory_cache(&vcpu->arch.mmu_page_header_cache);
}

static struct pte_list_desc *mmu_alloc_pte_list_desc(struct kvm_vcpu *vcpu)
{
	return kvm_mmu_memory_cache_alloc(&vcpu->arch.mmu_pte_list_desc_cache);
}

static void mmu_free_pte_list_desc(struct pte_list_desc *pte_list_desc)
{
	kmem_cache_free(pte_list_desc_cache, pte_list_desc);
}

static gfn_t kvm_mmu_page_get_gfn(struct kvm_mmu_page *sp, int index)
{
	if (!sp->role.direct)
		return sp->gfns[index];

	return sp->gfn + (index << ((sp->role.level - 1) * PT64_LEVEL_BITS));
}

static void kvm_mmu_page_set_gfn(struct kvm_mmu_page *sp, int index, gfn_t gfn)
{
	if (!sp->role.direct) {
		sp->gfns[index] = gfn;
		return;
	}

	if (WARN_ON(gfn != kvm_mmu_page_get_gfn(sp, index)))
		pr_err_ratelimited("gfn mismatch under direct page %llx "
				   "(expected %llx, got %llx)\n",
				   sp->gfn,
				   kvm_mmu_page_get_gfn(sp, index), gfn);
}

/*
 * Return the pointer to the large page information for a given gfn,
 * handling slots that are not large page aligned.
 */
static struct kvm_lpage_info *lpage_info_slot(gfn_t gfn,
		const struct kvm_memory_slot *slot, int level)
{
	unsigned long idx;

	idx = gfn_to_index(gfn, slot->base_gfn, level);
	return &slot->arch.lpage_info[level - 2][idx];
}

static void update_gfn_disallow_lpage_count(struct kvm_memory_slot *slot,
					    gfn_t gfn, int count)
{
	struct kvm_lpage_info *linfo;
	int i;

	for (i = PG_LEVEL_2M; i <= KVM_MAX_HUGEPAGE_LEVEL; ++i) {
		linfo = lpage_info_slot(gfn, slot, i);
		linfo->disallow_lpage += count;
		WARN_ON(linfo->disallow_lpage < 0);
	}
}

void kvm_mmu_gfn_disallow_lpage(struct kvm_memory_slot *slot, gfn_t gfn)
{
	update_gfn_disallow_lpage_count(slot, gfn, 1);
}

void kvm_mmu_gfn_allow_lpage(struct kvm_memory_slot *slot, gfn_t gfn)
{
	update_gfn_disallow_lpage_count(slot, gfn, -1);
}

static void account_shadowed(struct kvm *kvm, struct kvm_mmu_page *sp)
{
	struct kvm_memslots *slots;
	struct kvm_memory_slot *slot;
	gfn_t gfn;

	kvm->arch.indirect_shadow_pages++;
	gfn = sp->gfn;
	slots = kvm_memslots_for_spte_role(kvm, sp->role);
	slot = __gfn_to_memslot(slots, gfn);

	/* the non-leaf shadow pages are keeping readonly. */
	if (sp->role.level > PG_LEVEL_4K)
		return kvm_slot_page_track_add_page(kvm, slot, gfn,
						    KVM_PAGE_TRACK_WRITE);

	kvm_mmu_gfn_disallow_lpage(slot, gfn);
}

void account_huge_nx_page(struct kvm *kvm, struct kvm_mmu_page *sp)
{
	if (sp->lpage_disallowed)
		return;

	++kvm->stat.nx_lpage_splits;
	list_add_tail(&sp->lpage_disallowed_link,
		      &kvm->arch.lpage_disallowed_mmu_pages);
	sp->lpage_disallowed = true;
}

static void unaccount_shadowed(struct kvm *kvm, struct kvm_mmu_page *sp)
{
	struct kvm_memslots *slots;
	struct kvm_memory_slot *slot;
	gfn_t gfn;

	kvm->arch.indirect_shadow_pages--;
	gfn = sp->gfn;
	slots = kvm_memslots_for_spte_role(kvm, sp->role);
	slot = __gfn_to_memslot(slots, gfn);
	if (sp->role.level > PG_LEVEL_4K)
		return kvm_slot_page_track_remove_page(kvm, slot, gfn,
						       KVM_PAGE_TRACK_WRITE);

	kvm_mmu_gfn_allow_lpage(slot, gfn);
}

void unaccount_huge_nx_page(struct kvm *kvm, struct kvm_mmu_page *sp)
{
	--kvm->stat.nx_lpage_splits;
	sp->lpage_disallowed = false;
	list_del(&sp->lpage_disallowed_link);
}

static struct kvm_memory_slot *
gfn_to_memslot_dirty_bitmap(struct kvm_vcpu *vcpu, gfn_t gfn,
			    bool no_dirty_log)
{
	struct kvm_memory_slot *slot;

	slot = kvm_vcpu_gfn_to_memslot(vcpu, gfn);
	if (!slot || slot->flags & KVM_MEMSLOT_INVALID)
		return NULL;
	if (no_dirty_log && kvm_slot_dirty_track_enabled(slot))
		return NULL;

	return slot;
}

/*
 * About rmap_head encoding:
 *
 * If the bit zero of rmap_head->val is clear, then it points to the only spte
 * in this rmap chain. Otherwise, (rmap_head->val & ~1) points to a struct
 * pte_list_desc containing more mappings.
 */

/*
 * Returns the number of pointers in the rmap chain, not counting the new one.
 */
static int pte_list_add(struct kvm_vcpu *vcpu, u64 *spte,
			struct kvm_rmap_head *rmap_head)
{
	struct pte_list_desc *desc;
	int i, count = 0;

	if (!rmap_head->val) {
		rmap_printk("%p %llx 0->1\n", spte, *spte);
		rmap_head->val = (unsigned long)spte;
	} else if (!(rmap_head->val & 1)) {
		rmap_printk("%p %llx 1->many\n", spte, *spte);
		desc = mmu_alloc_pte_list_desc(vcpu);
		desc->sptes[0] = (u64 *)rmap_head->val;
		desc->sptes[1] = spte;
		rmap_head->val = (unsigned long)desc | 1;
		++count;
	} else {
		rmap_printk("%p %llx many->many\n", spte, *spte);
		desc = (struct pte_list_desc *)(rmap_head->val & ~1ul);
		while (desc->sptes[PTE_LIST_EXT-1]) {
			count += PTE_LIST_EXT;

			if (!desc->more) {
				desc->more = mmu_alloc_pte_list_desc(vcpu);
				desc = desc->more;
				break;
			}
			desc = desc->more;
		}
		for (i = 0; desc->sptes[i]; ++i)
			++count;
		desc->sptes[i] = spte;
	}
	return count;
}

static void
pte_list_desc_remove_entry(struct kvm_rmap_head *rmap_head,
			   struct pte_list_desc *desc, int i,
			   struct pte_list_desc *prev_desc)
{
	int j;

	for (j = PTE_LIST_EXT - 1; !desc->sptes[j] && j > i; --j)
		;
	desc->sptes[i] = desc->sptes[j];
	desc->sptes[j] = NULL;
	if (j != 0)
		return;
	if (!prev_desc && !desc->more)
		rmap_head->val = 0;
	else
		if (prev_desc)
			prev_desc->more = desc->more;
		else
			rmap_head->val = (unsigned long)desc->more | 1;
	mmu_free_pte_list_desc(desc);
}

static void __pte_list_remove(u64 *spte, struct kvm_rmap_head *rmap_head)
{
	struct pte_list_desc *desc;
	struct pte_list_desc *prev_desc;
	int i;

	if (!rmap_head->val) {
		pr_err("%s: %p 0->BUG\n", __func__, spte);
		BUG();
	} else if (!(rmap_head->val & 1)) {
		rmap_printk("%p 1->0\n", spte);
		if ((u64 *)rmap_head->val != spte) {
			pr_err("%s:  %p 1->BUG\n", __func__, spte);
			BUG();
		}
		rmap_head->val = 0;
	} else {
		rmap_printk("%p many->many\n", spte);
		desc = (struct pte_list_desc *)(rmap_head->val & ~1ul);
		prev_desc = NULL;
		while (desc) {
			for (i = 0; i < PTE_LIST_EXT && desc->sptes[i]; ++i) {
				if (desc->sptes[i] == spte) {
					pte_list_desc_remove_entry(rmap_head,
							desc, i, prev_desc);
					return;
				}
			}
			prev_desc = desc;
			desc = desc->more;
		}
		pr_err("%s: %p many->many\n", __func__, spte);
		BUG();
	}
}

static void pte_list_remove(struct kvm_rmap_head *rmap_head, u64 *sptep)
{
	mmu_spte_clear_track_bits(sptep);
	__pte_list_remove(sptep, rmap_head);
}

static struct kvm_rmap_head *__gfn_to_rmap(gfn_t gfn, int level,
					   struct kvm_memory_slot *slot)
{
	unsigned long idx;

	idx = gfn_to_index(gfn, slot->base_gfn, level);
	return &slot->arch.rmap[level - PG_LEVEL_4K][idx];
}

static struct kvm_rmap_head *gfn_to_rmap(struct kvm *kvm, gfn_t gfn,
					 struct kvm_mmu_page *sp)
{
	struct kvm_memslots *slots;
	struct kvm_memory_slot *slot;

	slots = kvm_memslots_for_spte_role(kvm, sp->role);
	slot = __gfn_to_memslot(slots, gfn);
	return __gfn_to_rmap(gfn, sp->role.level, slot);
}

static bool rmap_can_add(struct kvm_vcpu *vcpu)
{
	struct kvm_mmu_memory_cache *mc;

	mc = &vcpu->arch.mmu_pte_list_desc_cache;
	return kvm_mmu_memory_cache_nr_free_objects(mc);
}

static int rmap_add(struct kvm_vcpu *vcpu, u64 *spte, gfn_t gfn)
{
	struct kvm_mmu_page *sp;
	struct kvm_rmap_head *rmap_head;

	sp = sptep_to_sp(spte);
	kvm_mmu_page_set_gfn(sp, spte - sp->spt, gfn);
	rmap_head = gfn_to_rmap(vcpu->kvm, gfn, sp);
	return pte_list_add(vcpu, spte, rmap_head);
}

static void rmap_remove(struct kvm *kvm, u64 *spte)
{
	struct kvm_mmu_page *sp;
	gfn_t gfn;
	struct kvm_rmap_head *rmap_head;

	sp = sptep_to_sp(spte);
	gfn = kvm_mmu_page_get_gfn(sp, spte - sp->spt);
	rmap_head = gfn_to_rmap(kvm, gfn, sp);
	__pte_list_remove(spte, rmap_head);
}

/*
 * Used by the following functions to iterate through the sptes linked by a
 * rmap.  All fields are private and not assumed to be used outside.
 */
struct rmap_iterator {
	/* private fields */
	struct pte_list_desc *desc;	/* holds the sptep if not NULL */
	int pos;			/* index of the sptep */
};

/*
 * Iteration must be started by this function.  This should also be used after
 * removing/dropping sptes from the rmap link because in such cases the
 * information in the iterator may not be valid.
 *
 * Returns sptep if found, NULL otherwise.
 */
static u64 *rmap_get_first(struct kvm_rmap_head *rmap_head,
			   struct rmap_iterator *iter)
{
	u64 *sptep;

	if (!rmap_head->val)
		return NULL;

	if (!(rmap_head->val & 1)) {
		iter->desc = NULL;
		sptep = (u64 *)rmap_head->val;
		goto out;
	}

	iter->desc = (struct pte_list_desc *)(rmap_head->val & ~1ul);
	iter->pos = 0;
	sptep = iter->desc->sptes[iter->pos];
out:
	BUG_ON(!is_shadow_present_pte(*sptep));
	return sptep;
}

/*
 * Must be used with a valid iterator: e.g. after rmap_get_first().
 *
 * Returns sptep if found, NULL otherwise.
 */
static u64 *rmap_get_next(struct rmap_iterator *iter)
{
	u64 *sptep;

	if (iter->desc) {
		if (iter->pos < PTE_LIST_EXT - 1) {
			++iter->pos;
			sptep = iter->desc->sptes[iter->pos];
			if (sptep)
				goto out;
		}

		iter->desc = iter->desc->more;

		if (iter->desc) {
			iter->pos = 0;
			/* desc->sptes[0] cannot be NULL */
			sptep = iter->desc->sptes[iter->pos];
			goto out;
		}
	}

	return NULL;
out:
	BUG_ON(!is_shadow_present_pte(*sptep));
	return sptep;
}

#define for_each_rmap_spte(_rmap_head_, _iter_, _spte_)			\
	for (_spte_ = rmap_get_first(_rmap_head_, _iter_);		\
	     _spte_; _spte_ = rmap_get_next(_iter_))

static void drop_spte(struct kvm *kvm, u64 *sptep)
{
	if (mmu_spte_clear_track_bits(sptep))
		rmap_remove(kvm, sptep);
}


static bool __drop_large_spte(struct kvm *kvm, u64 *sptep)
{
	if (is_large_pte(*sptep)) {
		WARN_ON(sptep_to_sp(sptep)->role.level == PG_LEVEL_4K);
		drop_spte(kvm, sptep);
		--kvm->stat.lpages;
		return true;
	}

	return false;
}

static void drop_large_spte(struct kvm_vcpu *vcpu, u64 *sptep)
{
	if (__drop_large_spte(vcpu->kvm, sptep)) {
		struct kvm_mmu_page *sp = sptep_to_sp(sptep);

		kvm_flush_remote_tlbs_with_address(vcpu->kvm, sp->gfn,
			KVM_PAGES_PER_HPAGE(sp->role.level));
	}
}

/*
 * Write-protect on the specified @sptep, @pt_protect indicates whether
 * spte write-protection is caused by protecting shadow page table.
 *
 * Note: write protection is difference between dirty logging and spte
 * protection:
 * - for dirty logging, the spte can be set to writable at anytime if
 *   its dirty bitmap is properly set.
 * - for spte protection, the spte can be writable only after unsync-ing
 *   shadow page.
 *
 * Return true if tlb need be flushed.
 */
static bool spte_write_protect(u64 *sptep, bool pt_protect)
{
	u64 spte = *sptep;

	if (!is_writable_pte(spte) &&
	      !(pt_protect && spte_can_locklessly_be_made_writable(spte)))
		return false;

	rmap_printk("spte %p %llx\n", sptep, *sptep);

	if (pt_protect)
		spte &= ~shadow_mmu_writable_mask;
	spte = spte & ~PT_WRITABLE_MASK;

	return mmu_spte_update(sptep, spte);
}

static bool __rmap_write_protect(struct kvm *kvm,
				 struct kvm_rmap_head *rmap_head,
				 bool pt_protect)
{
	u64 *sptep;
	struct rmap_iterator iter;
	bool flush = false;

	for_each_rmap_spte(rmap_head, &iter, sptep)
		flush |= spte_write_protect(sptep, pt_protect);

	return flush;
}

static bool spte_clear_dirty(u64 *sptep)
{
	u64 spte = *sptep;

	rmap_printk("spte %p %llx\n", sptep, *sptep);

	MMU_WARN_ON(!spte_ad_enabled(spte));
	spte &= ~shadow_dirty_mask;
	return mmu_spte_update(sptep, spte);
}

static bool spte_wrprot_for_clear_dirty(u64 *sptep)
{
	bool was_writable = test_and_clear_bit(PT_WRITABLE_SHIFT,
					       (unsigned long *)sptep);
	if (was_writable && !spte_ad_enabled(*sptep))
		kvm_set_pfn_dirty(spte_to_pfn(*sptep));

	return was_writable;
}

/*
 * Gets the GFN ready for another round of dirty logging by clearing the
 *	- D bit on ad-enabled SPTEs, and
 *	- W bit on ad-disabled SPTEs.
 * Returns true iff any D or W bits were cleared.
 */
static bool __rmap_clear_dirty(struct kvm *kvm, struct kvm_rmap_head *rmap_head,
			       struct kvm_memory_slot *slot)
{
	u64 *sptep;
	struct rmap_iterator iter;
	bool flush = false;

	for_each_rmap_spte(rmap_head, &iter, sptep)
		if (spte_ad_need_write_protect(*sptep))
			flush |= spte_wrprot_for_clear_dirty(sptep);
		else
			flush |= spte_clear_dirty(sptep);

	return flush;
}

/**
 * kvm_mmu_write_protect_pt_masked - write protect selected PT level pages
 * @kvm: kvm instance
 * @slot: slot to protect
 * @gfn_offset: start of the BITS_PER_LONG pages we care about
 * @mask: indicates which pages we should protect
 *
 * Used when we do not need to care about huge page mappings.
 */
static void kvm_mmu_write_protect_pt_masked(struct kvm *kvm,
				     struct kvm_memory_slot *slot,
				     gfn_t gfn_offset, unsigned long mask)
{
	struct kvm_rmap_head *rmap_head;

	if (is_tdp_mmu_enabled(kvm))
		kvm_tdp_mmu_clear_dirty_pt_masked(kvm, slot,
				slot->base_gfn + gfn_offset, mask, true);

	if (!kvm_memslots_have_rmaps(kvm))
		return;

	while (mask) {
		rmap_head = __gfn_to_rmap(slot->base_gfn + gfn_offset + __ffs(mask),
					  PG_LEVEL_4K, slot);
		__rmap_write_protect(kvm, rmap_head, false);

		/* clear the first set bit */
		mask &= mask - 1;
	}
}

/**
 * kvm_mmu_clear_dirty_pt_masked - clear MMU D-bit for PT level pages, or write
 * protect the page if the D-bit isn't supported.
 * @kvm: kvm instance
 * @slot: slot to clear D-bit
 * @gfn_offset: start of the BITS_PER_LONG pages we care about
 * @mask: indicates which pages we should clear D-bit
 *
 * Used for PML to re-log the dirty GPAs after userspace querying dirty_bitmap.
 */
static void kvm_mmu_clear_dirty_pt_masked(struct kvm *kvm,
					 struct kvm_memory_slot *slot,
					 gfn_t gfn_offset, unsigned long mask)
{
	struct kvm_rmap_head *rmap_head;

	if (is_tdp_mmu_enabled(kvm))
		kvm_tdp_mmu_clear_dirty_pt_masked(kvm, slot,
				slot->base_gfn + gfn_offset, mask, false);

	if (!kvm_memslots_have_rmaps(kvm))
		return;

	while (mask) {
		rmap_head = __gfn_to_rmap(slot->base_gfn + gfn_offset + __ffs(mask),
					  PG_LEVEL_4K, slot);
		__rmap_clear_dirty(kvm, rmap_head, slot);

		/* clear the first set bit */
		mask &= mask - 1;
	}
}

/**
 * kvm_arch_mmu_enable_log_dirty_pt_masked - enable dirty logging for selected
 * PT level pages.
 *
 * It calls kvm_mmu_write_protect_pt_masked to write protect selected pages to
 * enable dirty logging for them.
 *
 * We need to care about huge page mappings: e.g. during dirty logging we may
 * have such mappings.
 */
void kvm_arch_mmu_enable_log_dirty_pt_masked(struct kvm *kvm,
				struct kvm_memory_slot *slot,
				gfn_t gfn_offset, unsigned long mask)
{
	/*
	 * Huge pages are NOT write protected when we start dirty logging in
	 * initially-all-set mode; must write protect them here so that they
	 * are split to 4K on the first write.
	 *
	 * The gfn_offset is guaranteed to be aligned to 64, but the base_gfn
	 * of memslot has no such restriction, so the range can cross two large
	 * pages.
	 */
	if (kvm_dirty_log_manual_protect_and_init_set(kvm)) {
		gfn_t start = slot->base_gfn + gfn_offset + __ffs(mask);
		gfn_t end = slot->base_gfn + gfn_offset + __fls(mask);

		kvm_mmu_slot_gfn_write_protect(kvm, slot, start, PG_LEVEL_2M);

		/* Cross two large pages? */
		if (ALIGN(start << PAGE_SHIFT, PMD_SIZE) !=
		    ALIGN(end << PAGE_SHIFT, PMD_SIZE))
			kvm_mmu_slot_gfn_write_protect(kvm, slot, end,
						       PG_LEVEL_2M);
	}

	/* Now handle 4K PTEs.  */
	if (kvm_x86_ops.cpu_dirty_log_size)
		kvm_mmu_clear_dirty_pt_masked(kvm, slot, gfn_offset, mask);
	else
		kvm_mmu_write_protect_pt_masked(kvm, slot, gfn_offset, mask);
}

int kvm_cpu_dirty_log_size(void)
{
	return kvm_x86_ops.cpu_dirty_log_size;
}

bool kvm_mmu_slot_gfn_write_protect(struct kvm *kvm,
				    struct kvm_memory_slot *slot, u64 gfn,
				    int min_level)
{
	struct kvm_rmap_head *rmap_head;
	int i;
	bool write_protected = false;

	if (kvm_memslots_have_rmaps(kvm)) {
		for (i = min_level; i <= KVM_MAX_HUGEPAGE_LEVEL; ++i) {
			rmap_head = __gfn_to_rmap(gfn, i, slot);
			write_protected |= __rmap_write_protect(kvm, rmap_head, true);
		}
	}

	if (is_tdp_mmu_enabled(kvm))
		write_protected |=
			kvm_tdp_mmu_write_protect_gfn(kvm, slot, gfn, min_level);

	return write_protected;
}

static bool rmap_write_protect(struct kvm_vcpu *vcpu, u64 gfn)
{
	struct kvm_memory_slot *slot;

	slot = kvm_vcpu_gfn_to_memslot(vcpu, gfn);
	return kvm_mmu_slot_gfn_write_protect(vcpu->kvm, slot, gfn, PG_LEVEL_4K);
}

static bool kvm_zap_rmapp(struct kvm *kvm, struct kvm_rmap_head *rmap_head,
			  struct kvm_memory_slot *slot)
{
	u64 *sptep;
	struct rmap_iterator iter;
	bool flush = false;

	while ((sptep = rmap_get_first(rmap_head, &iter))) {
		rmap_printk("spte %p %llx.\n", sptep, *sptep);

		pte_list_remove(rmap_head, sptep);
		flush = true;
	}

	return flush;
}

static bool kvm_unmap_rmapp(struct kvm *kvm, struct kvm_rmap_head *rmap_head,
			    struct kvm_memory_slot *slot, gfn_t gfn, int level,
			    pte_t unused)
{
	return kvm_zap_rmapp(kvm, rmap_head, slot);
}

static bool kvm_set_pte_rmapp(struct kvm *kvm, struct kvm_rmap_head *rmap_head,
			      struct kvm_memory_slot *slot, gfn_t gfn, int level,
			      pte_t pte)
{
	u64 *sptep;
	struct rmap_iterator iter;
	int need_flush = 0;
	u64 new_spte;
	kvm_pfn_t new_pfn;

	WARN_ON(pte_huge(pte));
	new_pfn = pte_pfn(pte);

restart:
	for_each_rmap_spte(rmap_head, &iter, sptep) {
		rmap_printk("spte %p %llx gfn %llx (%d)\n",
			    sptep, *sptep, gfn, level);

		need_flush = 1;

		if (pte_write(pte)) {
			pte_list_remove(rmap_head, sptep);
			goto restart;
		} else {
			new_spte = kvm_mmu_changed_pte_notifier_make_spte(
					*sptep, new_pfn);

			mmu_spte_clear_track_bits(sptep);
			mmu_spte_set(sptep, new_spte);
		}
	}

	if (need_flush && kvm_available_flush_tlb_with_range()) {
		kvm_flush_remote_tlbs_with_address(kvm, gfn, 1);
		return 0;
	}

	return need_flush;
}

struct slot_rmap_walk_iterator {
	/* input fields. */
	struct kvm_memory_slot *slot;
	gfn_t start_gfn;
	gfn_t end_gfn;
	int start_level;
	int end_level;

	/* output fields. */
	gfn_t gfn;
	struct kvm_rmap_head *rmap;
	int level;

	/* private field. */
	struct kvm_rmap_head *end_rmap;
};

static void
rmap_walk_init_level(struct slot_rmap_walk_iterator *iterator, int level)
{
	iterator->level = level;
	iterator->gfn = iterator->start_gfn;
	iterator->rmap = __gfn_to_rmap(iterator->gfn, level, iterator->slot);
	iterator->end_rmap = __gfn_to_rmap(iterator->end_gfn, level,
					   iterator->slot);
}

static void
slot_rmap_walk_init(struct slot_rmap_walk_iterator *iterator,
		    struct kvm_memory_slot *slot, int start_level,
		    int end_level, gfn_t start_gfn, gfn_t end_gfn)
{
	iterator->slot = slot;
	iterator->start_level = start_level;
	iterator->end_level = end_level;
	iterator->start_gfn = start_gfn;
	iterator->end_gfn = end_gfn;

	rmap_walk_init_level(iterator, iterator->start_level);
}

static bool slot_rmap_walk_okay(struct slot_rmap_walk_iterator *iterator)
{
	return !!iterator->rmap;
}

static void slot_rmap_walk_next(struct slot_rmap_walk_iterator *iterator)
{
	if (++iterator->rmap <= iterator->end_rmap) {
		iterator->gfn += (1UL << KVM_HPAGE_GFN_SHIFT(iterator->level));
		return;
	}

	if (++iterator->level > iterator->end_level) {
		iterator->rmap = NULL;
		return;
	}

	rmap_walk_init_level(iterator, iterator->level);
}

#define for_each_slot_rmap_range(_slot_, _start_level_, _end_level_,	\
	   _start_gfn, _end_gfn, _iter_)				\
	for (slot_rmap_walk_init(_iter_, _slot_, _start_level_,		\
				 _end_level_, _start_gfn, _end_gfn);	\
	     slot_rmap_walk_okay(_iter_);				\
	     slot_rmap_walk_next(_iter_))

typedef bool (*rmap_handler_t)(struct kvm *kvm, struct kvm_rmap_head *rmap_head,
			       struct kvm_memory_slot *slot, gfn_t gfn,
			       int level, pte_t pte);

static __always_inline bool kvm_handle_gfn_range(struct kvm *kvm,
						 struct kvm_gfn_range *range,
						 rmap_handler_t handler)
{
	struct slot_rmap_walk_iterator iterator;
	bool ret = false;

	for_each_slot_rmap_range(range->slot, PG_LEVEL_4K, KVM_MAX_HUGEPAGE_LEVEL,
				 range->start, range->end - 1, &iterator)
		ret |= handler(kvm, iterator.rmap, range->slot, iterator.gfn,
			       iterator.level, range->pte);

	return ret;
}

bool kvm_unmap_gfn_range(struct kvm *kvm, struct kvm_gfn_range *range)
{
<<<<<<< HEAD
	bool flush;

	flush = kvm_handle_gfn_range(kvm, range, kvm_unmap_rmapp);
=======
	bool flush = false;

	if (kvm_memslots_have_rmaps(kvm))
		flush = kvm_handle_gfn_range(kvm, range, kvm_unmap_rmapp);
>>>>>>> e48bf29c

	if (is_tdp_mmu_enabled(kvm))
		flush |= kvm_tdp_mmu_unmap_gfn_range(kvm, range, flush);

	return flush;
}

bool kvm_set_spte_gfn(struct kvm *kvm, struct kvm_gfn_range *range)
{
<<<<<<< HEAD
	bool flush;

	flush = kvm_handle_gfn_range(kvm, range, kvm_set_pte_rmapp);
=======
	bool flush = false;

	if (kvm_memslots_have_rmaps(kvm))
		flush = kvm_handle_gfn_range(kvm, range, kvm_set_pte_rmapp);
>>>>>>> e48bf29c

	if (is_tdp_mmu_enabled(kvm))
		flush |= kvm_tdp_mmu_set_spte_gfn(kvm, range);

	return flush;
}

static bool kvm_age_rmapp(struct kvm *kvm, struct kvm_rmap_head *rmap_head,
			  struct kvm_memory_slot *slot, gfn_t gfn, int level,
			  pte_t unused)
{
	u64 *sptep;
	struct rmap_iterator iter;
	int young = 0;

	for_each_rmap_spte(rmap_head, &iter, sptep)
		young |= mmu_spte_age(sptep);

	return young;
}

static bool kvm_test_age_rmapp(struct kvm *kvm, struct kvm_rmap_head *rmap_head,
			       struct kvm_memory_slot *slot, gfn_t gfn,
			       int level, pte_t unused)
{
	u64 *sptep;
	struct rmap_iterator iter;

	for_each_rmap_spte(rmap_head, &iter, sptep)
		if (is_accessed_spte(*sptep))
			return 1;
	return 0;
}

#define RMAP_RECYCLE_THRESHOLD 1000

static void rmap_recycle(struct kvm_vcpu *vcpu, u64 *spte, gfn_t gfn)
{
	struct kvm_rmap_head *rmap_head;
	struct kvm_mmu_page *sp;

	sp = sptep_to_sp(spte);

	rmap_head = gfn_to_rmap(vcpu->kvm, gfn, sp);

	kvm_unmap_rmapp(vcpu->kvm, rmap_head, NULL, gfn, sp->role.level, __pte(0));
	kvm_flush_remote_tlbs_with_address(vcpu->kvm, sp->gfn,
			KVM_PAGES_PER_HPAGE(sp->role.level));
}

bool kvm_age_gfn(struct kvm *kvm, struct kvm_gfn_range *range)
{
<<<<<<< HEAD
	bool young;

	young = kvm_handle_gfn_range(kvm, range, kvm_age_rmapp);
=======
	bool young = false;

	if (kvm_memslots_have_rmaps(kvm))
		young = kvm_handle_gfn_range(kvm, range, kvm_age_rmapp);
>>>>>>> e48bf29c

	if (is_tdp_mmu_enabled(kvm))
		young |= kvm_tdp_mmu_age_gfn_range(kvm, range);

	return young;
}

bool kvm_test_age_gfn(struct kvm *kvm, struct kvm_gfn_range *range)
{
<<<<<<< HEAD
	bool young;

	young = kvm_handle_gfn_range(kvm, range, kvm_test_age_rmapp);
=======
	bool young = false;

	if (kvm_memslots_have_rmaps(kvm))
		young = kvm_handle_gfn_range(kvm, range, kvm_test_age_rmapp);
>>>>>>> e48bf29c

	if (is_tdp_mmu_enabled(kvm))
		young |= kvm_tdp_mmu_test_age_gfn(kvm, range);

	return young;
}

#ifdef MMU_DEBUG
static int is_empty_shadow_page(u64 *spt)
{
	u64 *pos;
	u64 *end;

	for (pos = spt, end = pos + PAGE_SIZE / sizeof(u64); pos != end; pos++)
		if (is_shadow_present_pte(*pos)) {
			printk(KERN_ERR "%s: %p %llx\n", __func__,
			       pos, *pos);
			return 0;
		}
	return 1;
}
#endif

/*
 * This value is the sum of all of the kvm instances's
 * kvm->arch.n_used_mmu_pages values.  We need a global,
 * aggregate version in order to make the slab shrinker
 * faster
 */
static inline void kvm_mod_used_mmu_pages(struct kvm *kvm, unsigned long nr)
{
	kvm->arch.n_used_mmu_pages += nr;
	percpu_counter_add(&kvm_total_used_mmu_pages, nr);
}

static void kvm_mmu_free_page(struct kvm_mmu_page *sp)
{
	MMU_WARN_ON(!is_empty_shadow_page(sp->spt));
	hlist_del(&sp->hash_link);
	list_del(&sp->link);
	free_page((unsigned long)sp->spt);
	if (!sp->role.direct)
		free_page((unsigned long)sp->gfns);
	kmem_cache_free(mmu_page_header_cache, sp);
}

static unsigned kvm_page_table_hashfn(gfn_t gfn)
{
	return hash_64(gfn, KVM_MMU_HASH_SHIFT);
}

static void mmu_page_add_parent_pte(struct kvm_vcpu *vcpu,
				    struct kvm_mmu_page *sp, u64 *parent_pte)
{
	if (!parent_pte)
		return;

	pte_list_add(vcpu, parent_pte, &sp->parent_ptes);
}

static void mmu_page_remove_parent_pte(struct kvm_mmu_page *sp,
				       u64 *parent_pte)
{
	__pte_list_remove(parent_pte, &sp->parent_ptes);
}

static void drop_parent_pte(struct kvm_mmu_page *sp,
			    u64 *parent_pte)
{
	mmu_page_remove_parent_pte(sp, parent_pte);
	mmu_spte_clear_no_track(parent_pte);
}

static struct kvm_mmu_page *kvm_mmu_alloc_page(struct kvm_vcpu *vcpu, int direct)
{
	struct kvm_mmu_page *sp;

	sp = kvm_mmu_memory_cache_alloc(&vcpu->arch.mmu_page_header_cache);
	sp->spt = kvm_mmu_memory_cache_alloc(&vcpu->arch.mmu_shadow_page_cache);
	if (!direct)
		sp->gfns = kvm_mmu_memory_cache_alloc(&vcpu->arch.mmu_gfn_array_cache);
	set_page_private(virt_to_page(sp->spt), (unsigned long)sp);

	/*
	 * active_mmu_pages must be a FIFO list, as kvm_zap_obsolete_pages()
	 * depends on valid pages being added to the head of the list.  See
	 * comments in kvm_zap_obsolete_pages().
	 */
	sp->mmu_valid_gen = vcpu->kvm->arch.mmu_valid_gen;
	list_add(&sp->link, &vcpu->kvm->arch.active_mmu_pages);
	kvm_mod_used_mmu_pages(vcpu->kvm, +1);
	return sp;
}

static void mark_unsync(u64 *spte);
static void kvm_mmu_mark_parents_unsync(struct kvm_mmu_page *sp)
{
	u64 *sptep;
	struct rmap_iterator iter;

	for_each_rmap_spte(&sp->parent_ptes, &iter, sptep) {
		mark_unsync(sptep);
	}
}

static void mark_unsync(u64 *spte)
{
	struct kvm_mmu_page *sp;
	unsigned int index;

	sp = sptep_to_sp(spte);
	index = spte - sp->spt;
	if (__test_and_set_bit(index, sp->unsync_child_bitmap))
		return;
	if (sp->unsync_children++)
		return;
	kvm_mmu_mark_parents_unsync(sp);
}

static int nonpaging_sync_page(struct kvm_vcpu *vcpu,
			       struct kvm_mmu_page *sp)
{
	return 0;
}

#define KVM_PAGE_ARRAY_NR 16

struct kvm_mmu_pages {
	struct mmu_page_and_offset {
		struct kvm_mmu_page *sp;
		unsigned int idx;
	} page[KVM_PAGE_ARRAY_NR];
	unsigned int nr;
};

static int mmu_pages_add(struct kvm_mmu_pages *pvec, struct kvm_mmu_page *sp,
			 int idx)
{
	int i;

	if (sp->unsync)
		for (i=0; i < pvec->nr; i++)
			if (pvec->page[i].sp == sp)
				return 0;

	pvec->page[pvec->nr].sp = sp;
	pvec->page[pvec->nr].idx = idx;
	pvec->nr++;
	return (pvec->nr == KVM_PAGE_ARRAY_NR);
}

static inline void clear_unsync_child_bit(struct kvm_mmu_page *sp, int idx)
{
	--sp->unsync_children;
	WARN_ON((int)sp->unsync_children < 0);
	__clear_bit(idx, sp->unsync_child_bitmap);
}

static int __mmu_unsync_walk(struct kvm_mmu_page *sp,
			   struct kvm_mmu_pages *pvec)
{
	int i, ret, nr_unsync_leaf = 0;

	for_each_set_bit(i, sp->unsync_child_bitmap, 512) {
		struct kvm_mmu_page *child;
		u64 ent = sp->spt[i];

		if (!is_shadow_present_pte(ent) || is_large_pte(ent)) {
			clear_unsync_child_bit(sp, i);
			continue;
		}

		child = to_shadow_page(ent & PT64_BASE_ADDR_MASK);

		if (child->unsync_children) {
			if (mmu_pages_add(pvec, child, i))
				return -ENOSPC;

			ret = __mmu_unsync_walk(child, pvec);
			if (!ret) {
				clear_unsync_child_bit(sp, i);
				continue;
			} else if (ret > 0) {
				nr_unsync_leaf += ret;
			} else
				return ret;
		} else if (child->unsync) {
			nr_unsync_leaf++;
			if (mmu_pages_add(pvec, child, i))
				return -ENOSPC;
		} else
			clear_unsync_child_bit(sp, i);
	}

	return nr_unsync_leaf;
}

#define INVALID_INDEX (-1)

static int mmu_unsync_walk(struct kvm_mmu_page *sp,
			   struct kvm_mmu_pages *pvec)
{
	pvec->nr = 0;
	if (!sp->unsync_children)
		return 0;

	mmu_pages_add(pvec, sp, INVALID_INDEX);
	return __mmu_unsync_walk(sp, pvec);
}

static void kvm_unlink_unsync_page(struct kvm *kvm, struct kvm_mmu_page *sp)
{
	WARN_ON(!sp->unsync);
	trace_kvm_mmu_sync_page(sp);
	sp->unsync = 0;
	--kvm->stat.mmu_unsync;
}

static bool kvm_mmu_prepare_zap_page(struct kvm *kvm, struct kvm_mmu_page *sp,
				     struct list_head *invalid_list);
static void kvm_mmu_commit_zap_page(struct kvm *kvm,
				    struct list_head *invalid_list);

#define for_each_valid_sp(_kvm, _sp, _list)				\
	hlist_for_each_entry(_sp, _list, hash_link)			\
		if (is_obsolete_sp((_kvm), (_sp))) {			\
		} else

#define for_each_gfn_indirect_valid_sp(_kvm, _sp, _gfn)			\
	for_each_valid_sp(_kvm, _sp,					\
	  &(_kvm)->arch.mmu_page_hash[kvm_page_table_hashfn(_gfn)])	\
		if ((_sp)->gfn != (_gfn) || (_sp)->role.direct) {} else

static bool kvm_sync_page(struct kvm_vcpu *vcpu, struct kvm_mmu_page *sp,
			 struct list_head *invalid_list)
{
	if (vcpu->arch.mmu->sync_page(vcpu, sp) == 0) {
		kvm_mmu_prepare_zap_page(vcpu->kvm, sp, invalid_list);
		return false;
	}

	return true;
}

static bool kvm_mmu_remote_flush_or_zap(struct kvm *kvm,
					struct list_head *invalid_list,
					bool remote_flush)
{
	if (!remote_flush && list_empty(invalid_list))
		return false;

	if (!list_empty(invalid_list))
		kvm_mmu_commit_zap_page(kvm, invalid_list);
	else
		kvm_flush_remote_tlbs(kvm);
	return true;
}

static void kvm_mmu_flush_or_zap(struct kvm_vcpu *vcpu,
				 struct list_head *invalid_list,
				 bool remote_flush, bool local_flush)
{
	if (kvm_mmu_remote_flush_or_zap(vcpu->kvm, invalid_list, remote_flush))
		return;

	if (local_flush)
		kvm_make_request(KVM_REQ_TLB_FLUSH_CURRENT, vcpu);
}

#ifdef CONFIG_KVM_MMU_AUDIT
#include "mmu_audit.c"
#else
static void kvm_mmu_audit(struct kvm_vcpu *vcpu, int point) { }
static void mmu_audit_disable(void) { }
#endif

static bool is_obsolete_sp(struct kvm *kvm, struct kvm_mmu_page *sp)
{
	return sp->role.invalid ||
	       unlikely(sp->mmu_valid_gen != kvm->arch.mmu_valid_gen);
}

struct mmu_page_path {
	struct kvm_mmu_page *parent[PT64_ROOT_MAX_LEVEL];
	unsigned int idx[PT64_ROOT_MAX_LEVEL];
};

#define for_each_sp(pvec, sp, parents, i)			\
		for (i = mmu_pages_first(&pvec, &parents);	\
			i < pvec.nr && ({ sp = pvec.page[i].sp; 1;});	\
			i = mmu_pages_next(&pvec, &parents, i))

static int mmu_pages_next(struct kvm_mmu_pages *pvec,
			  struct mmu_page_path *parents,
			  int i)
{
	int n;

	for (n = i+1; n < pvec->nr; n++) {
		struct kvm_mmu_page *sp = pvec->page[n].sp;
		unsigned idx = pvec->page[n].idx;
		int level = sp->role.level;

		parents->idx[level-1] = idx;
		if (level == PG_LEVEL_4K)
			break;

		parents->parent[level-2] = sp;
	}

	return n;
}

static int mmu_pages_first(struct kvm_mmu_pages *pvec,
			   struct mmu_page_path *parents)
{
	struct kvm_mmu_page *sp;
	int level;

	if (pvec->nr == 0)
		return 0;

	WARN_ON(pvec->page[0].idx != INVALID_INDEX);

	sp = pvec->page[0].sp;
	level = sp->role.level;
	WARN_ON(level == PG_LEVEL_4K);

	parents->parent[level-2] = sp;

	/* Also set up a sentinel.  Further entries in pvec are all
	 * children of sp, so this element is never overwritten.
	 */
	parents->parent[level-1] = NULL;
	return mmu_pages_next(pvec, parents, 0);
}

static void mmu_pages_clear_parents(struct mmu_page_path *parents)
{
	struct kvm_mmu_page *sp;
	unsigned int level = 0;

	do {
		unsigned int idx = parents->idx[level];
		sp = parents->parent[level];
		if (!sp)
			return;

		WARN_ON(idx == INVALID_INDEX);
		clear_unsync_child_bit(sp, idx);
		level++;
	} while (!sp->unsync_children);
}

static void mmu_sync_children(struct kvm_vcpu *vcpu,
			      struct kvm_mmu_page *parent)
{
	int i;
	struct kvm_mmu_page *sp;
	struct mmu_page_path parents;
	struct kvm_mmu_pages pages;
	LIST_HEAD(invalid_list);
	bool flush = false;

	while (mmu_unsync_walk(parent, &pages)) {
		bool protected = false;

		for_each_sp(pages, sp, parents, i)
			protected |= rmap_write_protect(vcpu, sp->gfn);

		if (protected) {
			kvm_flush_remote_tlbs(vcpu->kvm);
			flush = false;
		}

		for_each_sp(pages, sp, parents, i) {
			kvm_unlink_unsync_page(vcpu->kvm, sp);
			flush |= kvm_sync_page(vcpu, sp, &invalid_list);
			mmu_pages_clear_parents(&parents);
		}
		if (need_resched() || rwlock_needbreak(&vcpu->kvm->mmu_lock)) {
			kvm_mmu_flush_or_zap(vcpu, &invalid_list, false, flush);
			cond_resched_rwlock_write(&vcpu->kvm->mmu_lock);
			flush = false;
		}
	}

	kvm_mmu_flush_or_zap(vcpu, &invalid_list, false, flush);
}

static void __clear_sp_write_flooding_count(struct kvm_mmu_page *sp)
{
	atomic_set(&sp->write_flooding_count,  0);
}

static void clear_sp_write_flooding_count(u64 *spte)
{
	__clear_sp_write_flooding_count(sptep_to_sp(spte));
}

static struct kvm_mmu_page *kvm_mmu_get_page(struct kvm_vcpu *vcpu,
					     gfn_t gfn,
					     gva_t gaddr,
					     unsigned level,
					     int direct,
					     unsigned int access)
{
	bool direct_mmu = vcpu->arch.mmu->direct_map;
	union kvm_mmu_page_role role;
	struct hlist_head *sp_list;
	unsigned quadrant;
	struct kvm_mmu_page *sp;
	int collisions = 0;
	LIST_HEAD(invalid_list);

	role = vcpu->arch.mmu->mmu_role.base;
	role.level = level;
	role.direct = direct;
	if (role.direct)
		role.gpte_is_8_bytes = true;
	role.access = access;
	if (!direct_mmu && vcpu->arch.mmu->root_level <= PT32_ROOT_LEVEL) {
		quadrant = gaddr >> (PAGE_SHIFT + (PT64_PT_BITS * level));
		quadrant &= (1 << ((PT32_PT_BITS - PT64_PT_BITS) * level)) - 1;
		role.quadrant = quadrant;
	}

	sp_list = &vcpu->kvm->arch.mmu_page_hash[kvm_page_table_hashfn(gfn)];
	for_each_valid_sp(vcpu->kvm, sp, sp_list) {
		if (sp->gfn != gfn) {
			collisions++;
			continue;
		}

		if (sp->role.word != role.word) {
			/*
			 * If the guest is creating an upper-level page, zap
			 * unsync pages for the same gfn.  While it's possible
			 * the guest is using recursive page tables, in all
			 * likelihood the guest has stopped using the unsync
			 * page and is installing a completely unrelated page.
			 * Unsync pages must not be left as is, because the new
			 * upper-level page will be write-protected.
			 */
			if (level > PG_LEVEL_4K && sp->unsync)
				kvm_mmu_prepare_zap_page(vcpu->kvm, sp,
							 &invalid_list);
			continue;
		}

		if (direct_mmu)
			goto trace_get_page;

		if (sp->unsync) {
			/*
			 * The page is good, but is stale.  kvm_sync_page does
			 * get the latest guest state, but (unlike mmu_unsync_children)
			 * it doesn't write-protect the page or mark it synchronized!
			 * This way the validity of the mapping is ensured, but the
			 * overhead of write protection is not incurred until the
			 * guest invalidates the TLB mapping.  This allows multiple
			 * SPs for a single gfn to be unsync.
			 *
			 * If the sync fails, the page is zapped.  If so, break
			 * in order to rebuild it.
			 */
			if (!kvm_sync_page(vcpu, sp, &invalid_list))
				break;

			WARN_ON(!list_empty(&invalid_list));
			kvm_make_request(KVM_REQ_TLB_FLUSH_CURRENT, vcpu);
		}

		if (sp->unsync_children)
			kvm_make_request(KVM_REQ_MMU_SYNC, vcpu);

		__clear_sp_write_flooding_count(sp);

trace_get_page:
		trace_kvm_mmu_get_page(sp, false);
		goto out;
	}

	++vcpu->kvm->stat.mmu_cache_miss;

	sp = kvm_mmu_alloc_page(vcpu, direct);

	sp->gfn = gfn;
	sp->role = role;
	hlist_add_head(&sp->hash_link, sp_list);
	if (!direct) {
		account_shadowed(vcpu->kvm, sp);
		if (level == PG_LEVEL_4K && rmap_write_protect(vcpu, gfn))
			kvm_flush_remote_tlbs_with_address(vcpu->kvm, gfn, 1);
	}
	trace_kvm_mmu_get_page(sp, true);
out:
	kvm_mmu_commit_zap_page(vcpu->kvm, &invalid_list);

	if (collisions > vcpu->kvm->stat.max_mmu_page_hash_collisions)
		vcpu->kvm->stat.max_mmu_page_hash_collisions = collisions;
	return sp;
}

static void shadow_walk_init_using_root(struct kvm_shadow_walk_iterator *iterator,
					struct kvm_vcpu *vcpu, hpa_t root,
					u64 addr)
{
	iterator->addr = addr;
	iterator->shadow_addr = root;
	iterator->level = vcpu->arch.mmu->shadow_root_level;

	if (iterator->level == PT64_ROOT_4LEVEL &&
	    vcpu->arch.mmu->root_level < PT64_ROOT_4LEVEL &&
	    !vcpu->arch.mmu->direct_map)
		--iterator->level;

	if (iterator->level == PT32E_ROOT_LEVEL) {
		/*
		 * prev_root is currently only used for 64-bit hosts. So only
		 * the active root_hpa is valid here.
		 */
		BUG_ON(root != vcpu->arch.mmu->root_hpa);

		iterator->shadow_addr
			= vcpu->arch.mmu->pae_root[(addr >> 30) & 3];
		iterator->shadow_addr &= PT64_BASE_ADDR_MASK;
		--iterator->level;
		if (!iterator->shadow_addr)
			iterator->level = 0;
	}
}

static void shadow_walk_init(struct kvm_shadow_walk_iterator *iterator,
			     struct kvm_vcpu *vcpu, u64 addr)
{
	shadow_walk_init_using_root(iterator, vcpu, vcpu->arch.mmu->root_hpa,
				    addr);
}

static bool shadow_walk_okay(struct kvm_shadow_walk_iterator *iterator)
{
	if (iterator->level < PG_LEVEL_4K)
		return false;

	iterator->index = SHADOW_PT_INDEX(iterator->addr, iterator->level);
	iterator->sptep	= ((u64 *)__va(iterator->shadow_addr)) + iterator->index;
	return true;
}

static void __shadow_walk_next(struct kvm_shadow_walk_iterator *iterator,
			       u64 spte)
{
	if (is_last_spte(spte, iterator->level)) {
		iterator->level = 0;
		return;
	}

	iterator->shadow_addr = spte & PT64_BASE_ADDR_MASK;
	--iterator->level;
}

static void shadow_walk_next(struct kvm_shadow_walk_iterator *iterator)
{
	__shadow_walk_next(iterator, *iterator->sptep);
}

static void link_shadow_page(struct kvm_vcpu *vcpu, u64 *sptep,
			     struct kvm_mmu_page *sp)
{
	u64 spte;

	BUILD_BUG_ON(VMX_EPT_WRITABLE_MASK != PT_WRITABLE_MASK);

	spte = make_nonleaf_spte(sp->spt, sp_ad_disabled(sp));

	mmu_spte_set(sptep, spte);

	mmu_page_add_parent_pte(vcpu, sp, sptep);

	if (sp->unsync_children || sp->unsync)
		mark_unsync(sptep);
}

static void validate_direct_spte(struct kvm_vcpu *vcpu, u64 *sptep,
				   unsigned direct_access)
{
	if (is_shadow_present_pte(*sptep) && !is_large_pte(*sptep)) {
		struct kvm_mmu_page *child;

		/*
		 * For the direct sp, if the guest pte's dirty bit
		 * changed form clean to dirty, it will corrupt the
		 * sp's access: allow writable in the read-only sp,
		 * so we should update the spte at this point to get
		 * a new sp with the correct access.
		 */
		child = to_shadow_page(*sptep & PT64_BASE_ADDR_MASK);
		if (child->role.access == direct_access)
			return;

		drop_parent_pte(child, sptep);
		kvm_flush_remote_tlbs_with_address(vcpu->kvm, child->gfn, 1);
	}
}

/* Returns the number of zapped non-leaf child shadow pages. */
static int mmu_page_zap_pte(struct kvm *kvm, struct kvm_mmu_page *sp,
			    u64 *spte, struct list_head *invalid_list)
{
	u64 pte;
	struct kvm_mmu_page *child;

	pte = *spte;
	if (is_shadow_present_pte(pte)) {
		if (is_last_spte(pte, sp->role.level)) {
			drop_spte(kvm, spte);
			if (is_large_pte(pte))
				--kvm->stat.lpages;
		} else {
			child = to_shadow_page(pte & PT64_BASE_ADDR_MASK);
			drop_parent_pte(child, spte);

			/*
			 * Recursively zap nested TDP SPs, parentless SPs are
			 * unlikely to be used again in the near future.  This
			 * avoids retaining a large number of stale nested SPs.
			 */
			if (tdp_enabled && invalid_list &&
			    child->role.guest_mode && !child->parent_ptes.val)
				return kvm_mmu_prepare_zap_page(kvm, child,
								invalid_list);
		}
	} else if (is_mmio_spte(pte)) {
		mmu_spte_clear_no_track(spte);
	}
	return 0;
}

static int kvm_mmu_page_unlink_children(struct kvm *kvm,
					struct kvm_mmu_page *sp,
					struct list_head *invalid_list)
{
	int zapped = 0;
	unsigned i;

	for (i = 0; i < PT64_ENT_PER_PAGE; ++i)
		zapped += mmu_page_zap_pte(kvm, sp, sp->spt + i, invalid_list);

	return zapped;
}

static void kvm_mmu_unlink_parents(struct kvm *kvm, struct kvm_mmu_page *sp)
{
	u64 *sptep;
	struct rmap_iterator iter;

	while ((sptep = rmap_get_first(&sp->parent_ptes, &iter)))
		drop_parent_pte(sp, sptep);
}

static int mmu_zap_unsync_children(struct kvm *kvm,
				   struct kvm_mmu_page *parent,
				   struct list_head *invalid_list)
{
	int i, zapped = 0;
	struct mmu_page_path parents;
	struct kvm_mmu_pages pages;

	if (parent->role.level == PG_LEVEL_4K)
		return 0;

	while (mmu_unsync_walk(parent, &pages)) {
		struct kvm_mmu_page *sp;

		for_each_sp(pages, sp, parents, i) {
			kvm_mmu_prepare_zap_page(kvm, sp, invalid_list);
			mmu_pages_clear_parents(&parents);
			zapped++;
		}
	}

	return zapped;
}

static bool __kvm_mmu_prepare_zap_page(struct kvm *kvm,
				       struct kvm_mmu_page *sp,
				       struct list_head *invalid_list,
				       int *nr_zapped)
{
	bool list_unstable;

	trace_kvm_mmu_prepare_zap_page(sp);
	++kvm->stat.mmu_shadow_zapped;
	*nr_zapped = mmu_zap_unsync_children(kvm, sp, invalid_list);
	*nr_zapped += kvm_mmu_page_unlink_children(kvm, sp, invalid_list);
	kvm_mmu_unlink_parents(kvm, sp);

	/* Zapping children means active_mmu_pages has become unstable. */
	list_unstable = *nr_zapped;

	if (!sp->role.invalid && !sp->role.direct)
		unaccount_shadowed(kvm, sp);

	if (sp->unsync)
		kvm_unlink_unsync_page(kvm, sp);
	if (!sp->root_count) {
		/* Count self */
		(*nr_zapped)++;

		/*
		 * Already invalid pages (previously active roots) are not on
		 * the active page list.  See list_del() in the "else" case of
		 * !sp->root_count.
		 */
		if (sp->role.invalid)
			list_add(&sp->link, invalid_list);
		else
			list_move(&sp->link, invalid_list);
		kvm_mod_used_mmu_pages(kvm, -1);
	} else {
		/*
		 * Remove the active root from the active page list, the root
		 * will be explicitly freed when the root_count hits zero.
		 */
		list_del(&sp->link);

		/*
		 * Obsolete pages cannot be used on any vCPUs, see the comment
		 * in kvm_mmu_zap_all_fast().  Note, is_obsolete_sp() also
		 * treats invalid shadow pages as being obsolete.
		 */
		if (!is_obsolete_sp(kvm, sp))
			kvm_reload_remote_mmus(kvm);
	}

	if (sp->lpage_disallowed)
		unaccount_huge_nx_page(kvm, sp);

	sp->role.invalid = 1;
	return list_unstable;
}

static bool kvm_mmu_prepare_zap_page(struct kvm *kvm, struct kvm_mmu_page *sp,
				     struct list_head *invalid_list)
{
	int nr_zapped;

	__kvm_mmu_prepare_zap_page(kvm, sp, invalid_list, &nr_zapped);
	return nr_zapped;
}

static void kvm_mmu_commit_zap_page(struct kvm *kvm,
				    struct list_head *invalid_list)
{
	struct kvm_mmu_page *sp, *nsp;

	if (list_empty(invalid_list))
		return;

	/*
	 * We need to make sure everyone sees our modifications to
	 * the page tables and see changes to vcpu->mode here. The barrier
	 * in the kvm_flush_remote_tlbs() achieves this. This pairs
	 * with vcpu_enter_guest and walk_shadow_page_lockless_begin/end.
	 *
	 * In addition, kvm_flush_remote_tlbs waits for all vcpus to exit
	 * guest mode and/or lockless shadow page table walks.
	 */
	kvm_flush_remote_tlbs(kvm);

	list_for_each_entry_safe(sp, nsp, invalid_list, link) {
		WARN_ON(!sp->role.invalid || sp->root_count);
		kvm_mmu_free_page(sp);
	}
}

static unsigned long kvm_mmu_zap_oldest_mmu_pages(struct kvm *kvm,
						  unsigned long nr_to_zap)
{
	unsigned long total_zapped = 0;
	struct kvm_mmu_page *sp, *tmp;
	LIST_HEAD(invalid_list);
	bool unstable;
	int nr_zapped;

	if (list_empty(&kvm->arch.active_mmu_pages))
		return 0;

restart:
	list_for_each_entry_safe_reverse(sp, tmp, &kvm->arch.active_mmu_pages, link) {
		/*
		 * Don't zap active root pages, the page itself can't be freed
		 * and zapping it will just force vCPUs to realloc and reload.
		 */
		if (sp->root_count)
			continue;

		unstable = __kvm_mmu_prepare_zap_page(kvm, sp, &invalid_list,
						      &nr_zapped);
		total_zapped += nr_zapped;
		if (total_zapped >= nr_to_zap)
			break;

		if (unstable)
			goto restart;
	}

	kvm_mmu_commit_zap_page(kvm, &invalid_list);

	kvm->stat.mmu_recycled += total_zapped;
	return total_zapped;
}

static inline unsigned long kvm_mmu_available_pages(struct kvm *kvm)
{
	if (kvm->arch.n_max_mmu_pages > kvm->arch.n_used_mmu_pages)
		return kvm->arch.n_max_mmu_pages -
			kvm->arch.n_used_mmu_pages;

	return 0;
}

static int make_mmu_pages_available(struct kvm_vcpu *vcpu)
{
	unsigned long avail = kvm_mmu_available_pages(vcpu->kvm);

	if (likely(avail >= KVM_MIN_FREE_MMU_PAGES))
		return 0;

	kvm_mmu_zap_oldest_mmu_pages(vcpu->kvm, KVM_REFILL_PAGES - avail);

	/*
	 * Note, this check is intentionally soft, it only guarantees that one
	 * page is available, while the caller may end up allocating as many as
	 * four pages, e.g. for PAE roots or for 5-level paging.  Temporarily
	 * exceeding the (arbitrary by default) limit will not harm the host,
<<<<<<< HEAD
	 * being too agressive may unnecessarily kill the guest, and getting an
=======
	 * being too aggressive may unnecessarily kill the guest, and getting an
>>>>>>> e48bf29c
	 * exact count is far more trouble than it's worth, especially in the
	 * page fault paths.
	 */
	if (!kvm_mmu_available_pages(vcpu->kvm))
		return -ENOSPC;
	return 0;
}

/*
 * Changing the number of mmu pages allocated to the vm
 * Note: if goal_nr_mmu_pages is too small, you will get dead lock
 */
void kvm_mmu_change_mmu_pages(struct kvm *kvm, unsigned long goal_nr_mmu_pages)
{
	write_lock(&kvm->mmu_lock);

	if (kvm->arch.n_used_mmu_pages > goal_nr_mmu_pages) {
		kvm_mmu_zap_oldest_mmu_pages(kvm, kvm->arch.n_used_mmu_pages -
						  goal_nr_mmu_pages);

		goal_nr_mmu_pages = kvm->arch.n_used_mmu_pages;
	}

	kvm->arch.n_max_mmu_pages = goal_nr_mmu_pages;

	write_unlock(&kvm->mmu_lock);
}

int kvm_mmu_unprotect_page(struct kvm *kvm, gfn_t gfn)
{
	struct kvm_mmu_page *sp;
	LIST_HEAD(invalid_list);
	int r;

	pgprintk("%s: looking for gfn %llx\n", __func__, gfn);
	r = 0;
	write_lock(&kvm->mmu_lock);
	for_each_gfn_indirect_valid_sp(kvm, sp, gfn) {
		pgprintk("%s: gfn %llx role %x\n", __func__, gfn,
			 sp->role.word);
		r = 1;
		kvm_mmu_prepare_zap_page(kvm, sp, &invalid_list);
	}
	kvm_mmu_commit_zap_page(kvm, &invalid_list);
	write_unlock(&kvm->mmu_lock);

	return r;
}

static int kvm_mmu_unprotect_page_virt(struct kvm_vcpu *vcpu, gva_t gva)
{
	gpa_t gpa;
	int r;

	if (vcpu->arch.mmu->direct_map)
		return 0;

	gpa = kvm_mmu_gva_to_gpa_read(vcpu, gva, NULL);

	r = kvm_mmu_unprotect_page(vcpu->kvm, gpa >> PAGE_SHIFT);

	return r;
}

static void kvm_unsync_page(struct kvm_vcpu *vcpu, struct kvm_mmu_page *sp)
{
	trace_kvm_mmu_unsync_page(sp);
	++vcpu->kvm->stat.mmu_unsync;
	sp->unsync = 1;

	kvm_mmu_mark_parents_unsync(sp);
}

/*
 * Attempt to unsync any shadow pages that can be reached by the specified gfn,
 * KVM is creating a writable mapping for said gfn.  Returns 0 if all pages
 * were marked unsync (or if there is no shadow page), -EPERM if the SPTE must
 * be write-protected.
 */
int mmu_try_to_unsync_pages(struct kvm_vcpu *vcpu, gfn_t gfn, bool can_unsync)
{
	struct kvm_mmu_page *sp;

	/*
	 * Force write-protection if the page is being tracked.  Note, the page
	 * track machinery is used to write-protect upper-level shadow pages,
	 * i.e. this guards the role.level == 4K assertion below!
	 */
	if (kvm_page_track_is_active(vcpu, gfn, KVM_PAGE_TRACK_WRITE))
		return -EPERM;

	/*
	 * The page is not write-tracked, mark existing shadow pages unsync
	 * unless KVM is synchronizing an unsync SP (can_unsync = false).  In
	 * that case, KVM must complete emulation of the guest TLB flush before
	 * allowing shadow pages to become unsync (writable by the guest).
	 */
	for_each_gfn_indirect_valid_sp(vcpu->kvm, sp, gfn) {
		if (!can_unsync)
			return -EPERM;

		if (sp->unsync)
			continue;

		WARN_ON(sp->role.level != PG_LEVEL_4K);
		kvm_unsync_page(vcpu, sp);
	}

	/*
	 * We need to ensure that the marking of unsync pages is visible
	 * before the SPTE is updated to allow writes because
	 * kvm_mmu_sync_roots() checks the unsync flags without holding
	 * the MMU lock and so can race with this. If the SPTE was updated
	 * before the page had been marked as unsync-ed, something like the
	 * following could happen:
	 *
	 * CPU 1                    CPU 2
	 * ---------------------------------------------------------------------
	 * 1.2 Host updates SPTE
	 *     to be writable
	 *                      2.1 Guest writes a GPTE for GVA X.
	 *                          (GPTE being in the guest page table shadowed
	 *                           by the SP from CPU 1.)
	 *                          This reads SPTE during the page table walk.
	 *                          Since SPTE.W is read as 1, there is no
	 *                          fault.
	 *
	 *                      2.2 Guest issues TLB flush.
	 *                          That causes a VM Exit.
	 *
	 *                      2.3 Walking of unsync pages sees sp->unsync is
	 *                          false and skips the page.
	 *
	 *                      2.4 Guest accesses GVA X.
	 *                          Since the mapping in the SP was not updated,
	 *                          so the old mapping for GVA X incorrectly
	 *                          gets used.
	 * 1.1 Host marks SP
	 *     as unsync
	 *     (sp->unsync = true)
	 *
	 * The write barrier below ensures that 1.1 happens before 1.2 and thus
	 * the situation in 2.4 does not arise. The implicit barrier in 2.2
	 * pairs with this write barrier.
	 */
	smp_wmb();

	return 0;
}

static int set_spte(struct kvm_vcpu *vcpu, u64 *sptep,
		    unsigned int pte_access, int level,
		    gfn_t gfn, kvm_pfn_t pfn, bool speculative,
		    bool can_unsync, bool host_writable)
{
	u64 spte;
	struct kvm_mmu_page *sp;
	int ret;

	sp = sptep_to_sp(sptep);

	ret = make_spte(vcpu, pte_access, level, gfn, pfn, *sptep, speculative,
			can_unsync, host_writable, sp_ad_disabled(sp), &spte);

	if (spte & PT_WRITABLE_MASK)
		kvm_vcpu_mark_page_dirty(vcpu, gfn);

	if (*sptep == spte)
		ret |= SET_SPTE_SPURIOUS;
	else if (mmu_spte_update(sptep, spte))
		ret |= SET_SPTE_NEED_REMOTE_TLB_FLUSH;
	return ret;
}

static int mmu_set_spte(struct kvm_vcpu *vcpu, u64 *sptep,
			unsigned int pte_access, bool write_fault, int level,
			gfn_t gfn, kvm_pfn_t pfn, bool speculative,
			bool host_writable)
{
	int was_rmapped = 0;
	int rmap_count;
	int set_spte_ret;
	int ret = RET_PF_FIXED;
	bool flush = false;

	pgprintk("%s: spte %llx write_fault %d gfn %llx\n", __func__,
		 *sptep, write_fault, gfn);

	if (unlikely(is_noslot_pfn(pfn))) {
		mark_mmio_spte(vcpu, sptep, gfn, pte_access);
		return RET_PF_EMULATE;
	}

	if (is_shadow_present_pte(*sptep)) {
		/*
		 * If we overwrite a PTE page pointer with a 2MB PMD, unlink
		 * the parent of the now unreachable PTE.
		 */
		if (level > PG_LEVEL_4K && !is_large_pte(*sptep)) {
			struct kvm_mmu_page *child;
			u64 pte = *sptep;

			child = to_shadow_page(pte & PT64_BASE_ADDR_MASK);
			drop_parent_pte(child, sptep);
			flush = true;
		} else if (pfn != spte_to_pfn(*sptep)) {
			pgprintk("hfn old %llx new %llx\n",
				 spte_to_pfn(*sptep), pfn);
			drop_spte(vcpu->kvm, sptep);
			flush = true;
		} else
			was_rmapped = 1;
	}

	set_spte_ret = set_spte(vcpu, sptep, pte_access, level, gfn, pfn,
				speculative, true, host_writable);
	if (set_spte_ret & SET_SPTE_WRITE_PROTECTED_PT) {
		if (write_fault)
			ret = RET_PF_EMULATE;
		kvm_make_request(KVM_REQ_TLB_FLUSH_CURRENT, vcpu);
	}

	if (set_spte_ret & SET_SPTE_NEED_REMOTE_TLB_FLUSH || flush)
		kvm_flush_remote_tlbs_with_address(vcpu->kvm, gfn,
				KVM_PAGES_PER_HPAGE(level));

	/*
	 * The fault is fully spurious if and only if the new SPTE and old SPTE
	 * are identical, and emulation is not required.
	 */
	if ((set_spte_ret & SET_SPTE_SPURIOUS) && ret == RET_PF_FIXED) {
		WARN_ON_ONCE(!was_rmapped);
		return RET_PF_SPURIOUS;
	}

	pgprintk("%s: setting spte %llx\n", __func__, *sptep);
	trace_kvm_mmu_set_spte(level, gfn, sptep);
	if (!was_rmapped && is_large_pte(*sptep))
		++vcpu->kvm->stat.lpages;

	if (is_shadow_present_pte(*sptep)) {
		if (!was_rmapped) {
			rmap_count = rmap_add(vcpu, sptep, gfn);
			if (rmap_count > RMAP_RECYCLE_THRESHOLD)
				rmap_recycle(vcpu, sptep, gfn);
		}
	}

	return ret;
}

static kvm_pfn_t pte_prefetch_gfn_to_pfn(struct kvm_vcpu *vcpu, gfn_t gfn,
				     bool no_dirty_log)
{
	struct kvm_memory_slot *slot;

	slot = gfn_to_memslot_dirty_bitmap(vcpu, gfn, no_dirty_log);
	if (!slot)
		return KVM_PFN_ERR_FAULT;

	return gfn_to_pfn_memslot_atomic(slot, gfn);
}

static int direct_pte_prefetch_many(struct kvm_vcpu *vcpu,
				    struct kvm_mmu_page *sp,
				    u64 *start, u64 *end)
{
	struct page *pages[PTE_PREFETCH_NUM];
	struct kvm_memory_slot *slot;
	unsigned int access = sp->role.access;
	int i, ret;
	gfn_t gfn;

	gfn = kvm_mmu_page_get_gfn(sp, start - sp->spt);
	slot = gfn_to_memslot_dirty_bitmap(vcpu, gfn, access & ACC_WRITE_MASK);
	if (!slot)
		return -1;

	ret = gfn_to_page_many_atomic(slot, gfn, pages, end - start);
	if (ret <= 0)
		return -1;

	for (i = 0; i < ret; i++, gfn++, start++) {
		mmu_set_spte(vcpu, start, access, false, sp->role.level, gfn,
			     page_to_pfn(pages[i]), true, true);
		put_page(pages[i]);
	}

	return 0;
}

static void __direct_pte_prefetch(struct kvm_vcpu *vcpu,
				  struct kvm_mmu_page *sp, u64 *sptep)
{
	u64 *spte, *start = NULL;
	int i;

	WARN_ON(!sp->role.direct);

	i = (sptep - sp->spt) & ~(PTE_PREFETCH_NUM - 1);
	spte = sp->spt + i;

	for (i = 0; i < PTE_PREFETCH_NUM; i++, spte++) {
		if (is_shadow_present_pte(*spte) || spte == sptep) {
			if (!start)
				continue;
			if (direct_pte_prefetch_many(vcpu, sp, start, spte) < 0)
				break;
			start = NULL;
		} else if (!start)
			start = spte;
	}
}

static void direct_pte_prefetch(struct kvm_vcpu *vcpu, u64 *sptep)
{
	struct kvm_mmu_page *sp;

	sp = sptep_to_sp(sptep);

	/*
	 * Without accessed bits, there's no way to distinguish between
	 * actually accessed translations and prefetched, so disable pte
	 * prefetch if accessed bits aren't available.
	 */
	if (sp_ad_disabled(sp))
		return;

	if (sp->role.level > PG_LEVEL_4K)
		return;

	/*
	 * If addresses are being invalidated, skip prefetching to avoid
	 * accidentally prefetching those addresses.
	 */
	if (unlikely(vcpu->kvm->mmu_notifier_count))
		return;

	__direct_pte_prefetch(vcpu, sp, sptep);
}

static int host_pfn_mapping_level(struct kvm *kvm, gfn_t gfn, kvm_pfn_t pfn,
				  const struct kvm_memory_slot *slot)
{
	unsigned long hva;
	pte_t *pte;
	int level;

	if (!PageCompound(pfn_to_page(pfn)) && !kvm_is_zone_device_pfn(pfn))
		return PG_LEVEL_4K;

	/*
	 * Note, using the already-retrieved memslot and __gfn_to_hva_memslot()
	 * is not solely for performance, it's also necessary to avoid the
	 * "writable" check in __gfn_to_hva_many(), which will always fail on
	 * read-only memslots due to gfn_to_hva() assuming writes.  Earlier
	 * page fault steps have already verified the guest isn't writing a
	 * read-only memslot.
	 */
	hva = __gfn_to_hva_memslot(slot, gfn);

	pte = lookup_address_in_mm(kvm->mm, hva, &level);
	if (unlikely(!pte))
		return PG_LEVEL_4K;

	return level;
}

int kvm_mmu_max_mapping_level(struct kvm *kvm,
			      const struct kvm_memory_slot *slot, gfn_t gfn,
			      kvm_pfn_t pfn, int max_level)
{
	struct kvm_lpage_info *linfo;

	max_level = min(max_level, max_huge_page_level);
	for ( ; max_level > PG_LEVEL_4K; max_level--) {
		linfo = lpage_info_slot(gfn, slot, max_level);
		if (!linfo->disallow_lpage)
			break;
	}

	if (max_level == PG_LEVEL_4K)
		return PG_LEVEL_4K;

	return host_pfn_mapping_level(kvm, gfn, pfn, slot);
}

int kvm_mmu_hugepage_adjust(struct kvm_vcpu *vcpu, gfn_t gfn,
			    int max_level, kvm_pfn_t *pfnp,
			    bool huge_page_disallowed, int *req_level)
{
	struct kvm_memory_slot *slot;
	kvm_pfn_t pfn = *pfnp;
	kvm_pfn_t mask;
	int level;

	*req_level = PG_LEVEL_4K;

	if (unlikely(max_level == PG_LEVEL_4K))
		return PG_LEVEL_4K;

	if (is_error_noslot_pfn(pfn) || kvm_is_reserved_pfn(pfn))
		return PG_LEVEL_4K;

	slot = gfn_to_memslot_dirty_bitmap(vcpu, gfn, true);
	if (!slot)
		return PG_LEVEL_4K;

	level = kvm_mmu_max_mapping_level(vcpu->kvm, slot, gfn, pfn, max_level);
	if (level == PG_LEVEL_4K)
		return level;

	*req_level = level = min(level, max_level);

	/*
	 * Enforce the iTLB multihit workaround after capturing the requested
	 * level, which will be used to do precise, accurate accounting.
	 */
	if (huge_page_disallowed)
		return PG_LEVEL_4K;

	/*
	 * mmu_notifier_retry() was successful and mmu_lock is held, so
	 * the pmd can't be split from under us.
	 */
	mask = KVM_PAGES_PER_HPAGE(level) - 1;
	VM_BUG_ON((gfn & mask) != (pfn & mask));
	*pfnp = pfn & ~mask;

	return level;
}

void disallowed_hugepage_adjust(u64 spte, gfn_t gfn, int cur_level,
				kvm_pfn_t *pfnp, int *goal_levelp)
{
	int level = *goal_levelp;

	if (cur_level == level && level > PG_LEVEL_4K &&
	    is_shadow_present_pte(spte) &&
	    !is_large_pte(spte)) {
		/*
		 * A small SPTE exists for this pfn, but FNAME(fetch)
		 * and __direct_map would like to create a large PTE
		 * instead: just force them to go down another level,
		 * patching back for them into pfn the next 9 bits of
		 * the address.
		 */
		u64 page_mask = KVM_PAGES_PER_HPAGE(level) -
				KVM_PAGES_PER_HPAGE(level - 1);
		*pfnp |= gfn & page_mask;
		(*goal_levelp)--;
	}
}

static int __direct_map(struct kvm_vcpu *vcpu, gpa_t gpa, u32 error_code,
			int map_writable, int max_level, kvm_pfn_t pfn,
			bool prefault, bool is_tdp)
{
	bool nx_huge_page_workaround_enabled = is_nx_huge_page_enabled();
	bool write = error_code & PFERR_WRITE_MASK;
	bool exec = error_code & PFERR_FETCH_MASK;
	bool huge_page_disallowed = exec && nx_huge_page_workaround_enabled;
	struct kvm_shadow_walk_iterator it;
	struct kvm_mmu_page *sp;
	int level, req_level, ret;
	gfn_t gfn = gpa >> PAGE_SHIFT;
	gfn_t base_gfn = gfn;

	level = kvm_mmu_hugepage_adjust(vcpu, gfn, max_level, &pfn,
					huge_page_disallowed, &req_level);

	trace_kvm_mmu_spte_requested(gpa, level, pfn);
	for_each_shadow_entry(vcpu, gpa, it) {
		/*
		 * We cannot overwrite existing page tables with an NX
		 * large page, as the leaf could be executable.
		 */
		if (nx_huge_page_workaround_enabled)
			disallowed_hugepage_adjust(*it.sptep, gfn, it.level,
						   &pfn, &level);

		base_gfn = gfn & ~(KVM_PAGES_PER_HPAGE(it.level) - 1);
		if (it.level == level)
			break;

		drop_large_spte(vcpu, it.sptep);
		if (!is_shadow_present_pte(*it.sptep)) {
			sp = kvm_mmu_get_page(vcpu, base_gfn, it.addr,
					      it.level - 1, true, ACC_ALL);

			link_shadow_page(vcpu, it.sptep, sp);
			if (is_tdp && huge_page_disallowed &&
			    req_level >= it.level)
				account_huge_nx_page(vcpu->kvm, sp);
		}
	}

	ret = mmu_set_spte(vcpu, it.sptep, ACC_ALL,
			   write, level, base_gfn, pfn, prefault,
			   map_writable);
	if (ret == RET_PF_SPURIOUS)
		return ret;

	direct_pte_prefetch(vcpu, it.sptep);
	++vcpu->stat.pf_fixed;
	return ret;
}

static void kvm_send_hwpoison_signal(unsigned long address, struct task_struct *tsk)
{
	send_sig_mceerr(BUS_MCEERR_AR, (void __user *)address, PAGE_SHIFT, tsk);
}

static int kvm_handle_bad_page(struct kvm_vcpu *vcpu, gfn_t gfn, kvm_pfn_t pfn)
{
	/*
	 * Do not cache the mmio info caused by writing the readonly gfn
	 * into the spte otherwise read access on readonly gfn also can
	 * caused mmio page fault and treat it as mmio access.
	 */
	if (pfn == KVM_PFN_ERR_RO_FAULT)
		return RET_PF_EMULATE;

	if (pfn == KVM_PFN_ERR_HWPOISON) {
		kvm_send_hwpoison_signal(kvm_vcpu_gfn_to_hva(vcpu, gfn), current);
		return RET_PF_RETRY;
	}

	return -EFAULT;
}

static bool handle_abnormal_pfn(struct kvm_vcpu *vcpu, gva_t gva, gfn_t gfn,
				kvm_pfn_t pfn, unsigned int access,
				int *ret_val)
{
	/* The pfn is invalid, report the error! */
	if (unlikely(is_error_pfn(pfn))) {
		*ret_val = kvm_handle_bad_page(vcpu, gfn, pfn);
		return true;
	}

	if (unlikely(is_noslot_pfn(pfn))) {
		vcpu_cache_mmio_info(vcpu, gva, gfn,
				     access & shadow_mmio_access_mask);
		/*
		 * If MMIO caching is disabled, emulate immediately without
		 * touching the shadow page tables as attempting to install an
		 * MMIO SPTE will just be an expensive nop.
		 */
		if (unlikely(!shadow_mmio_value)) {
			*ret_val = RET_PF_EMULATE;
			return true;
		}
	}

	return false;
}

static bool page_fault_can_be_fast(u32 error_code)
{
	/*
	 * Do not fix the mmio spte with invalid generation number which
	 * need to be updated by slow page fault path.
	 */
	if (unlikely(error_code & PFERR_RSVD_MASK))
		return false;

	/* See if the page fault is due to an NX violation */
	if (unlikely(((error_code & (PFERR_FETCH_MASK | PFERR_PRESENT_MASK))
		      == (PFERR_FETCH_MASK | PFERR_PRESENT_MASK))))
		return false;

	/*
	 * #PF can be fast if:
	 * 1. The shadow page table entry is not present, which could mean that
	 *    the fault is potentially caused by access tracking (if enabled).
	 * 2. The shadow page table entry is present and the fault
	 *    is caused by write-protect, that means we just need change the W
	 *    bit of the spte which can be done out of mmu-lock.
	 *
	 * However, if access tracking is disabled we know that a non-present
	 * page must be a genuine page fault where we have to create a new SPTE.
	 * So, if access tracking is disabled, we return true only for write
	 * accesses to a present page.
	 */

	return shadow_acc_track_mask != 0 ||
	       ((error_code & (PFERR_WRITE_MASK | PFERR_PRESENT_MASK))
		== (PFERR_WRITE_MASK | PFERR_PRESENT_MASK));
}

/*
 * Returns true if the SPTE was fixed successfully. Otherwise,
 * someone else modified the SPTE from its original value.
 */
static bool
fast_pf_fix_direct_spte(struct kvm_vcpu *vcpu, struct kvm_mmu_page *sp,
			u64 *sptep, u64 old_spte, u64 new_spte)
{
	gfn_t gfn;

	WARN_ON(!sp->role.direct);

	/*
	 * Theoretically we could also set dirty bit (and flush TLB) here in
	 * order to eliminate unnecessary PML logging. See comments in
	 * set_spte. But fast_page_fault is very unlikely to happen with PML
	 * enabled, so we do not do this. This might result in the same GPA
	 * to be logged in PML buffer again when the write really happens, and
	 * eventually to be called by mark_page_dirty twice. But it's also no
	 * harm. This also avoids the TLB flush needed after setting dirty bit
	 * so non-PML cases won't be impacted.
	 *
	 * Compare with set_spte where instead shadow_dirty_mask is set.
	 */
	if (cmpxchg64(sptep, old_spte, new_spte) != old_spte)
		return false;

	if (is_writable_pte(new_spte) && !is_writable_pte(old_spte)) {
		/*
		 * The gfn of direct spte is stable since it is
		 * calculated by sp->gfn.
		 */
		gfn = kvm_mmu_page_get_gfn(sp, sptep - sp->spt);
		kvm_vcpu_mark_page_dirty(vcpu, gfn);
	}

	return true;
}

static bool is_access_allowed(u32 fault_err_code, u64 spte)
{
	if (fault_err_code & PFERR_FETCH_MASK)
		return is_executable_pte(spte);

	if (fault_err_code & PFERR_WRITE_MASK)
		return is_writable_pte(spte);

	/* Fault was on Read access */
	return spte & PT_PRESENT_MASK;
}

/*
 * Returns one of RET_PF_INVALID, RET_PF_FIXED or RET_PF_SPURIOUS.
 */
static int fast_page_fault(struct kvm_vcpu *vcpu, gpa_t cr2_or_gpa,
			   u32 error_code)
{
	struct kvm_shadow_walk_iterator iterator;
	struct kvm_mmu_page *sp;
	int ret = RET_PF_INVALID;
	u64 spte = 0ull;
	uint retry_count = 0;

	if (!page_fault_can_be_fast(error_code))
		return ret;

	walk_shadow_page_lockless_begin(vcpu);

	do {
		u64 new_spte;

		for_each_shadow_entry_lockless(vcpu, cr2_or_gpa, iterator, spte)
			if (!is_shadow_present_pte(spte))
				break;

		if (!is_shadow_present_pte(spte))
			break;

		sp = sptep_to_sp(iterator.sptep);
		if (!is_last_spte(spte, sp->role.level))
			break;

		/*
		 * Check whether the memory access that caused the fault would
		 * still cause it if it were to be performed right now. If not,
		 * then this is a spurious fault caused by TLB lazily flushed,
		 * or some other CPU has already fixed the PTE after the
		 * current CPU took the fault.
		 *
		 * Need not check the access of upper level table entries since
		 * they are always ACC_ALL.
		 */
		if (is_access_allowed(error_code, spte)) {
			ret = RET_PF_SPURIOUS;
			break;
		}

		new_spte = spte;

		if (is_access_track_spte(spte))
			new_spte = restore_acc_track_spte(new_spte);

		/*
		 * Currently, to simplify the code, write-protection can
		 * be removed in the fast path only if the SPTE was
		 * write-protected for dirty-logging or access tracking.
		 */
		if ((error_code & PFERR_WRITE_MASK) &&
		    spte_can_locklessly_be_made_writable(spte)) {
			new_spte |= PT_WRITABLE_MASK;

			/*
			 * Do not fix write-permission on the large spte.  Since
			 * we only dirty the first page into the dirty-bitmap in
			 * fast_pf_fix_direct_spte(), other pages are missed
			 * if its slot has dirty logging enabled.
			 *
			 * Instead, we let the slow page fault path create a
			 * normal spte to fix the access.
			 *
			 * See the comments in kvm_arch_commit_memory_region().
			 */
			if (sp->role.level > PG_LEVEL_4K)
				break;
		}

		/* Verify that the fault can be handled in the fast path */
		if (new_spte == spte ||
		    !is_access_allowed(error_code, new_spte))
			break;

		/*
		 * Currently, fast page fault only works for direct mapping
		 * since the gfn is not stable for indirect shadow page. See
		 * Documentation/virt/kvm/locking.rst to get more detail.
		 */
		if (fast_pf_fix_direct_spte(vcpu, sp, iterator.sptep, spte,
					    new_spte)) {
			ret = RET_PF_FIXED;
			break;
		}

		if (++retry_count > 4) {
			printk_once(KERN_WARNING
				"kvm: Fast #PF retrying more than 4 times.\n");
			break;
		}

	} while (true);

	trace_fast_page_fault(vcpu, cr2_or_gpa, error_code, iterator.sptep,
			      spte, ret);
	walk_shadow_page_lockless_end(vcpu);

	return ret;
}

static void mmu_free_root_page(struct kvm *kvm, hpa_t *root_hpa,
			       struct list_head *invalid_list)
{
	struct kvm_mmu_page *sp;

	if (!VALID_PAGE(*root_hpa))
		return;

	sp = to_shadow_page(*root_hpa & PT64_BASE_ADDR_MASK);

	if (is_tdp_mmu_page(sp))
		kvm_tdp_mmu_put_root(kvm, sp, false);
	else if (!--sp->root_count && sp->role.invalid)
		kvm_mmu_prepare_zap_page(kvm, sp, invalid_list);

	*root_hpa = INVALID_PAGE;
}

/* roots_to_free must be some combination of the KVM_MMU_ROOT_* flags */
void kvm_mmu_free_roots(struct kvm_vcpu *vcpu, struct kvm_mmu *mmu,
			ulong roots_to_free)
{
	struct kvm *kvm = vcpu->kvm;
	int i;
	LIST_HEAD(invalid_list);
	bool free_active_root = roots_to_free & KVM_MMU_ROOT_CURRENT;

	BUILD_BUG_ON(KVM_MMU_NUM_PREV_ROOTS >= BITS_PER_LONG);

	/* Before acquiring the MMU lock, see if we need to do any real work. */
	if (!(free_active_root && VALID_PAGE(mmu->root_hpa))) {
		for (i = 0; i < KVM_MMU_NUM_PREV_ROOTS; i++)
			if ((roots_to_free & KVM_MMU_ROOT_PREVIOUS(i)) &&
			    VALID_PAGE(mmu->prev_roots[i].hpa))
				break;

		if (i == KVM_MMU_NUM_PREV_ROOTS)
			return;
	}

	write_lock(&kvm->mmu_lock);

	for (i = 0; i < KVM_MMU_NUM_PREV_ROOTS; i++)
		if (roots_to_free & KVM_MMU_ROOT_PREVIOUS(i))
			mmu_free_root_page(kvm, &mmu->prev_roots[i].hpa,
					   &invalid_list);

	if (free_active_root) {
		if (mmu->shadow_root_level >= PT64_ROOT_4LEVEL &&
		    (mmu->root_level >= PT64_ROOT_4LEVEL || mmu->direct_map)) {
			mmu_free_root_page(kvm, &mmu->root_hpa, &invalid_list);
		} else if (mmu->pae_root) {
			for (i = 0; i < 4; ++i) {
				if (!IS_VALID_PAE_ROOT(mmu->pae_root[i]))
					continue;

				mmu_free_root_page(kvm, &mmu->pae_root[i],
						   &invalid_list);
				mmu->pae_root[i] = INVALID_PAE_ROOT;
			}
		}
		mmu->root_hpa = INVALID_PAGE;
		mmu->root_pgd = 0;
	}

	kvm_mmu_commit_zap_page(kvm, &invalid_list);
	write_unlock(&kvm->mmu_lock);
}
EXPORT_SYMBOL_GPL(kvm_mmu_free_roots);

void kvm_mmu_free_guest_mode_roots(struct kvm_vcpu *vcpu, struct kvm_mmu *mmu)
{
	unsigned long roots_to_free = 0;
	hpa_t root_hpa;
	int i;

	/*
	 * This should not be called while L2 is active, L2 can't invalidate
	 * _only_ its own roots, e.g. INVVPID unconditionally exits.
	 */
	WARN_ON_ONCE(mmu->mmu_role.base.guest_mode);

	for (i = 0; i < KVM_MMU_NUM_PREV_ROOTS; i++) {
		root_hpa = mmu->prev_roots[i].hpa;
		if (!VALID_PAGE(root_hpa))
			continue;

		if (!to_shadow_page(root_hpa) ||
			to_shadow_page(root_hpa)->role.guest_mode)
			roots_to_free |= KVM_MMU_ROOT_PREVIOUS(i);
	}

	kvm_mmu_free_roots(vcpu, mmu, roots_to_free);
}
EXPORT_SYMBOL_GPL(kvm_mmu_free_guest_mode_roots);


static int mmu_check_root(struct kvm_vcpu *vcpu, gfn_t root_gfn)
{
	int ret = 0;

	if (!kvm_vcpu_is_visible_gfn(vcpu, root_gfn)) {
		kvm_make_request(KVM_REQ_TRIPLE_FAULT, vcpu);
		ret = 1;
	}

	return ret;
}

static hpa_t mmu_alloc_root(struct kvm_vcpu *vcpu, gfn_t gfn, gva_t gva,
			    u8 level, bool direct)
{
	struct kvm_mmu_page *sp;

	sp = kvm_mmu_get_page(vcpu, gfn, gva, level, direct, ACC_ALL);
	++sp->root_count;

	return __pa(sp->spt);
}

static int mmu_alloc_direct_roots(struct kvm_vcpu *vcpu)
{
	struct kvm_mmu *mmu = vcpu->arch.mmu;
	u8 shadow_root_level = mmu->shadow_root_level;
	hpa_t root;
	unsigned i;
	int r;

	write_lock(&vcpu->kvm->mmu_lock);
	r = make_mmu_pages_available(vcpu);
	if (r < 0)
		goto out_unlock;

	if (is_tdp_mmu_enabled(vcpu->kvm)) {
		root = kvm_tdp_mmu_get_vcpu_root_hpa(vcpu);
		mmu->root_hpa = root;
	} else if (shadow_root_level >= PT64_ROOT_4LEVEL) {
		root = mmu_alloc_root(vcpu, 0, 0, shadow_root_level, true);
		mmu->root_hpa = root;
	} else if (shadow_root_level == PT32E_ROOT_LEVEL) {
		if (WARN_ON_ONCE(!mmu->pae_root)) {
			r = -EIO;
			goto out_unlock;
		}

		for (i = 0; i < 4; ++i) {
			WARN_ON_ONCE(IS_VALID_PAE_ROOT(mmu->pae_root[i]));

			root = mmu_alloc_root(vcpu, i << (30 - PAGE_SHIFT),
					      i << 30, PT32_ROOT_LEVEL, true);
			mmu->pae_root[i] = root | PT_PRESENT_MASK |
					   shadow_me_mask;
		}
		mmu->root_hpa = __pa(mmu->pae_root);
	} else {
		WARN_ONCE(1, "Bad TDP root level = %d\n", shadow_root_level);
		r = -EIO;
		goto out_unlock;
	}

	/* root_pgd is ignored for direct MMUs. */
	mmu->root_pgd = 0;
out_unlock:
	write_unlock(&vcpu->kvm->mmu_lock);
	return r;
}

static int mmu_alloc_shadow_roots(struct kvm_vcpu *vcpu)
{
	struct kvm_mmu *mmu = vcpu->arch.mmu;
	u64 pdptrs[4], pm_mask;
	gfn_t root_gfn, root_pgd;
	hpa_t root;
	unsigned i;
	int r;

	root_pgd = mmu->get_guest_pgd(vcpu);
	root_gfn = root_pgd >> PAGE_SHIFT;

	if (mmu_check_root(vcpu, root_gfn))
		return 1;

	/*
	 * On SVM, reading PDPTRs might access guest memory, which might fault
	 * and thus might sleep.  Grab the PDPTRs before acquiring mmu_lock.
	 */
	if (mmu->root_level == PT32E_ROOT_LEVEL) {
		for (i = 0; i < 4; ++i) {
			pdptrs[i] = mmu->get_pdptr(vcpu, i);
			if (!(pdptrs[i] & PT_PRESENT_MASK))
				continue;

			if (mmu_check_root(vcpu, pdptrs[i] >> PAGE_SHIFT))
				return 1;
		}
	}

<<<<<<< HEAD
=======
	r = alloc_all_memslots_rmaps(vcpu->kvm);
	if (r)
		return r;

>>>>>>> e48bf29c
	write_lock(&vcpu->kvm->mmu_lock);
	r = make_mmu_pages_available(vcpu);
	if (r < 0)
		goto out_unlock;

	/*
	 * Do we shadow a long mode page table? If so we need to
	 * write-protect the guests page table root.
	 */
	if (mmu->root_level >= PT64_ROOT_4LEVEL) {
		root = mmu_alloc_root(vcpu, root_gfn, 0,
				      mmu->shadow_root_level, false);
		mmu->root_hpa = root;
		goto set_root_pgd;
	}

	if (WARN_ON_ONCE(!mmu->pae_root)) {
		r = -EIO;
		goto out_unlock;
	}

	/*
	 * We shadow a 32 bit page table. This may be a legacy 2-level
	 * or a PAE 3-level page table. In either case we need to be aware that
	 * the shadow page table may be a PAE or a long mode page table.
	 */
	pm_mask = PT_PRESENT_MASK | shadow_me_mask;
	if (mmu->shadow_root_level == PT64_ROOT_4LEVEL) {
		pm_mask |= PT_ACCESSED_MASK | PT_WRITABLE_MASK | PT_USER_MASK;

		if (WARN_ON_ONCE(!mmu->pml4_root)) {
			r = -EIO;
			goto out_unlock;
		}

		mmu->pml4_root[0] = __pa(mmu->pae_root) | pm_mask;
	}

	for (i = 0; i < 4; ++i) {
		WARN_ON_ONCE(IS_VALID_PAE_ROOT(mmu->pae_root[i]));

		if (mmu->root_level == PT32E_ROOT_LEVEL) {
			if (!(pdptrs[i] & PT_PRESENT_MASK)) {
				mmu->pae_root[i] = INVALID_PAE_ROOT;
				continue;
			}
			root_gfn = pdptrs[i] >> PAGE_SHIFT;
		}

		root = mmu_alloc_root(vcpu, root_gfn, i << 30,
				      PT32_ROOT_LEVEL, false);
		mmu->pae_root[i] = root | pm_mask;
	}

	if (mmu->shadow_root_level == PT64_ROOT_4LEVEL)
		mmu->root_hpa = __pa(mmu->pml4_root);
	else
		mmu->root_hpa = __pa(mmu->pae_root);

set_root_pgd:
	mmu->root_pgd = root_pgd;
out_unlock:
	write_unlock(&vcpu->kvm->mmu_lock);

	return 0;
}

static int mmu_alloc_special_roots(struct kvm_vcpu *vcpu)
{
	struct kvm_mmu *mmu = vcpu->arch.mmu;
	u64 *pml4_root, *pae_root;

	/*
	 * When shadowing 32-bit or PAE NPT with 64-bit NPT, the PML4 and PDP
	 * tables are allocated and initialized at root creation as there is no
	 * equivalent level in the guest's NPT to shadow.  Allocate the tables
	 * on demand, as running a 32-bit L1 VMM on 64-bit KVM is very rare.
	 */
	if (mmu->direct_map || mmu->root_level >= PT64_ROOT_4LEVEL ||
	    mmu->shadow_root_level < PT64_ROOT_4LEVEL)
		return 0;

	/*
	 * This mess only works with 4-level paging and needs to be updated to
	 * work with 5-level paging.
	 */
	if (WARN_ON_ONCE(mmu->shadow_root_level != PT64_ROOT_4LEVEL))
		return -EIO;

	if (mmu->pae_root && mmu->pml4_root)
		return 0;

	/*
	 * The special roots should always be allocated in concert.  Yell and
	 * bail if KVM ends up in a state where only one of the roots is valid.
	 */
	if (WARN_ON_ONCE(!tdp_enabled || mmu->pae_root || mmu->pml4_root))
		return -EIO;

	/*
	 * Unlike 32-bit NPT, the PDP table doesn't need to be in low mem, and
	 * doesn't need to be decrypted.
	 */
	pae_root = (void *)get_zeroed_page(GFP_KERNEL_ACCOUNT);
	if (!pae_root)
		return -ENOMEM;

	pml4_root = (void *)get_zeroed_page(GFP_KERNEL_ACCOUNT);
	if (!pml4_root) {
		free_page((unsigned long)pae_root);
		return -ENOMEM;
	}

	mmu->pae_root = pae_root;
	mmu->pml4_root = pml4_root;

	return 0;
}

void kvm_mmu_sync_roots(struct kvm_vcpu *vcpu)
{
	int i;
	struct kvm_mmu_page *sp;

	if (vcpu->arch.mmu->direct_map)
		return;

	if (!VALID_PAGE(vcpu->arch.mmu->root_hpa))
		return;

	vcpu_clear_mmio_info(vcpu, MMIO_GVA_ANY);

	if (vcpu->arch.mmu->root_level >= PT64_ROOT_4LEVEL) {
		hpa_t root = vcpu->arch.mmu->root_hpa;
		sp = to_shadow_page(root);

		/*
		 * Even if another CPU was marking the SP as unsync-ed
		 * simultaneously, any guest page table changes are not
		 * guaranteed to be visible anyway until this VCPU issues a TLB
		 * flush strictly after those changes are made. We only need to
		 * ensure that the other CPU sets these flags before any actual
		 * changes to the page tables are made. The comments in
		 * mmu_try_to_unsync_pages() describe what could go wrong if
		 * this requirement isn't satisfied.
		 */
		if (!smp_load_acquire(&sp->unsync) &&
		    !smp_load_acquire(&sp->unsync_children))
			return;

		write_lock(&vcpu->kvm->mmu_lock);
		kvm_mmu_audit(vcpu, AUDIT_PRE_SYNC);

		mmu_sync_children(vcpu, sp);

		kvm_mmu_audit(vcpu, AUDIT_POST_SYNC);
		write_unlock(&vcpu->kvm->mmu_lock);
		return;
	}

	write_lock(&vcpu->kvm->mmu_lock);
	kvm_mmu_audit(vcpu, AUDIT_PRE_SYNC);

	for (i = 0; i < 4; ++i) {
		hpa_t root = vcpu->arch.mmu->pae_root[i];

		if (IS_VALID_PAE_ROOT(root)) {
			root &= PT64_BASE_ADDR_MASK;
			sp = to_shadow_page(root);
			mmu_sync_children(vcpu, sp);
		}
	}

	kvm_mmu_audit(vcpu, AUDIT_POST_SYNC);
	write_unlock(&vcpu->kvm->mmu_lock);
}

static gpa_t nonpaging_gva_to_gpa(struct kvm_vcpu *vcpu, gpa_t vaddr,
				  u32 access, struct x86_exception *exception)
{
	if (exception)
		exception->error_code = 0;
	return vaddr;
}

static gpa_t nonpaging_gva_to_gpa_nested(struct kvm_vcpu *vcpu, gpa_t vaddr,
					 u32 access,
					 struct x86_exception *exception)
{
	if (exception)
		exception->error_code = 0;
	return vcpu->arch.nested_mmu.translate_gpa(vcpu, vaddr, access, exception);
}

static bool mmio_info_in_cache(struct kvm_vcpu *vcpu, u64 addr, bool direct)
{
	/*
	 * A nested guest cannot use the MMIO cache if it is using nested
	 * page tables, because cr2 is a nGPA while the cache stores GPAs.
	 */
	if (mmu_is_nested(vcpu))
		return false;

	if (direct)
		return vcpu_match_mmio_gpa(vcpu, addr);

	return vcpu_match_mmio_gva(vcpu, addr);
}

/*
 * Return the level of the lowest level SPTE added to sptes.
 * That SPTE may be non-present.
 */
static int get_walk(struct kvm_vcpu *vcpu, u64 addr, u64 *sptes, int *root_level)
{
	struct kvm_shadow_walk_iterator iterator;
	int leaf = -1;
	u64 spte;

	walk_shadow_page_lockless_begin(vcpu);

	for (shadow_walk_init(&iterator, vcpu, addr),
	     *root_level = iterator.level;
	     shadow_walk_okay(&iterator);
	     __shadow_walk_next(&iterator, spte)) {
		leaf = iterator.level;
		spte = mmu_spte_get_lockless(iterator.sptep);

		sptes[leaf] = spte;

		if (!is_shadow_present_pte(spte))
			break;
	}

	walk_shadow_page_lockless_end(vcpu);

	return leaf;
}

/* return true if reserved bit(s) are detected on a valid, non-MMIO SPTE. */
static bool get_mmio_spte(struct kvm_vcpu *vcpu, u64 addr, u64 *sptep)
{
	u64 sptes[PT64_ROOT_MAX_LEVEL + 1];
	struct rsvd_bits_validate *rsvd_check;
	int root, leaf, level;
	bool reserved = false;

	if (is_tdp_mmu(vcpu->arch.mmu))
		leaf = kvm_tdp_mmu_get_walk(vcpu, addr, sptes, &root);
	else
		leaf = get_walk(vcpu, addr, sptes, &root);

	if (unlikely(leaf < 0)) {
		*sptep = 0ull;
		return reserved;
	}

	*sptep = sptes[leaf];

	/*
	 * Skip reserved bits checks on the terminal leaf if it's not a valid
	 * SPTE.  Note, this also (intentionally) skips MMIO SPTEs, which, by
	 * design, always have reserved bits set.  The purpose of the checks is
	 * to detect reserved bits on non-MMIO SPTEs. i.e. buggy SPTEs.
	 */
	if (!is_shadow_present_pte(sptes[leaf]))
		leaf++;

	rsvd_check = &vcpu->arch.mmu->shadow_zero_check;

	for (level = root; level >= leaf; level--)
		reserved |= is_rsvd_spte(rsvd_check, sptes[level], level);

	if (reserved) {
		pr_err("%s: reserved bits set on MMU-present spte, addr 0x%llx, hierarchy:\n",
		       __func__, addr);
		for (level = root; level >= leaf; level--)
			pr_err("------ spte = 0x%llx level = %d, rsvd bits = 0x%llx",
			       sptes[level], level,
<<<<<<< HEAD
			       rsvd_check->rsvd_bits_mask[(sptes[level] >> 7) & 1][level-1]);
=======
			       get_rsvd_bits(rsvd_check, sptes[level], level));
>>>>>>> e48bf29c
	}

	return reserved;
}

static int handle_mmio_page_fault(struct kvm_vcpu *vcpu, u64 addr, bool direct)
{
	u64 spte;
	bool reserved;

	if (mmio_info_in_cache(vcpu, addr, direct))
		return RET_PF_EMULATE;

	reserved = get_mmio_spte(vcpu, addr, &spte);
	if (WARN_ON(reserved))
		return -EINVAL;

	if (is_mmio_spte(spte)) {
		gfn_t gfn = get_mmio_spte_gfn(spte);
		unsigned int access = get_mmio_spte_access(spte);

		if (!check_mmio_spte(vcpu, spte))
			return RET_PF_INVALID;

		if (direct)
			addr = 0;

		trace_handle_mmio_page_fault(addr, gfn, access);
		vcpu_cache_mmio_info(vcpu, addr, gfn, access);
		return RET_PF_EMULATE;
	}

	/*
	 * If the page table is zapped by other cpus, let CPU fault again on
	 * the address.
	 */
	return RET_PF_RETRY;
}

static bool page_fault_handle_page_track(struct kvm_vcpu *vcpu,
					 u32 error_code, gfn_t gfn)
{
	if (unlikely(error_code & PFERR_RSVD_MASK))
		return false;

	if (!(error_code & PFERR_PRESENT_MASK) ||
	      !(error_code & PFERR_WRITE_MASK))
		return false;

	/*
	 * guest is writing the page which is write tracked which can
	 * not be fixed by page fault handler.
	 */
	if (kvm_page_track_is_active(vcpu, gfn, KVM_PAGE_TRACK_WRITE))
		return true;

	return false;
}

static void shadow_page_table_clear_flood(struct kvm_vcpu *vcpu, gva_t addr)
{
	struct kvm_shadow_walk_iterator iterator;
	u64 spte;

	walk_shadow_page_lockless_begin(vcpu);
	for_each_shadow_entry_lockless(vcpu, addr, iterator, spte) {
		clear_sp_write_flooding_count(iterator.sptep);
		if (!is_shadow_present_pte(spte))
			break;
	}
	walk_shadow_page_lockless_end(vcpu);
}

static bool kvm_arch_setup_async_pf(struct kvm_vcpu *vcpu, gpa_t cr2_or_gpa,
				    gfn_t gfn)
{
	struct kvm_arch_async_pf arch;

	arch.token = (vcpu->arch.apf.id++ << 12) | vcpu->vcpu_id;
	arch.gfn = gfn;
	arch.direct_map = vcpu->arch.mmu->direct_map;
	arch.cr3 = vcpu->arch.mmu->get_guest_pgd(vcpu);

	return kvm_setup_async_pf(vcpu, cr2_or_gpa,
				  kvm_vcpu_gfn_to_hva(vcpu, gfn), &arch);
}

static bool try_async_pf(struct kvm_vcpu *vcpu, bool prefault, gfn_t gfn,
			 gpa_t cr2_or_gpa, kvm_pfn_t *pfn, hva_t *hva,
			 bool write, bool *writable)
{
	struct kvm_memory_slot *slot = kvm_vcpu_gfn_to_memslot(vcpu, gfn);
	bool async;

	/*
	 * Retry the page fault if the gfn hit a memslot that is being deleted
	 * or moved.  This ensures any existing SPTEs for the old memslot will
	 * be zapped before KVM inserts a new MMIO SPTE for the gfn.
	 */
	if (slot && (slot->flags & KVM_MEMSLOT_INVALID))
		return true;

	/* Don't expose private memslots to L2. */
	if (is_guest_mode(vcpu) && !kvm_is_visible_memslot(slot)) {
		*pfn = KVM_PFN_NOSLOT;
		*writable = false;
		return false;
	}

	async = false;
	*pfn = __gfn_to_pfn_memslot(slot, gfn, false, &async,
				    write, writable, hva);
	if (!async)
		return false; /* *pfn has correct page already */

	if (!prefault && kvm_can_do_async_pf(vcpu)) {
		trace_kvm_try_async_get_page(cr2_or_gpa, gfn);
		if (kvm_find_async_pf_gfn(vcpu, gfn)) {
			trace_kvm_async_pf_doublefault(cr2_or_gpa, gfn);
			kvm_make_request(KVM_REQ_APF_HALT, vcpu);
			return true;
		} else if (kvm_arch_setup_async_pf(vcpu, cr2_or_gpa, gfn))
			return true;
	}

	*pfn = __gfn_to_pfn_memslot(slot, gfn, false, NULL,
				    write, writable, hva);
	return false;
}

static int direct_page_fault(struct kvm_vcpu *vcpu, gpa_t gpa, u32 error_code,
			     bool prefault, int max_level, bool is_tdp)
{
	bool is_tdp_mmu_fault = is_tdp_mmu(vcpu->arch.mmu);
	bool write = error_code & PFERR_WRITE_MASK;
	bool map_writable;

	gfn_t gfn = gpa >> PAGE_SHIFT;
	unsigned long mmu_seq;
	kvm_pfn_t pfn;
	hva_t hva;
	int r;

	if (page_fault_handle_page_track(vcpu, error_code, gfn))
		return RET_PF_EMULATE;

	if (!is_tdp_mmu_fault) {
		r = fast_page_fault(vcpu, gpa, error_code);
		if (r != RET_PF_INVALID)
			return r;
	}

	r = mmu_topup_memory_caches(vcpu, false);
	if (r)
		return r;

	mmu_seq = vcpu->kvm->mmu_notifier_seq;
	smp_rmb();

	if (try_async_pf(vcpu, prefault, gfn, gpa, &pfn, &hva,
			 write, &map_writable))
		return RET_PF_RETRY;

	if (handle_abnormal_pfn(vcpu, is_tdp ? 0 : gpa, gfn, pfn, ACC_ALL, &r))
		return r;

	r = RET_PF_RETRY;

	if (is_tdp_mmu_fault)
		read_lock(&vcpu->kvm->mmu_lock);
	else
		write_lock(&vcpu->kvm->mmu_lock);

	if (!is_noslot_pfn(pfn) && mmu_notifier_retry_hva(vcpu->kvm, mmu_seq, hva))
		goto out_unlock;
	r = make_mmu_pages_available(vcpu);
	if (r)
		goto out_unlock;

	if (is_tdp_mmu_fault)
		r = kvm_tdp_mmu_map(vcpu, gpa, error_code, map_writable, max_level,
				    pfn, prefault);
	else
		r = __direct_map(vcpu, gpa, error_code, map_writable, max_level, pfn,
				 prefault, is_tdp);

out_unlock:
	if (is_tdp_mmu_fault)
		read_unlock(&vcpu->kvm->mmu_lock);
	else
		write_unlock(&vcpu->kvm->mmu_lock);
	kvm_release_pfn_clean(pfn);
	return r;
}

static int nonpaging_page_fault(struct kvm_vcpu *vcpu, gpa_t gpa,
				u32 error_code, bool prefault)
{
	pgprintk("%s: gva %lx error %x\n", __func__, gpa, error_code);

	/* This path builds a PAE pagetable, we can map 2mb pages at maximum. */
	return direct_page_fault(vcpu, gpa & PAGE_MASK, error_code, prefault,
				 PG_LEVEL_2M, false);
}

int kvm_handle_page_fault(struct kvm_vcpu *vcpu, u64 error_code,
				u64 fault_address, char *insn, int insn_len)
{
	int r = 1;
	u32 flags = vcpu->arch.apf.host_apf_flags;

#ifndef CONFIG_X86_64
	/* A 64-bit CR2 should be impossible on 32-bit KVM. */
	if (WARN_ON_ONCE(fault_address >> 32))
		return -EFAULT;
#endif

	vcpu->arch.l1tf_flush_l1d = true;
	if (!flags) {
		trace_kvm_page_fault(fault_address, error_code);

		if (kvm_event_needs_reinjection(vcpu))
			kvm_mmu_unprotect_page_virt(vcpu, fault_address);
		r = kvm_mmu_page_fault(vcpu, fault_address, error_code, insn,
				insn_len);
	} else if (flags & KVM_PV_REASON_PAGE_NOT_PRESENT) {
		vcpu->arch.apf.host_apf_flags = 0;
		local_irq_disable();
		kvm_async_pf_task_wait_schedule(fault_address);
		local_irq_enable();
	} else {
		WARN_ONCE(1, "Unexpected host async PF flags: %x\n", flags);
	}

	return r;
}
EXPORT_SYMBOL_GPL(kvm_handle_page_fault);

int kvm_tdp_page_fault(struct kvm_vcpu *vcpu, gpa_t gpa, u32 error_code,
		       bool prefault)
{
	int max_level;

	for (max_level = KVM_MAX_HUGEPAGE_LEVEL;
	     max_level > PG_LEVEL_4K;
	     max_level--) {
		int page_num = KVM_PAGES_PER_HPAGE(max_level);
		gfn_t base = (gpa >> PAGE_SHIFT) & ~(page_num - 1);

		if (kvm_mtrr_check_gfn_range_consistency(vcpu, base, page_num))
			break;
	}

	return direct_page_fault(vcpu, gpa, error_code, prefault,
				 max_level, true);
}

static void nonpaging_init_context(struct kvm_mmu *context)
{
	context->page_fault = nonpaging_page_fault;
	context->gva_to_gpa = nonpaging_gva_to_gpa;
	context->sync_page = nonpaging_sync_page;
	context->invlpg = NULL;
	context->direct_map = true;
}

static inline bool is_root_usable(struct kvm_mmu_root_info *root, gpa_t pgd,
				  union kvm_mmu_page_role role)
{
	return (role.direct || pgd == root->pgd) &&
	       VALID_PAGE(root->hpa) && to_shadow_page(root->hpa) &&
	       role.word == to_shadow_page(root->hpa)->role.word;
}

/*
 * Find out if a previously cached root matching the new pgd/role is available.
 * The current root is also inserted into the cache.
 * If a matching root was found, it is assigned to kvm_mmu->root_hpa and true is
 * returned.
 * Otherwise, the LRU root from the cache is assigned to kvm_mmu->root_hpa and
 * false is returned. This root should now be freed by the caller.
 */
static bool cached_root_available(struct kvm_vcpu *vcpu, gpa_t new_pgd,
				  union kvm_mmu_page_role new_role)
{
	uint i;
	struct kvm_mmu_root_info root;
	struct kvm_mmu *mmu = vcpu->arch.mmu;

	root.pgd = mmu->root_pgd;
	root.hpa = mmu->root_hpa;

	if (is_root_usable(&root, new_pgd, new_role))
		return true;

	for (i = 0; i < KVM_MMU_NUM_PREV_ROOTS; i++) {
		swap(root, mmu->prev_roots[i]);

		if (is_root_usable(&root, new_pgd, new_role))
			break;
	}

	mmu->root_hpa = root.hpa;
	mmu->root_pgd = root.pgd;

	return i < KVM_MMU_NUM_PREV_ROOTS;
}

static bool fast_pgd_switch(struct kvm_vcpu *vcpu, gpa_t new_pgd,
			    union kvm_mmu_page_role new_role)
{
	struct kvm_mmu *mmu = vcpu->arch.mmu;

	/*
	 * For now, limit the fast switch to 64-bit hosts+VMs in order to avoid
	 * having to deal with PDPTEs. We may add support for 32-bit hosts/VMs
	 * later if necessary.
	 */
	if (mmu->shadow_root_level >= PT64_ROOT_4LEVEL &&
	    mmu->root_level >= PT64_ROOT_4LEVEL)
		return cached_root_available(vcpu, new_pgd, new_role);

	return false;
}

static void __kvm_mmu_new_pgd(struct kvm_vcpu *vcpu, gpa_t new_pgd,
			      union kvm_mmu_page_role new_role)
{
	if (!fast_pgd_switch(vcpu, new_pgd, new_role)) {
		kvm_mmu_free_roots(vcpu, vcpu->arch.mmu, KVM_MMU_ROOT_CURRENT);
		return;
	}

	/*
	 * It's possible that the cached previous root page is obsolete because
	 * of a change in the MMU generation number. However, changing the
	 * generation number is accompanied by KVM_REQ_MMU_RELOAD, which will
	 * free the root set here and allocate a new one.
	 */
	kvm_make_request(KVM_REQ_LOAD_MMU_PGD, vcpu);

	if (force_flush_and_sync_on_reuse) {
		kvm_make_request(KVM_REQ_MMU_SYNC, vcpu);
		kvm_make_request(KVM_REQ_TLB_FLUSH_CURRENT, vcpu);
	}

	/*
	 * The last MMIO access's GVA and GPA are cached in the VCPU. When
	 * switching to a new CR3, that GVA->GPA mapping may no longer be
	 * valid. So clear any cached MMIO info even when we don't need to sync
	 * the shadow page tables.
	 */
	vcpu_clear_mmio_info(vcpu, MMIO_GVA_ANY);

	/*
	 * If this is a direct root page, it doesn't have a write flooding
	 * count. Otherwise, clear the write flooding count.
	 */
	if (!new_role.direct)
		__clear_sp_write_flooding_count(
				to_shadow_page(vcpu->arch.mmu->root_hpa));
}

void kvm_mmu_new_pgd(struct kvm_vcpu *vcpu, gpa_t new_pgd)
{
	__kvm_mmu_new_pgd(vcpu, new_pgd, kvm_mmu_calc_root_page_role(vcpu));
}
EXPORT_SYMBOL_GPL(kvm_mmu_new_pgd);

static unsigned long get_cr3(struct kvm_vcpu *vcpu)
{
	return kvm_read_cr3(vcpu);
}

static bool sync_mmio_spte(struct kvm_vcpu *vcpu, u64 *sptep, gfn_t gfn,
			   unsigned int access, int *nr_present)
{
	if (unlikely(is_mmio_spte(*sptep))) {
		if (gfn != get_mmio_spte_gfn(*sptep)) {
			mmu_spte_clear_no_track(sptep);
			return true;
		}

		(*nr_present)++;
		mark_mmio_spte(vcpu, sptep, gfn, access);
		return true;
	}

	return false;
}

#define PTTYPE_EPT 18 /* arbitrary */
#define PTTYPE PTTYPE_EPT
#include "paging_tmpl.h"
#undef PTTYPE

#define PTTYPE 64
#include "paging_tmpl.h"
#undef PTTYPE

#define PTTYPE 32
#include "paging_tmpl.h"
#undef PTTYPE

static void
__reset_rsvds_bits_mask(struct rsvd_bits_validate *rsvd_check,
			u64 pa_bits_rsvd, int level, bool nx, bool gbpages,
			bool pse, bool amd)
{
	u64 gbpages_bit_rsvd = 0;
	u64 nonleaf_bit8_rsvd = 0;
	u64 high_bits_rsvd;

	rsvd_check->bad_mt_xwr = 0;

	if (!gbpages)
		gbpages_bit_rsvd = rsvd_bits(7, 7);

	if (level == PT32E_ROOT_LEVEL)
		high_bits_rsvd = pa_bits_rsvd & rsvd_bits(0, 62);
	else
		high_bits_rsvd = pa_bits_rsvd & rsvd_bits(0, 51);

	/* Note, NX doesn't exist in PDPTEs, this is handled below. */
	if (!nx)
		high_bits_rsvd |= rsvd_bits(63, 63);

	/*
	 * Non-leaf PML4Es and PDPEs reserve bit 8 (which would be the G bit for
	 * leaf entries) on AMD CPUs only.
	 */
	if (amd)
		nonleaf_bit8_rsvd = rsvd_bits(8, 8);

	switch (level) {
	case PT32_ROOT_LEVEL:
		/* no rsvd bits for 2 level 4K page table entries */
		rsvd_check->rsvd_bits_mask[0][1] = 0;
		rsvd_check->rsvd_bits_mask[0][0] = 0;
		rsvd_check->rsvd_bits_mask[1][0] =
			rsvd_check->rsvd_bits_mask[0][0];

		if (!pse) {
			rsvd_check->rsvd_bits_mask[1][1] = 0;
			break;
		}

		if (is_cpuid_PSE36())
			/* 36bits PSE 4MB page */
			rsvd_check->rsvd_bits_mask[1][1] = rsvd_bits(17, 21);
		else
			/* 32 bits PSE 4MB page */
			rsvd_check->rsvd_bits_mask[1][1] = rsvd_bits(13, 21);
		break;
	case PT32E_ROOT_LEVEL:
		rsvd_check->rsvd_bits_mask[0][2] = rsvd_bits(63, 63) |
						   high_bits_rsvd |
						   rsvd_bits(5, 8) |
						   rsvd_bits(1, 2);	/* PDPTE */
		rsvd_check->rsvd_bits_mask[0][1] = high_bits_rsvd;	/* PDE */
		rsvd_check->rsvd_bits_mask[0][0] = high_bits_rsvd;	/* PTE */
		rsvd_check->rsvd_bits_mask[1][1] = high_bits_rsvd |
						   rsvd_bits(13, 20);	/* large page */
		rsvd_check->rsvd_bits_mask[1][0] =
			rsvd_check->rsvd_bits_mask[0][0];
		break;
	case PT64_ROOT_5LEVEL:
		rsvd_check->rsvd_bits_mask[0][4] = high_bits_rsvd |
						   nonleaf_bit8_rsvd |
						   rsvd_bits(7, 7);
		rsvd_check->rsvd_bits_mask[1][4] =
			rsvd_check->rsvd_bits_mask[0][4];
		fallthrough;
	case PT64_ROOT_4LEVEL:
		rsvd_check->rsvd_bits_mask[0][3] = high_bits_rsvd |
						   nonleaf_bit8_rsvd |
						   rsvd_bits(7, 7);
		rsvd_check->rsvd_bits_mask[0][2] = high_bits_rsvd |
						   gbpages_bit_rsvd;
		rsvd_check->rsvd_bits_mask[0][1] = high_bits_rsvd;
		rsvd_check->rsvd_bits_mask[0][0] = high_bits_rsvd;
		rsvd_check->rsvd_bits_mask[1][3] =
			rsvd_check->rsvd_bits_mask[0][3];
		rsvd_check->rsvd_bits_mask[1][2] = high_bits_rsvd |
						   gbpages_bit_rsvd |
						   rsvd_bits(13, 29);
		rsvd_check->rsvd_bits_mask[1][1] = high_bits_rsvd |
						   rsvd_bits(13, 20); /* large page */
		rsvd_check->rsvd_bits_mask[1][0] =
			rsvd_check->rsvd_bits_mask[0][0];
		break;
	}
}

static bool guest_can_use_gbpages(struct kvm_vcpu *vcpu)
{
	/*
	 * If TDP is enabled, let the guest use GBPAGES if they're supported in
	 * hardware.  The hardware page walker doesn't let KVM disable GBPAGES,
	 * i.e. won't treat them as reserved, and KVM doesn't redo the GVA->GPA
	 * walk for performance and complexity reasons.  Not to mention KVM
	 * _can't_ solve the problem because GVA->GPA walks aren't visible to
	 * KVM once a TDP translation is installed.  Mimic hardware behavior so
	 * that KVM's is at least consistent, i.e. doesn't randomly inject #PF.
	 */
	return tdp_enabled ? boot_cpu_has(X86_FEATURE_GBPAGES) :
			     guest_cpuid_has(vcpu, X86_FEATURE_GBPAGES);
}

static void reset_rsvds_bits_mask(struct kvm_vcpu *vcpu,
				  struct kvm_mmu *context)
{
	__reset_rsvds_bits_mask(&context->guest_rsvd_check,
				vcpu->arch.reserved_gpa_bits,
				context->root_level, is_efer_nx(context),
				guest_can_use_gbpages(vcpu),
				is_cr4_pse(context),
				guest_cpuid_is_amd_or_hygon(vcpu));
}

static void
__reset_rsvds_bits_mask_ept(struct rsvd_bits_validate *rsvd_check,
			    u64 pa_bits_rsvd, bool execonly)
{
	u64 high_bits_rsvd = pa_bits_rsvd & rsvd_bits(0, 51);
	u64 bad_mt_xwr;

	rsvd_check->rsvd_bits_mask[0][4] = high_bits_rsvd | rsvd_bits(3, 7);
	rsvd_check->rsvd_bits_mask[0][3] = high_bits_rsvd | rsvd_bits(3, 7);
	rsvd_check->rsvd_bits_mask[0][2] = high_bits_rsvd | rsvd_bits(3, 6);
	rsvd_check->rsvd_bits_mask[0][1] = high_bits_rsvd | rsvd_bits(3, 6);
	rsvd_check->rsvd_bits_mask[0][0] = high_bits_rsvd;

	/* large page */
	rsvd_check->rsvd_bits_mask[1][4] = rsvd_check->rsvd_bits_mask[0][4];
	rsvd_check->rsvd_bits_mask[1][3] = rsvd_check->rsvd_bits_mask[0][3];
	rsvd_check->rsvd_bits_mask[1][2] = high_bits_rsvd | rsvd_bits(12, 29);
	rsvd_check->rsvd_bits_mask[1][1] = high_bits_rsvd | rsvd_bits(12, 20);
	rsvd_check->rsvd_bits_mask[1][0] = rsvd_check->rsvd_bits_mask[0][0];

	bad_mt_xwr = 0xFFull << (2 * 8);	/* bits 3..5 must not be 2 */
	bad_mt_xwr |= 0xFFull << (3 * 8);	/* bits 3..5 must not be 3 */
	bad_mt_xwr |= 0xFFull << (7 * 8);	/* bits 3..5 must not be 7 */
	bad_mt_xwr |= REPEAT_BYTE(1ull << 2);	/* bits 0..2 must not be 010 */
	bad_mt_xwr |= REPEAT_BYTE(1ull << 6);	/* bits 0..2 must not be 110 */
	if (!execonly) {
		/* bits 0..2 must not be 100 unless VMX capabilities allow it */
		bad_mt_xwr |= REPEAT_BYTE(1ull << 4);
	}
	rsvd_check->bad_mt_xwr = bad_mt_xwr;
}

static void reset_rsvds_bits_mask_ept(struct kvm_vcpu *vcpu,
		struct kvm_mmu *context, bool execonly)
{
	__reset_rsvds_bits_mask_ept(&context->guest_rsvd_check,
				    vcpu->arch.reserved_gpa_bits, execonly);
}

static inline u64 reserved_hpa_bits(void)
{
	return rsvd_bits(shadow_phys_bits, 63);
}

/*
 * the page table on host is the shadow page table for the page
 * table in guest or amd nested guest, its mmu features completely
 * follow the features in guest.
 */
static void reset_shadow_zero_bits_mask(struct kvm_vcpu *vcpu,
					struct kvm_mmu *context)
{
	/*
	 * KVM uses NX when TDP is disabled to handle a variety of scenarios,
	 * notably for huge SPTEs if iTLB multi-hit mitigation is enabled and
	 * to generate correct permissions for CR0.WP=0/CR4.SMEP=1/EFER.NX=0.
	 * The iTLB multi-hit workaround can be toggled at any time, so assume
	 * NX can be used by any non-nested shadow MMU to avoid having to reset
	 * MMU contexts.  Note, KVM forces EFER.NX=1 when TDP is disabled.
	 */
	bool uses_nx = is_efer_nx(context) || !tdp_enabled;

	/* @amd adds a check on bit of SPTEs, which KVM shouldn't use anyways. */
	bool is_amd = true;
	/* KVM doesn't use 2-level page tables for the shadow MMU. */
	bool is_pse = false;
	struct rsvd_bits_validate *shadow_zero_check;
	int i;

	WARN_ON_ONCE(context->shadow_root_level < PT32E_ROOT_LEVEL);

	shadow_zero_check = &context->shadow_zero_check;
	__reset_rsvds_bits_mask(shadow_zero_check, reserved_hpa_bits(),
				context->shadow_root_level, uses_nx,
				guest_can_use_gbpages(vcpu), is_pse, is_amd);

	if (!shadow_me_mask)
		return;

	for (i = context->shadow_root_level; --i >= 0;) {
		shadow_zero_check->rsvd_bits_mask[0][i] &= ~shadow_me_mask;
		shadow_zero_check->rsvd_bits_mask[1][i] &= ~shadow_me_mask;
	}

}

static inline bool boot_cpu_is_amd(void)
{
	WARN_ON_ONCE(!tdp_enabled);
	return shadow_x_mask == 0;
}

/*
 * the direct page table on host, use as much mmu features as
 * possible, however, kvm currently does not do execution-protection.
 */
static void
reset_tdp_shadow_zero_bits_mask(struct kvm_vcpu *vcpu,
				struct kvm_mmu *context)
{
	struct rsvd_bits_validate *shadow_zero_check;
	int i;

	shadow_zero_check = &context->shadow_zero_check;

	if (boot_cpu_is_amd())
		__reset_rsvds_bits_mask(shadow_zero_check, reserved_hpa_bits(),
					context->shadow_root_level, false,
					boot_cpu_has(X86_FEATURE_GBPAGES),
					false, true);
	else
		__reset_rsvds_bits_mask_ept(shadow_zero_check,
					    reserved_hpa_bits(), false);

	if (!shadow_me_mask)
		return;

	for (i = context->shadow_root_level; --i >= 0;) {
		shadow_zero_check->rsvd_bits_mask[0][i] &= ~shadow_me_mask;
		shadow_zero_check->rsvd_bits_mask[1][i] &= ~shadow_me_mask;
	}
}

/*
 * as the comments in reset_shadow_zero_bits_mask() except it
 * is the shadow page table for intel nested guest.
 */
static void
reset_ept_shadow_zero_bits_mask(struct kvm_vcpu *vcpu,
				struct kvm_mmu *context, bool execonly)
{
	__reset_rsvds_bits_mask_ept(&context->shadow_zero_check,
				    reserved_hpa_bits(), execonly);
}

#define BYTE_MASK(access) \
	((1 & (access) ? 2 : 0) | \
	 (2 & (access) ? 4 : 0) | \
	 (3 & (access) ? 8 : 0) | \
	 (4 & (access) ? 16 : 0) | \
	 (5 & (access) ? 32 : 0) | \
	 (6 & (access) ? 64 : 0) | \
	 (7 & (access) ? 128 : 0))


static void update_permission_bitmask(struct kvm_mmu *mmu, bool ept)
{
	unsigned byte;

	const u8 x = BYTE_MASK(ACC_EXEC_MASK);
	const u8 w = BYTE_MASK(ACC_WRITE_MASK);
	const u8 u = BYTE_MASK(ACC_USER_MASK);

	bool cr4_smep = is_cr4_smep(mmu);
	bool cr4_smap = is_cr4_smap(mmu);
	bool cr0_wp = is_cr0_wp(mmu);
	bool efer_nx = is_efer_nx(mmu);

	for (byte = 0; byte < ARRAY_SIZE(mmu->permissions); ++byte) {
		unsigned pfec = byte << 1;

		/*
		 * Each "*f" variable has a 1 bit for each UWX value
		 * that causes a fault with the given PFEC.
		 */

		/* Faults from writes to non-writable pages */
		u8 wf = (pfec & PFERR_WRITE_MASK) ? (u8)~w : 0;
		/* Faults from user mode accesses to supervisor pages */
		u8 uf = (pfec & PFERR_USER_MASK) ? (u8)~u : 0;
		/* Faults from fetches of non-executable pages*/
		u8 ff = (pfec & PFERR_FETCH_MASK) ? (u8)~x : 0;
		/* Faults from kernel mode fetches of user pages */
		u8 smepf = 0;
		/* Faults from kernel mode accesses of user pages */
		u8 smapf = 0;

		if (!ept) {
			/* Faults from kernel mode accesses to user pages */
			u8 kf = (pfec & PFERR_USER_MASK) ? 0 : u;

			/* Not really needed: !nx will cause pte.nx to fault */
			if (!efer_nx)
				ff = 0;

			/* Allow supervisor writes if !cr0.wp */
			if (!cr0_wp)
				wf = (pfec & PFERR_USER_MASK) ? wf : 0;

			/* Disallow supervisor fetches of user code if cr4.smep */
			if (cr4_smep)
				smepf = (pfec & PFERR_FETCH_MASK) ? kf : 0;

			/*
			 * SMAP:kernel-mode data accesses from user-mode
			 * mappings should fault. A fault is considered
			 * as a SMAP violation if all of the following
			 * conditions are true:
			 *   - X86_CR4_SMAP is set in CR4
			 *   - A user page is accessed
			 *   - The access is not a fetch
			 *   - Page fault in kernel mode
			 *   - if CPL = 3 or X86_EFLAGS_AC is clear
			 *
			 * Here, we cover the first three conditions.
			 * The fourth is computed dynamically in permission_fault();
			 * PFERR_RSVD_MASK bit will be set in PFEC if the access is
			 * *not* subject to SMAP restrictions.
			 */
			if (cr4_smap)
				smapf = (pfec & (PFERR_RSVD_MASK|PFERR_FETCH_MASK)) ? 0 : kf;
		}

		mmu->permissions[byte] = ff | uf | wf | smepf | smapf;
	}
}

/*
* PKU is an additional mechanism by which the paging controls access to
* user-mode addresses based on the value in the PKRU register.  Protection
* key violations are reported through a bit in the page fault error code.
* Unlike other bits of the error code, the PK bit is not known at the
* call site of e.g. gva_to_gpa; it must be computed directly in
* permission_fault based on two bits of PKRU, on some machine state (CR4,
* CR0, EFER, CPL), and on other bits of the error code and the page tables.
*
* In particular the following conditions come from the error code, the
* page tables and the machine state:
* - PK is always zero unless CR4.PKE=1 and EFER.LMA=1
* - PK is always zero if RSVD=1 (reserved bit set) or F=1 (instruction fetch)
* - PK is always zero if U=0 in the page tables
* - PKRU.WD is ignored if CR0.WP=0 and the access is a supervisor access.
*
* The PKRU bitmask caches the result of these four conditions.  The error
* code (minus the P bit) and the page table's U bit form an index into the
* PKRU bitmask.  Two bits of the PKRU bitmask are then extracted and ANDed
* with the two bits of the PKRU register corresponding to the protection key.
* For the first three conditions above the bits will be 00, thus masking
* away both AD and WD.  For all reads or if the last condition holds, WD
* only will be masked away.
*/
static void update_pkru_bitmask(struct kvm_mmu *mmu)
{
	unsigned bit;
	bool wp;

	if (!is_cr4_pke(mmu)) {
		mmu->pkru_mask = 0;
		return;
	}

	wp = is_cr0_wp(mmu);

	for (bit = 0; bit < ARRAY_SIZE(mmu->permissions); ++bit) {
		unsigned pfec, pkey_bits;
		bool check_pkey, check_write, ff, uf, wf, pte_user;

		pfec = bit << 1;
		ff = pfec & PFERR_FETCH_MASK;
		uf = pfec & PFERR_USER_MASK;
		wf = pfec & PFERR_WRITE_MASK;

		/* PFEC.RSVD is replaced by ACC_USER_MASK. */
		pte_user = pfec & PFERR_RSVD_MASK;

		/*
		 * Only need to check the access which is not an
		 * instruction fetch and is to a user page.
		 */
		check_pkey = (!ff && pte_user);
		/*
		 * write access is controlled by PKRU if it is a
		 * user access or CR0.WP = 1.
		 */
		check_write = check_pkey && wf && (uf || wp);

		/* PKRU.AD stops both read and write access. */
		pkey_bits = !!check_pkey;
		/* PKRU.WD stops write access. */
		pkey_bits |= (!!check_write) << 1;

		mmu->pkru_mask |= (pkey_bits & 3) << pfec;
	}
}

static void reset_guest_paging_metadata(struct kvm_vcpu *vcpu,
					struct kvm_mmu *mmu)
{
	if (!is_cr0_pg(mmu))
		return;

	reset_rsvds_bits_mask(vcpu, mmu);
	update_permission_bitmask(mmu, false);
	update_pkru_bitmask(mmu);
}

static void paging64_init_context(struct kvm_mmu *context)
{
	context->page_fault = paging64_page_fault;
	context->gva_to_gpa = paging64_gva_to_gpa;
	context->sync_page = paging64_sync_page;
	context->invlpg = paging64_invlpg;
	context->direct_map = false;
}

static void paging32_init_context(struct kvm_mmu *context)
{
	context->page_fault = paging32_page_fault;
	context->gva_to_gpa = paging32_gva_to_gpa;
	context->sync_page = paging32_sync_page;
	context->invlpg = paging32_invlpg;
	context->direct_map = false;
}

static union kvm_mmu_extended_role kvm_calc_mmu_role_ext(struct kvm_vcpu *vcpu,
							 struct kvm_mmu_role_regs *regs)
{
	union kvm_mmu_extended_role ext = {0};

	if (____is_cr0_pg(regs)) {
		ext.cr0_pg = 1;
		ext.cr4_pae = ____is_cr4_pae(regs);
		ext.cr4_smep = ____is_cr4_smep(regs);
		ext.cr4_smap = ____is_cr4_smap(regs);
		ext.cr4_pse = ____is_cr4_pse(regs);

		/* PKEY and LA57 are active iff long mode is active. */
		ext.cr4_pke = ____is_efer_lma(regs) && ____is_cr4_pke(regs);
		ext.cr4_la57 = ____is_efer_lma(regs) && ____is_cr4_la57(regs);
	}

	ext.valid = 1;

	return ext;
}

static union kvm_mmu_role kvm_calc_mmu_role_common(struct kvm_vcpu *vcpu,
						   struct kvm_mmu_role_regs *regs,
						   bool base_only)
{
	union kvm_mmu_role role = {0};

	role.base.access = ACC_ALL;
	if (____is_cr0_pg(regs)) {
		role.base.efer_nx = ____is_efer_nx(regs);
		role.base.cr0_wp = ____is_cr0_wp(regs);
	}
	role.base.smm = is_smm(vcpu);
	role.base.guest_mode = is_guest_mode(vcpu);

	if (base_only)
		return role;

	role.ext = kvm_calc_mmu_role_ext(vcpu, regs);

	return role;
}

static inline int kvm_mmu_get_tdp_level(struct kvm_vcpu *vcpu)
{
	/* Use 5-level TDP if and only if it's useful/necessary. */
	if (max_tdp_level == 5 && cpuid_maxphyaddr(vcpu) <= 48)
		return 4;

	return max_tdp_level;
}

static union kvm_mmu_role
kvm_calc_tdp_mmu_root_page_role(struct kvm_vcpu *vcpu,
				struct kvm_mmu_role_regs *regs, bool base_only)
{
	union kvm_mmu_role role = kvm_calc_mmu_role_common(vcpu, regs, base_only);

	role.base.ad_disabled = (shadow_accessed_mask == 0);
	role.base.level = kvm_mmu_get_tdp_level(vcpu);
	role.base.direct = true;
	role.base.gpte_is_8_bytes = true;

	return role;
}

static void init_kvm_tdp_mmu(struct kvm_vcpu *vcpu)
{
	struct kvm_mmu *context = &vcpu->arch.root_mmu;
	struct kvm_mmu_role_regs regs = vcpu_to_role_regs(vcpu);
	union kvm_mmu_role new_role =
		kvm_calc_tdp_mmu_root_page_role(vcpu, &regs, false);

	if (new_role.as_u64 == context->mmu_role.as_u64)
		return;

	context->mmu_role.as_u64 = new_role.as_u64;
	context->page_fault = kvm_tdp_page_fault;
	context->sync_page = nonpaging_sync_page;
	context->invlpg = NULL;
	context->shadow_root_level = kvm_mmu_get_tdp_level(vcpu);
	context->direct_map = true;
	context->get_guest_pgd = get_cr3;
	context->get_pdptr = kvm_pdptr_read;
	context->inject_page_fault = kvm_inject_page_fault;
	context->root_level = role_regs_to_root_level(&regs);

	if (!is_cr0_pg(context))
		context->gva_to_gpa = nonpaging_gva_to_gpa;
	else if (is_cr4_pae(context))
		context->gva_to_gpa = paging64_gva_to_gpa;
	else
		context->gva_to_gpa = paging32_gva_to_gpa;

	reset_guest_paging_metadata(vcpu, context);
	reset_tdp_shadow_zero_bits_mask(vcpu, context);
}

static union kvm_mmu_role
kvm_calc_shadow_root_page_role_common(struct kvm_vcpu *vcpu,
				      struct kvm_mmu_role_regs *regs, bool base_only)
{
	union kvm_mmu_role role = kvm_calc_mmu_role_common(vcpu, regs, base_only);

	role.base.smep_andnot_wp = role.ext.cr4_smep && !____is_cr0_wp(regs);
	role.base.smap_andnot_wp = role.ext.cr4_smap && !____is_cr0_wp(regs);
	role.base.gpte_is_8_bytes = ____is_cr0_pg(regs) && ____is_cr4_pae(regs);

	return role;
}

static union kvm_mmu_role
kvm_calc_shadow_mmu_root_page_role(struct kvm_vcpu *vcpu,
				   struct kvm_mmu_role_regs *regs, bool base_only)
{
	union kvm_mmu_role role =
		kvm_calc_shadow_root_page_role_common(vcpu, regs, base_only);

	role.base.direct = !____is_cr0_pg(regs);

	if (!____is_efer_lma(regs))
		role.base.level = PT32E_ROOT_LEVEL;
	else if (____is_cr4_la57(regs))
		role.base.level = PT64_ROOT_5LEVEL;
	else
		role.base.level = PT64_ROOT_4LEVEL;

	return role;
}

static void shadow_mmu_init_context(struct kvm_vcpu *vcpu, struct kvm_mmu *context,
				    struct kvm_mmu_role_regs *regs,
				    union kvm_mmu_role new_role)
{
	if (new_role.as_u64 == context->mmu_role.as_u64)
		return;

	context->mmu_role.as_u64 = new_role.as_u64;

	if (!is_cr0_pg(context))
		nonpaging_init_context(context);
	else if (is_cr4_pae(context))
		paging64_init_context(context);
	else
		paging32_init_context(context);
	context->root_level = role_regs_to_root_level(regs);

	reset_guest_paging_metadata(vcpu, context);
	context->shadow_root_level = new_role.base.level;

	reset_shadow_zero_bits_mask(vcpu, context);
}

static void kvm_init_shadow_mmu(struct kvm_vcpu *vcpu,
				struct kvm_mmu_role_regs *regs)
{
	struct kvm_mmu *context = &vcpu->arch.root_mmu;
	union kvm_mmu_role new_role =
		kvm_calc_shadow_mmu_root_page_role(vcpu, regs, false);

	shadow_mmu_init_context(vcpu, context, regs, new_role);
}

static union kvm_mmu_role
kvm_calc_shadow_npt_root_page_role(struct kvm_vcpu *vcpu,
				   struct kvm_mmu_role_regs *regs)
{
	union kvm_mmu_role role =
		kvm_calc_shadow_root_page_role_common(vcpu, regs, false);

	role.base.direct = false;
	role.base.level = kvm_mmu_get_tdp_level(vcpu);

	return role;
}

void kvm_init_shadow_npt_mmu(struct kvm_vcpu *vcpu, unsigned long cr0,
			     unsigned long cr4, u64 efer, gpa_t nested_cr3)
{
	struct kvm_mmu *context = &vcpu->arch.guest_mmu;
	struct kvm_mmu_role_regs regs = {
		.cr0 = cr0,
		.cr4 = cr4,
		.efer = efer,
	};
	union kvm_mmu_role new_role;

<<<<<<< HEAD
	__kvm_mmu_new_pgd(vcpu, nested_cr3, new_role.base, false, false);

	if (new_role.as_u64 != context->mmu_role.as_u64) {
		shadow_mmu_init_context(vcpu, context, cr0, cr4, efer, new_role);

		/*
		 * Override the level set by the common init helper, nested TDP
		 * always uses the host's TDP configuration.
		 */
		context->shadow_root_level = new_role.base.level;
	}
=======
	new_role = kvm_calc_shadow_npt_root_page_role(vcpu, &regs);

	__kvm_mmu_new_pgd(vcpu, nested_cr3, new_role.base);

	shadow_mmu_init_context(vcpu, context, &regs, new_role);
>>>>>>> e48bf29c
}
EXPORT_SYMBOL_GPL(kvm_init_shadow_npt_mmu);

static union kvm_mmu_role
kvm_calc_shadow_ept_root_page_role(struct kvm_vcpu *vcpu, bool accessed_dirty,
				   bool execonly, u8 level)
{
	union kvm_mmu_role role = {0};

	/* SMM flag is inherited from root_mmu */
	role.base.smm = vcpu->arch.root_mmu.mmu_role.base.smm;

	role.base.level = level;
	role.base.gpte_is_8_bytes = true;
	role.base.direct = false;
	role.base.ad_disabled = !accessed_dirty;
	role.base.guest_mode = true;
	role.base.access = ACC_ALL;

	/* EPT, and thus nested EPT, does not consume CR0, CR4, nor EFER. */
	role.ext.word = 0;
	role.ext.execonly = execonly;
	role.ext.valid = 1;

	return role;
}

void kvm_init_shadow_ept_mmu(struct kvm_vcpu *vcpu, bool execonly,
			     bool accessed_dirty, gpa_t new_eptp)
{
	struct kvm_mmu *context = &vcpu->arch.guest_mmu;
	u8 level = vmx_eptp_page_walk_level(new_eptp);
	union kvm_mmu_role new_role =
		kvm_calc_shadow_ept_root_page_role(vcpu, accessed_dirty,
						   execonly, level);

	__kvm_mmu_new_pgd(vcpu, new_eptp, new_role.base);

	if (new_role.as_u64 == context->mmu_role.as_u64)
		return;

	context->mmu_role.as_u64 = new_role.as_u64;

	context->shadow_root_level = level;

	context->ept_ad = accessed_dirty;
	context->page_fault = ept_page_fault;
	context->gva_to_gpa = ept_gva_to_gpa;
	context->sync_page = ept_sync_page;
	context->invlpg = ept_invlpg;
	context->root_level = level;
	context->direct_map = false;

	update_permission_bitmask(context, true);
	update_pkru_bitmask(context);
	reset_rsvds_bits_mask_ept(vcpu, context, execonly);
	reset_ept_shadow_zero_bits_mask(vcpu, context, execonly);
}
EXPORT_SYMBOL_GPL(kvm_init_shadow_ept_mmu);

static void init_kvm_softmmu(struct kvm_vcpu *vcpu)
{
	struct kvm_mmu *context = &vcpu->arch.root_mmu;
	struct kvm_mmu_role_regs regs = vcpu_to_role_regs(vcpu);

	kvm_init_shadow_mmu(vcpu, &regs);

	context->get_guest_pgd     = get_cr3;
	context->get_pdptr         = kvm_pdptr_read;
	context->inject_page_fault = kvm_inject_page_fault;
}

static union kvm_mmu_role
kvm_calc_nested_mmu_role(struct kvm_vcpu *vcpu, struct kvm_mmu_role_regs *regs)
{
	union kvm_mmu_role role;

	role = kvm_calc_shadow_root_page_role_common(vcpu, regs, false);

	/*
	 * Nested MMUs are used only for walking L2's gva->gpa, they never have
	 * shadow pages of their own and so "direct" has no meaning.   Set it
	 * to "true" to try to detect bogus usage of the nested MMU.
	 */
	role.base.direct = true;
	role.base.level = role_regs_to_root_level(regs);
	return role;
}

static void init_kvm_nested_mmu(struct kvm_vcpu *vcpu)
{
	struct kvm_mmu_role_regs regs = vcpu_to_role_regs(vcpu);
	union kvm_mmu_role new_role = kvm_calc_nested_mmu_role(vcpu, &regs);
	struct kvm_mmu *g_context = &vcpu->arch.nested_mmu;

	if (new_role.as_u64 == g_context->mmu_role.as_u64)
		return;

	g_context->mmu_role.as_u64 = new_role.as_u64;
	g_context->get_guest_pgd     = get_cr3;
	g_context->get_pdptr         = kvm_pdptr_read;
	g_context->inject_page_fault = kvm_inject_page_fault;
	g_context->root_level        = new_role.base.level;

	/*
	 * L2 page tables are never shadowed, so there is no need to sync
	 * SPTEs.
	 */
	g_context->invlpg            = NULL;

	/*
	 * Note that arch.mmu->gva_to_gpa translates l2_gpa to l1_gpa using
	 * L1's nested page tables (e.g. EPT12). The nested translation
	 * of l2_gva to l1_gpa is done by arch.nested_mmu.gva_to_gpa using
	 * L2's page tables as the first level of translation and L1's
	 * nested page tables as the second level of translation. Basically
	 * the gva_to_gpa functions between mmu and nested_mmu are swapped.
	 */
	if (!is_paging(vcpu))
		g_context->gva_to_gpa = nonpaging_gva_to_gpa_nested;
	else if (is_long_mode(vcpu))
		g_context->gva_to_gpa = paging64_gva_to_gpa_nested;
	else if (is_pae(vcpu))
		g_context->gva_to_gpa = paging64_gva_to_gpa_nested;
	else
		g_context->gva_to_gpa = paging32_gva_to_gpa_nested;

	reset_guest_paging_metadata(vcpu, g_context);
}

void kvm_init_mmu(struct kvm_vcpu *vcpu)
{
	if (mmu_is_nested(vcpu))
		init_kvm_nested_mmu(vcpu);
	else if (tdp_enabled)
		init_kvm_tdp_mmu(vcpu);
	else
		init_kvm_softmmu(vcpu);
}
EXPORT_SYMBOL_GPL(kvm_init_mmu);

static union kvm_mmu_page_role
kvm_mmu_calc_root_page_role(struct kvm_vcpu *vcpu)
{
	struct kvm_mmu_role_regs regs = vcpu_to_role_regs(vcpu);
	union kvm_mmu_role role;

	if (tdp_enabled)
		role = kvm_calc_tdp_mmu_root_page_role(vcpu, &regs, true);
	else
		role = kvm_calc_shadow_mmu_root_page_role(vcpu, &regs, true);

	return role.base;
}

void kvm_mmu_after_set_cpuid(struct kvm_vcpu *vcpu)
{
	/*
	 * Invalidate all MMU roles to force them to reinitialize as CPUID
	 * information is factored into reserved bit calculations.
	 */
	vcpu->arch.root_mmu.mmu_role.ext.valid = 0;
	vcpu->arch.guest_mmu.mmu_role.ext.valid = 0;
	vcpu->arch.nested_mmu.mmu_role.ext.valid = 0;
	kvm_mmu_reset_context(vcpu);

	/*
	 * KVM does not correctly handle changing guest CPUID after KVM_RUN, as
	 * MAXPHYADDR, GBPAGES support, AMD reserved bit behavior, etc.. aren't
	 * tracked in kvm_mmu_page_role.  As a result, KVM may miss guest page
	 * faults due to reusing SPs/SPTEs.  Alert userspace, but otherwise
	 * sweep the problem under the rug.
	 *
	 * KVM's horrific CPUID ABI makes the problem all but impossible to
	 * solve, as correctly handling multiple vCPU models (with respect to
	 * paging and physical address properties) in a single VM would require
	 * tracking all relevant CPUID information in kvm_mmu_page_role.  That
	 * is very undesirable as it would double the memory requirements for
	 * gfn_track (see struct kvm_mmu_page_role comments), and in practice
	 * no sane VMM mucks with the core vCPU model on the fly.
	 */
	if (vcpu->arch.last_vmentry_cpu != -1) {
		pr_warn_ratelimited("KVM: KVM_SET_CPUID{,2} after KVM_RUN may cause guest instability\n");
		pr_warn_ratelimited("KVM: KVM_SET_CPUID{,2} will fail after KVM_RUN starting with Linux 5.16\n");
	}
}

void kvm_mmu_reset_context(struct kvm_vcpu *vcpu)
{
	kvm_mmu_unload(vcpu);
	kvm_init_mmu(vcpu);
}
EXPORT_SYMBOL_GPL(kvm_mmu_reset_context);

int kvm_mmu_load(struct kvm_vcpu *vcpu)
{
	int r;

	r = mmu_topup_memory_caches(vcpu, !vcpu->arch.mmu->direct_map);
	if (r)
		goto out;
	r = mmu_alloc_special_roots(vcpu);
<<<<<<< HEAD
	if (r)
		goto out;
	if (vcpu->arch.mmu->direct_map)
		r = mmu_alloc_direct_roots(vcpu);
	else
		r = mmu_alloc_shadow_roots(vcpu);
	if (r)
		goto out;
=======
	if (r)
		goto out;
	if (vcpu->arch.mmu->direct_map)
		r = mmu_alloc_direct_roots(vcpu);
	else
		r = mmu_alloc_shadow_roots(vcpu);
	if (r)
		goto out;
>>>>>>> e48bf29c

	kvm_mmu_sync_roots(vcpu);

	kvm_mmu_load_pgd(vcpu);
	static_call(kvm_x86_tlb_flush_current)(vcpu);
out:
	return r;
}

void kvm_mmu_unload(struct kvm_vcpu *vcpu)
{
	kvm_mmu_free_roots(vcpu, &vcpu->arch.root_mmu, KVM_MMU_ROOTS_ALL);
	WARN_ON(VALID_PAGE(vcpu->arch.root_mmu.root_hpa));
	kvm_mmu_free_roots(vcpu, &vcpu->arch.guest_mmu, KVM_MMU_ROOTS_ALL);
	WARN_ON(VALID_PAGE(vcpu->arch.guest_mmu.root_hpa));
}

static bool need_remote_flush(u64 old, u64 new)
{
	if (!is_shadow_present_pte(old))
		return false;
	if (!is_shadow_present_pte(new))
		return true;
	if ((old ^ new) & PT64_BASE_ADDR_MASK)
		return true;
	old ^= shadow_nx_mask;
	new ^= shadow_nx_mask;
	return (old & ~new & PT64_PERM_MASK) != 0;
}

static u64 mmu_pte_write_fetch_gpte(struct kvm_vcpu *vcpu, gpa_t *gpa,
				    int *bytes)
{
	u64 gentry = 0;
	int r;

	/*
	 * Assume that the pte write on a page table of the same type
	 * as the current vcpu paging mode since we update the sptes only
	 * when they have the same mode.
	 */
	if (is_pae(vcpu) && *bytes == 4) {
		/* Handle a 32-bit guest writing two halves of a 64-bit gpte */
		*gpa &= ~(gpa_t)7;
		*bytes = 8;
	}

	if (*bytes == 4 || *bytes == 8) {
		r = kvm_vcpu_read_guest_atomic(vcpu, *gpa, &gentry, *bytes);
		if (r)
			gentry = 0;
	}

	return gentry;
}

/*
 * If we're seeing too many writes to a page, it may no longer be a page table,
 * or we may be forking, in which case it is better to unmap the page.
 */
static bool detect_write_flooding(struct kvm_mmu_page *sp)
{
	/*
	 * Skip write-flooding detected for the sp whose level is 1, because
	 * it can become unsync, then the guest page is not write-protected.
	 */
	if (sp->role.level == PG_LEVEL_4K)
		return false;

	atomic_inc(&sp->write_flooding_count);
	return atomic_read(&sp->write_flooding_count) >= 3;
}

/*
 * Misaligned accesses are too much trouble to fix up; also, they usually
 * indicate a page is not used as a page table.
 */
static bool detect_write_misaligned(struct kvm_mmu_page *sp, gpa_t gpa,
				    int bytes)
{
	unsigned offset, pte_size, misaligned;

	pgprintk("misaligned: gpa %llx bytes %d role %x\n",
		 gpa, bytes, sp->role.word);

	offset = offset_in_page(gpa);
	pte_size = sp->role.gpte_is_8_bytes ? 8 : 4;

	/*
	 * Sometimes, the OS only writes the last one bytes to update status
	 * bits, for example, in linux, andb instruction is used in clear_bit().
	 */
	if (!(offset & (pte_size - 1)) && bytes == 1)
		return false;

	misaligned = (offset ^ (offset + bytes - 1)) & ~(pte_size - 1);
	misaligned |= bytes < 4;

	return misaligned;
}

static u64 *get_written_sptes(struct kvm_mmu_page *sp, gpa_t gpa, int *nspte)
{
	unsigned page_offset, quadrant;
	u64 *spte;
	int level;

	page_offset = offset_in_page(gpa);
	level = sp->role.level;
	*nspte = 1;
	if (!sp->role.gpte_is_8_bytes) {
		page_offset <<= 1;	/* 32->64 */
		/*
		 * A 32-bit pde maps 4MB while the shadow pdes map
		 * only 2MB.  So we need to double the offset again
		 * and zap two pdes instead of one.
		 */
		if (level == PT32_ROOT_LEVEL) {
			page_offset &= ~7; /* kill rounding error */
			page_offset <<= 1;
			*nspte = 2;
		}
		quadrant = page_offset >> PAGE_SHIFT;
		page_offset &= ~PAGE_MASK;
		if (quadrant != sp->role.quadrant)
			return NULL;
	}

	spte = &sp->spt[page_offset / sizeof(*spte)];
	return spte;
}

static void kvm_mmu_pte_write(struct kvm_vcpu *vcpu, gpa_t gpa,
			      const u8 *new, int bytes,
			      struct kvm_page_track_notifier_node *node)
{
	gfn_t gfn = gpa >> PAGE_SHIFT;
	struct kvm_mmu_page *sp;
	LIST_HEAD(invalid_list);
	u64 entry, gentry, *spte;
	int npte;
	bool remote_flush, local_flush;

	/*
	 * If we don't have indirect shadow pages, it means no page is
	 * write-protected, so we can exit simply.
	 */
	if (!READ_ONCE(vcpu->kvm->arch.indirect_shadow_pages))
		return;

	remote_flush = local_flush = false;

	pgprintk("%s: gpa %llx bytes %d\n", __func__, gpa, bytes);

	/*
	 * No need to care whether allocation memory is successful
	 * or not since pte prefetch is skipped if it does not have
	 * enough objects in the cache.
	 */
	mmu_topup_memory_caches(vcpu, true);

	write_lock(&vcpu->kvm->mmu_lock);

	gentry = mmu_pte_write_fetch_gpte(vcpu, &gpa, &bytes);

	++vcpu->kvm->stat.mmu_pte_write;
	kvm_mmu_audit(vcpu, AUDIT_PRE_PTE_WRITE);

	for_each_gfn_indirect_valid_sp(vcpu->kvm, sp, gfn) {
		if (detect_write_misaligned(sp, gpa, bytes) ||
		      detect_write_flooding(sp)) {
			kvm_mmu_prepare_zap_page(vcpu->kvm, sp, &invalid_list);
			++vcpu->kvm->stat.mmu_flooded;
			continue;
		}

		spte = get_written_sptes(sp, gpa, &npte);
		if (!spte)
			continue;

		local_flush = true;
		while (npte--) {
			entry = *spte;
			mmu_page_zap_pte(vcpu->kvm, sp, spte, NULL);
			if (gentry && sp->role.level != PG_LEVEL_4K)
				++vcpu->kvm->stat.mmu_pde_zapped;
			if (need_remote_flush(entry, *spte))
				remote_flush = true;
			++spte;
		}
	}
	kvm_mmu_flush_or_zap(vcpu, &invalid_list, remote_flush, local_flush);
	kvm_mmu_audit(vcpu, AUDIT_POST_PTE_WRITE);
	write_unlock(&vcpu->kvm->mmu_lock);
}

int kvm_mmu_page_fault(struct kvm_vcpu *vcpu, gpa_t cr2_or_gpa, u64 error_code,
		       void *insn, int insn_len)
{
	int r, emulation_type = EMULTYPE_PF;
	bool direct = vcpu->arch.mmu->direct_map;

	if (WARN_ON(!VALID_PAGE(vcpu->arch.mmu->root_hpa)))
		return RET_PF_RETRY;

	r = RET_PF_INVALID;
	if (unlikely(error_code & PFERR_RSVD_MASK)) {
		r = handle_mmio_page_fault(vcpu, cr2_or_gpa, direct);
		if (r == RET_PF_EMULATE)
			goto emulate;
	}

	if (r == RET_PF_INVALID) {
		r = kvm_mmu_do_page_fault(vcpu, cr2_or_gpa,
					  lower_32_bits(error_code), false);
		if (WARN_ON_ONCE(r == RET_PF_INVALID))
			return -EIO;
	}

	if (r < 0)
		return r;
	if (r != RET_PF_EMULATE)
		return 1;

	/*
	 * Before emulating the instruction, check if the error code
	 * was due to a RO violation while translating the guest page.
	 * This can occur when using nested virtualization with nested
	 * paging in both guests. If true, we simply unprotect the page
	 * and resume the guest.
	 */
	if (vcpu->arch.mmu->direct_map &&
	    (error_code & PFERR_NESTED_GUEST_PAGE) == PFERR_NESTED_GUEST_PAGE) {
		kvm_mmu_unprotect_page(vcpu->kvm, gpa_to_gfn(cr2_or_gpa));
		return 1;
	}

	/*
	 * vcpu->arch.mmu.page_fault returned RET_PF_EMULATE, but we can still
	 * optimistically try to just unprotect the page and let the processor
	 * re-execute the instruction that caused the page fault.  Do not allow
	 * retrying MMIO emulation, as it's not only pointless but could also
	 * cause us to enter an infinite loop because the processor will keep
	 * faulting on the non-existent MMIO address.  Retrying an instruction
	 * from a nested guest is also pointless and dangerous as we are only
	 * explicitly shadowing L1's page tables, i.e. unprotecting something
	 * for L1 isn't going to magically fix whatever issue cause L2 to fail.
	 */
	if (!mmio_info_in_cache(vcpu, cr2_or_gpa, direct) && !is_guest_mode(vcpu))
		emulation_type |= EMULTYPE_ALLOW_RETRY_PF;
emulate:
	return x86_emulate_instruction(vcpu, cr2_or_gpa, emulation_type, insn,
				       insn_len);
}
EXPORT_SYMBOL_GPL(kvm_mmu_page_fault);

void kvm_mmu_invalidate_gva(struct kvm_vcpu *vcpu, struct kvm_mmu *mmu,
			    gva_t gva, hpa_t root_hpa)
{
	int i;

	/* It's actually a GPA for vcpu->arch.guest_mmu.  */
	if (mmu != &vcpu->arch.guest_mmu) {
		/* INVLPG on a non-canonical address is a NOP according to the SDM.  */
		if (is_noncanonical_address(gva, vcpu))
			return;

		static_call(kvm_x86_tlb_flush_gva)(vcpu, gva);
	}

	if (!mmu->invlpg)
		return;

	if (root_hpa == INVALID_PAGE) {
		mmu->invlpg(vcpu, gva, mmu->root_hpa);

		/*
		 * INVLPG is required to invalidate any global mappings for the VA,
		 * irrespective of PCID. Since it would take us roughly similar amount
		 * of work to determine whether any of the prev_root mappings of the VA
		 * is marked global, or to just sync it blindly, so we might as well
		 * just always sync it.
		 *
		 * Mappings not reachable via the current cr3 or the prev_roots will be
		 * synced when switching to that cr3, so nothing needs to be done here
		 * for them.
		 */
		for (i = 0; i < KVM_MMU_NUM_PREV_ROOTS; i++)
			if (VALID_PAGE(mmu->prev_roots[i].hpa))
				mmu->invlpg(vcpu, gva, mmu->prev_roots[i].hpa);
	} else {
		mmu->invlpg(vcpu, gva, root_hpa);
	}
}

void kvm_mmu_invlpg(struct kvm_vcpu *vcpu, gva_t gva)
{
	kvm_mmu_invalidate_gva(vcpu, vcpu->arch.mmu, gva, INVALID_PAGE);
	++vcpu->stat.invlpg;
}
EXPORT_SYMBOL_GPL(kvm_mmu_invlpg);


void kvm_mmu_invpcid_gva(struct kvm_vcpu *vcpu, gva_t gva, unsigned long pcid)
{
	struct kvm_mmu *mmu = vcpu->arch.mmu;
	bool tlb_flush = false;
	uint i;

	if (pcid == kvm_get_active_pcid(vcpu)) {
		mmu->invlpg(vcpu, gva, mmu->root_hpa);
		tlb_flush = true;
	}

	for (i = 0; i < KVM_MMU_NUM_PREV_ROOTS; i++) {
		if (VALID_PAGE(mmu->prev_roots[i].hpa) &&
		    pcid == kvm_get_pcid(vcpu, mmu->prev_roots[i].pgd)) {
			mmu->invlpg(vcpu, gva, mmu->prev_roots[i].hpa);
			tlb_flush = true;
		}
	}

	if (tlb_flush)
		static_call(kvm_x86_tlb_flush_gva)(vcpu, gva);

	++vcpu->stat.invlpg;

	/*
	 * Mappings not reachable via the current cr3 or the prev_roots will be
	 * synced when switching to that cr3, so nothing needs to be done here
	 * for them.
	 */
}

void kvm_configure_mmu(bool enable_tdp, int tdp_max_root_level,
		       int tdp_huge_page_level)
{
	tdp_enabled = enable_tdp;
	max_tdp_level = tdp_max_root_level;

	/*
	 * max_huge_page_level reflects KVM's MMU capabilities irrespective
	 * of kernel support, e.g. KVM may be capable of using 1GB pages when
	 * the kernel is not.  But, KVM never creates a page size greater than
	 * what is used by the kernel for any given HVA, i.e. the kernel's
	 * capabilities are ultimately consulted by kvm_mmu_hugepage_adjust().
	 */
	if (tdp_enabled)
		max_huge_page_level = tdp_huge_page_level;
	else if (boot_cpu_has(X86_FEATURE_GBPAGES))
		max_huge_page_level = PG_LEVEL_1G;
	else
		max_huge_page_level = PG_LEVEL_2M;
}
EXPORT_SYMBOL_GPL(kvm_configure_mmu);

/* The return value indicates if tlb flush on all vcpus is needed. */
typedef bool (*slot_level_handler) (struct kvm *kvm, struct kvm_rmap_head *rmap_head,
				    struct kvm_memory_slot *slot);

/* The caller should hold mmu-lock before calling this function. */
static __always_inline bool
slot_handle_level_range(struct kvm *kvm, struct kvm_memory_slot *memslot,
			slot_level_handler fn, int start_level, int end_level,
			gfn_t start_gfn, gfn_t end_gfn, bool flush_on_yield,
			bool flush)
{
	struct slot_rmap_walk_iterator iterator;

	for_each_slot_rmap_range(memslot, start_level, end_level, start_gfn,
			end_gfn, &iterator) {
		if (iterator.rmap)
			flush |= fn(kvm, iterator.rmap, memslot);

		if (need_resched() || rwlock_needbreak(&kvm->mmu_lock)) {
			if (flush && flush_on_yield) {
				kvm_flush_remote_tlbs_with_address(kvm,
						start_gfn,
						iterator.gfn - start_gfn + 1);
				flush = false;
			}
			cond_resched_rwlock_write(&kvm->mmu_lock);
		}
	}

	return flush;
}

static __always_inline bool
slot_handle_level(struct kvm *kvm, struct kvm_memory_slot *memslot,
		  slot_level_handler fn, int start_level, int end_level,
		  bool flush_on_yield)
{
	return slot_handle_level_range(kvm, memslot, fn, start_level,
			end_level, memslot->base_gfn,
			memslot->base_gfn + memslot->npages - 1,
			flush_on_yield, false);
}

static __always_inline bool
slot_handle_leaf(struct kvm *kvm, struct kvm_memory_slot *memslot,
		 slot_level_handler fn, bool flush_on_yield)
{
	return slot_handle_level(kvm, memslot, fn, PG_LEVEL_4K,
				 PG_LEVEL_4K, flush_on_yield);
}

static void free_mmu_pages(struct kvm_mmu *mmu)
{
	if (!tdp_enabled && mmu->pae_root)
		set_memory_encrypted((unsigned long)mmu->pae_root, 1);
	free_page((unsigned long)mmu->pae_root);
	free_page((unsigned long)mmu->pml4_root);
}

static int __kvm_mmu_create(struct kvm_vcpu *vcpu, struct kvm_mmu *mmu)
{
	struct page *page;
	int i;

	mmu->root_hpa = INVALID_PAGE;
	mmu->root_pgd = 0;
	mmu->translate_gpa = translate_gpa;
	for (i = 0; i < KVM_MMU_NUM_PREV_ROOTS; i++)
		mmu->prev_roots[i] = KVM_MMU_ROOT_INFO_INVALID;

	/*
	 * When using PAE paging, the four PDPTEs are treated as 'root' pages,
	 * while the PDP table is a per-vCPU construct that's allocated at MMU
	 * creation.  When emulating 32-bit mode, cr3 is only 32 bits even on
	 * x86_64.  Therefore we need to allocate the PDP table in the first
	 * 4GB of memory, which happens to fit the DMA32 zone.  TDP paging
	 * generally doesn't use PAE paging and can skip allocating the PDP
	 * table.  The main exception, handled here, is SVM's 32-bit NPT.  The
	 * other exception is for shadowing L1's 32-bit or PAE NPT on 64-bit
	 * KVM; that horror is handled on-demand by mmu_alloc_shadow_roots().
	 */
	if (tdp_enabled && kvm_mmu_get_tdp_level(vcpu) > PT32E_ROOT_LEVEL)
		return 0;

	page = alloc_page(GFP_KERNEL_ACCOUNT | __GFP_DMA32);
	if (!page)
		return -ENOMEM;

	mmu->pae_root = page_address(page);

	/*
	 * CR3 is only 32 bits when PAE paging is used, thus it's impossible to
	 * get the CPU to treat the PDPTEs as encrypted.  Decrypt the page so
	 * that KVM's writes and the CPU's reads get along.  Note, this is
	 * only necessary when using shadow paging, as 64-bit NPT can get at
	 * the C-bit even when shadowing 32-bit NPT, and SME isn't supported
	 * by 32-bit kernels (when KVM itself uses 32-bit NPT).
	 */
	if (!tdp_enabled)
		set_memory_decrypted((unsigned long)mmu->pae_root, 1);
	else
		WARN_ON_ONCE(shadow_me_mask);

	for (i = 0; i < 4; ++i)
		mmu->pae_root[i] = INVALID_PAE_ROOT;

	return 0;
}

int kvm_mmu_create(struct kvm_vcpu *vcpu)
{
	int ret;

	vcpu->arch.mmu_pte_list_desc_cache.kmem_cache = pte_list_desc_cache;
	vcpu->arch.mmu_pte_list_desc_cache.gfp_zero = __GFP_ZERO;

	vcpu->arch.mmu_page_header_cache.kmem_cache = mmu_page_header_cache;
	vcpu->arch.mmu_page_header_cache.gfp_zero = __GFP_ZERO;

	vcpu->arch.mmu_shadow_page_cache.gfp_zero = __GFP_ZERO;

	vcpu->arch.mmu = &vcpu->arch.root_mmu;
	vcpu->arch.walk_mmu = &vcpu->arch.root_mmu;

	vcpu->arch.nested_mmu.translate_gpa = translate_nested_gpa;

	ret = __kvm_mmu_create(vcpu, &vcpu->arch.guest_mmu);
	if (ret)
		return ret;

	ret = __kvm_mmu_create(vcpu, &vcpu->arch.root_mmu);
	if (ret)
		goto fail_allocate_root;

	return ret;
 fail_allocate_root:
	free_mmu_pages(&vcpu->arch.guest_mmu);
	return ret;
}

#define BATCH_ZAP_PAGES	10
static void kvm_zap_obsolete_pages(struct kvm *kvm)
{
	struct kvm_mmu_page *sp, *node;
	int nr_zapped, batch = 0;

restart:
	list_for_each_entry_safe_reverse(sp, node,
	      &kvm->arch.active_mmu_pages, link) {
		/*
		 * No obsolete valid page exists before a newly created page
		 * since active_mmu_pages is a FIFO list.
		 */
		if (!is_obsolete_sp(kvm, sp))
			break;

		/*
		 * Invalid pages should never land back on the list of active
		 * pages.  Skip the bogus page, otherwise we'll get stuck in an
		 * infinite loop if the page gets put back on the list (again).
		 */
		if (WARN_ON(sp->role.invalid))
			continue;

		/*
		 * No need to flush the TLB since we're only zapping shadow
		 * pages with an obsolete generation number and all vCPUS have
		 * loaded a new root, i.e. the shadow pages being zapped cannot
		 * be in active use by the guest.
		 */
		if (batch >= BATCH_ZAP_PAGES &&
		    cond_resched_rwlock_write(&kvm->mmu_lock)) {
			batch = 0;
			goto restart;
		}

		if (__kvm_mmu_prepare_zap_page(kvm, sp,
				&kvm->arch.zapped_obsolete_pages, &nr_zapped)) {
			batch += nr_zapped;
			goto restart;
		}
	}

	/*
	 * Trigger a remote TLB flush before freeing the page tables to ensure
	 * KVM is not in the middle of a lockless shadow page table walk, which
	 * may reference the pages.
	 */
	kvm_mmu_commit_zap_page(kvm, &kvm->arch.zapped_obsolete_pages);
}

/*
 * Fast invalidate all shadow pages and use lock-break technique
 * to zap obsolete pages.
 *
 * It's required when memslot is being deleted or VM is being
 * destroyed, in these cases, we should ensure that KVM MMU does
 * not use any resource of the being-deleted slot or all slots
 * after calling the function.
 */
static void kvm_mmu_zap_all_fast(struct kvm *kvm)
{
	lockdep_assert_held(&kvm->slots_lock);

	write_lock(&kvm->mmu_lock);
	trace_kvm_mmu_zap_all_fast(kvm);

	/*
	 * Toggle mmu_valid_gen between '0' and '1'.  Because slots_lock is
	 * held for the entire duration of zapping obsolete pages, it's
	 * impossible for there to be multiple invalid generations associated
	 * with *valid* shadow pages at any given time, i.e. there is exactly
	 * one valid generation and (at most) one invalid generation.
	 */
	kvm->arch.mmu_valid_gen = kvm->arch.mmu_valid_gen ? 0 : 1;

	/* In order to ensure all threads see this change when
	 * handling the MMU reload signal, this must happen in the
	 * same critical section as kvm_reload_remote_mmus, and
	 * before kvm_zap_obsolete_pages as kvm_zap_obsolete_pages
	 * could drop the MMU lock and yield.
	 */
	if (is_tdp_mmu_enabled(kvm))
		kvm_tdp_mmu_invalidate_all_roots(kvm);

	/*
	 * Notify all vcpus to reload its shadow page table and flush TLB.
	 * Then all vcpus will switch to new shadow page table with the new
	 * mmu_valid_gen.
	 *
	 * Note: we need to do this under the protection of mmu_lock,
	 * otherwise, vcpu would purge shadow page but miss tlb flush.
	 */
	kvm_reload_remote_mmus(kvm);

	kvm_zap_obsolete_pages(kvm);

	write_unlock(&kvm->mmu_lock);

	if (is_tdp_mmu_enabled(kvm)) {
		read_lock(&kvm->mmu_lock);
		kvm_tdp_mmu_zap_invalidated_roots(kvm);
		read_unlock(&kvm->mmu_lock);
	}
}

static bool kvm_has_zapped_obsolete_pages(struct kvm *kvm)
{
	return unlikely(!list_empty_careful(&kvm->arch.zapped_obsolete_pages));
}

static void kvm_mmu_invalidate_zap_pages_in_memslot(struct kvm *kvm,
			struct kvm_memory_slot *slot,
			struct kvm_page_track_notifier_node *node)
{
	kvm_mmu_zap_all_fast(kvm);
}

void kvm_mmu_init_vm(struct kvm *kvm)
{
	struct kvm_page_track_notifier_node *node = &kvm->arch.mmu_sp_tracker;

	if (!kvm_mmu_init_tdp_mmu(kvm))
		/*
		 * No smp_load/store wrappers needed here as we are in
		 * VM init and there cannot be any memslots / other threads
		 * accessing this struct kvm yet.
		 */
		kvm->arch.memslots_have_rmaps = true;

	node->track_write = kvm_mmu_pte_write;
	node->track_flush_slot = kvm_mmu_invalidate_zap_pages_in_memslot;
	kvm_page_track_register_notifier(kvm, node);
}

void kvm_mmu_uninit_vm(struct kvm *kvm)
{
	struct kvm_page_track_notifier_node *node = &kvm->arch.mmu_sp_tracker;

	kvm_page_track_unregister_notifier(kvm, node);

	kvm_mmu_uninit_tdp_mmu(kvm);
}

void kvm_zap_gfn_range(struct kvm *kvm, gfn_t gfn_start, gfn_t gfn_end)
{
	struct kvm_memslots *slots;
	struct kvm_memory_slot *memslot;
	int i;
	bool flush = false;
<<<<<<< HEAD

	write_lock(&kvm->mmu_lock);
	for (i = 0; i < KVM_ADDRESS_SPACE_NUM; i++) {
		slots = __kvm_memslots(kvm, i);
		kvm_for_each_memslot(memslot, slots) {
			gfn_t start, end;

			start = max(gfn_start, memslot->base_gfn);
			end = min(gfn_end, memslot->base_gfn + memslot->npages);
			if (start >= end)
				continue;

			flush = slot_handle_level_range(kvm, memslot, kvm_zap_rmapp,
							PG_LEVEL_4K,
							KVM_MAX_HUGEPAGE_LEVEL,
							start, end - 1, true, flush);
=======

	if (kvm_memslots_have_rmaps(kvm)) {
		write_lock(&kvm->mmu_lock);
		for (i = 0; i < KVM_ADDRESS_SPACE_NUM; i++) {
			slots = __kvm_memslots(kvm, i);
			kvm_for_each_memslot(memslot, slots) {
				gfn_t start, end;

				start = max(gfn_start, memslot->base_gfn);
				end = min(gfn_end, memslot->base_gfn + memslot->npages);
				if (start >= end)
					continue;

				flush = slot_handle_level_range(kvm, memslot,
						kvm_zap_rmapp, PG_LEVEL_4K,
						KVM_MAX_HUGEPAGE_LEVEL, start,
						end - 1, true, flush);
			}
>>>>>>> e48bf29c
		}
		if (flush)
			kvm_flush_remote_tlbs_with_address(kvm, gfn_start, gfn_end);
		write_unlock(&kvm->mmu_lock);
	}

	if (flush)
		kvm_flush_remote_tlbs_with_address(kvm, gfn_start, gfn_end);

	write_unlock(&kvm->mmu_lock);

	if (is_tdp_mmu_enabled(kvm)) {
		flush = false;

		read_lock(&kvm->mmu_lock);
		for (i = 0; i < KVM_ADDRESS_SPACE_NUM; i++)
			flush = kvm_tdp_mmu_zap_gfn_range(kvm, i, gfn_start,
							  gfn_end, flush, true);
		if (flush)
			kvm_flush_remote_tlbs_with_address(kvm, gfn_start,
							   gfn_end);

		read_unlock(&kvm->mmu_lock);
	}
}

static bool slot_rmap_write_protect(struct kvm *kvm,
				    struct kvm_rmap_head *rmap_head,
				    struct kvm_memory_slot *slot)
{
	return __rmap_write_protect(kvm, rmap_head, false);
}

void kvm_mmu_slot_remove_write_access(struct kvm *kvm,
				      struct kvm_memory_slot *memslot,
				      int start_level)
{
	bool flush = false;

<<<<<<< HEAD
	write_lock(&kvm->mmu_lock);
	flush = slot_handle_level(kvm, memslot, slot_rmap_write_protect,
				start_level, KVM_MAX_HUGEPAGE_LEVEL, false);
	write_unlock(&kvm->mmu_lock);
=======
	if (kvm_memslots_have_rmaps(kvm)) {
		write_lock(&kvm->mmu_lock);
		flush = slot_handle_level(kvm, memslot, slot_rmap_write_protect,
					  start_level, KVM_MAX_HUGEPAGE_LEVEL,
					  false);
		write_unlock(&kvm->mmu_lock);
	}

	if (is_tdp_mmu_enabled(kvm)) {
		read_lock(&kvm->mmu_lock);
		flush |= kvm_tdp_mmu_wrprot_slot(kvm, memslot, start_level);
		read_unlock(&kvm->mmu_lock);
	}
>>>>>>> e48bf29c

	if (is_tdp_mmu_enabled(kvm)) {
		read_lock(&kvm->mmu_lock);
		flush |= kvm_tdp_mmu_wrprot_slot(kvm, memslot, start_level);
		read_unlock(&kvm->mmu_lock);
	}

	/*
	 * We can flush all the TLBs out of the mmu lock without TLB
	 * corruption since we just change the spte from writable to
	 * readonly so that we only need to care the case of changing
	 * spte from present to present (changing the spte from present
	 * to nonpresent will flush all the TLBs immediately), in other
	 * words, the only case we care is mmu_spte_update() where we
	 * have checked Host-writable | MMU-writable instead of
	 * PT_WRITABLE_MASK, that means it does not depend on PT_WRITABLE_MASK
	 * anymore.
	 */
	if (flush)
		kvm_arch_flush_remote_tlbs_memslot(kvm, memslot);
}

static bool kvm_mmu_zap_collapsible_spte(struct kvm *kvm,
					 struct kvm_rmap_head *rmap_head,
					 struct kvm_memory_slot *slot)
{
	u64 *sptep;
	struct rmap_iterator iter;
	int need_tlb_flush = 0;
	kvm_pfn_t pfn;
	struct kvm_mmu_page *sp;

restart:
	for_each_rmap_spte(rmap_head, &iter, sptep) {
		sp = sptep_to_sp(sptep);
		pfn = spte_to_pfn(*sptep);

		/*
		 * We cannot do huge page mapping for indirect shadow pages,
		 * which are found on the last rmap (level = 1) when not using
		 * tdp; such shadow pages are synced with the page table in
		 * the guest, and the guest page table is using 4K page size
		 * mapping if the indirect sp has level = 1.
		 */
		if (sp->role.direct && !kvm_is_reserved_pfn(pfn) &&
		    sp->role.level < kvm_mmu_max_mapping_level(kvm, slot, sp->gfn,
							       pfn, PG_LEVEL_NUM)) {
			pte_list_remove(rmap_head, sptep);

			if (kvm_available_flush_tlb_with_range())
				kvm_flush_remote_tlbs_with_address(kvm, sp->gfn,
					KVM_PAGES_PER_HPAGE(sp->role.level));
			else
				need_tlb_flush = 1;

			goto restart;
		}
	}

	return need_tlb_flush;
}

void kvm_mmu_zap_collapsible_sptes(struct kvm *kvm,
				   const struct kvm_memory_slot *memslot)
{
	/* FIXME: const-ify all uses of struct kvm_memory_slot.  */
	struct kvm_memory_slot *slot = (struct kvm_memory_slot *)memslot;
<<<<<<< HEAD
	bool flush;

	write_lock(&kvm->mmu_lock);
	flush = slot_handle_leaf(kvm, slot, kvm_mmu_zap_collapsible_spte, true);

	if (flush)
		kvm_arch_flush_remote_tlbs_memslot(kvm, slot);
	write_unlock(&kvm->mmu_lock);

	if (is_tdp_mmu_enabled(kvm)) {
		flush = false;

=======
	bool flush = false;

	if (kvm_memslots_have_rmaps(kvm)) {
		write_lock(&kvm->mmu_lock);
		flush = slot_handle_leaf(kvm, slot, kvm_mmu_zap_collapsible_spte, true);
		if (flush)
			kvm_arch_flush_remote_tlbs_memslot(kvm, slot);
		write_unlock(&kvm->mmu_lock);
	}

	if (is_tdp_mmu_enabled(kvm)) {
>>>>>>> e48bf29c
		read_lock(&kvm->mmu_lock);
		flush = kvm_tdp_mmu_zap_collapsible_sptes(kvm, slot, flush);
		if (flush)
			kvm_arch_flush_remote_tlbs_memslot(kvm, slot);
		read_unlock(&kvm->mmu_lock);
	}
}

void kvm_arch_flush_remote_tlbs_memslot(struct kvm *kvm,
					const struct kvm_memory_slot *memslot)
{
	/*
	 * All current use cases for flushing the TLBs for a specific memslot
	 * related to dirty logging, and many do the TLB flush out of mmu_lock.
	 * The interaction between the various operations on memslot must be
	 * serialized by slots_locks to ensure the TLB flush from one operation
	 * is observed by any other operation on the same memslot.
	 */
	lockdep_assert_held(&kvm->slots_lock);
	kvm_flush_remote_tlbs_with_address(kvm, memslot->base_gfn,
					   memslot->npages);
}

void kvm_mmu_slot_leaf_clear_dirty(struct kvm *kvm,
				   struct kvm_memory_slot *memslot)
{
	bool flush = false;

<<<<<<< HEAD
	write_lock(&kvm->mmu_lock);
	flush = slot_handle_leaf(kvm, memslot, __rmap_clear_dirty, false);
	write_unlock(&kvm->mmu_lock);
=======
	if (kvm_memslots_have_rmaps(kvm)) {
		write_lock(&kvm->mmu_lock);
		flush = slot_handle_leaf(kvm, memslot, __rmap_clear_dirty,
					 false);
		write_unlock(&kvm->mmu_lock);
	}

	if (is_tdp_mmu_enabled(kvm)) {
		read_lock(&kvm->mmu_lock);
		flush |= kvm_tdp_mmu_clear_dirty_slot(kvm, memslot);
		read_unlock(&kvm->mmu_lock);
	}
>>>>>>> e48bf29c

	if (is_tdp_mmu_enabled(kvm)) {
		read_lock(&kvm->mmu_lock);
		flush |= kvm_tdp_mmu_clear_dirty_slot(kvm, memslot);
		read_unlock(&kvm->mmu_lock);
	}

	/*
	 * It's also safe to flush TLBs out of mmu lock here as currently this
	 * function is only used for dirty logging, in which case flushing TLB
	 * out of mmu lock also guarantees no dirty pages will be lost in
	 * dirty_bitmap.
	 */
	if (flush)
		kvm_arch_flush_remote_tlbs_memslot(kvm, memslot);
}

void kvm_mmu_zap_all(struct kvm *kvm)
{
	struct kvm_mmu_page *sp, *node;
	LIST_HEAD(invalid_list);
	int ign;

	write_lock(&kvm->mmu_lock);
restart:
	list_for_each_entry_safe(sp, node, &kvm->arch.active_mmu_pages, link) {
		if (WARN_ON(sp->role.invalid))
			continue;
		if (__kvm_mmu_prepare_zap_page(kvm, sp, &invalid_list, &ign))
			goto restart;
		if (cond_resched_rwlock_write(&kvm->mmu_lock))
			goto restart;
	}

	kvm_mmu_commit_zap_page(kvm, &invalid_list);

	if (is_tdp_mmu_enabled(kvm))
		kvm_tdp_mmu_zap_all(kvm);

	write_unlock(&kvm->mmu_lock);
}

void kvm_mmu_invalidate_mmio_sptes(struct kvm *kvm, u64 gen)
{
	WARN_ON(gen & KVM_MEMSLOT_GEN_UPDATE_IN_PROGRESS);

	gen &= MMIO_SPTE_GEN_MASK;

	/*
	 * Generation numbers are incremented in multiples of the number of
	 * address spaces in order to provide unique generations across all
	 * address spaces.  Strip what is effectively the address space
	 * modifier prior to checking for a wrap of the MMIO generation so
	 * that a wrap in any address space is detected.
	 */
	gen &= ~((u64)KVM_ADDRESS_SPACE_NUM - 1);

	/*
	 * The very rare case: if the MMIO generation number has wrapped,
	 * zap all shadow pages.
	 */
	if (unlikely(gen == 0)) {
		kvm_debug_ratelimited("kvm: zapping shadow pages for mmio generation wraparound\n");
		kvm_mmu_zap_all_fast(kvm);
	}
}

static unsigned long
mmu_shrink_scan(struct shrinker *shrink, struct shrink_control *sc)
{
	struct kvm *kvm;
	int nr_to_scan = sc->nr_to_scan;
	unsigned long freed = 0;

	mutex_lock(&kvm_lock);

	list_for_each_entry(kvm, &vm_list, vm_list) {
		int idx;
		LIST_HEAD(invalid_list);

		/*
		 * Never scan more than sc->nr_to_scan VM instances.
		 * Will not hit this condition practically since we do not try
		 * to shrink more than one VM and it is very unlikely to see
		 * !n_used_mmu_pages so many times.
		 */
		if (!nr_to_scan--)
			break;
		/*
		 * n_used_mmu_pages is accessed without holding kvm->mmu_lock
		 * here. We may skip a VM instance errorneosly, but we do not
		 * want to shrink a VM that only started to populate its MMU
		 * anyway.
		 */
		if (!kvm->arch.n_used_mmu_pages &&
		    !kvm_has_zapped_obsolete_pages(kvm))
			continue;

		idx = srcu_read_lock(&kvm->srcu);
		write_lock(&kvm->mmu_lock);

		if (kvm_has_zapped_obsolete_pages(kvm)) {
			kvm_mmu_commit_zap_page(kvm,
			      &kvm->arch.zapped_obsolete_pages);
			goto unlock;
		}

		freed = kvm_mmu_zap_oldest_mmu_pages(kvm, sc->nr_to_scan);

unlock:
		write_unlock(&kvm->mmu_lock);
		srcu_read_unlock(&kvm->srcu, idx);

		/*
		 * unfair on small ones
		 * per-vm shrinkers cry out
		 * sadness comes quickly
		 */
		list_move_tail(&kvm->vm_list, &vm_list);
		break;
	}

	mutex_unlock(&kvm_lock);
	return freed;
}

static unsigned long
mmu_shrink_count(struct shrinker *shrink, struct shrink_control *sc)
{
	return percpu_counter_read_positive(&kvm_total_used_mmu_pages);
}

static struct shrinker mmu_shrinker = {
	.count_objects = mmu_shrink_count,
	.scan_objects = mmu_shrink_scan,
	.seeks = DEFAULT_SEEKS * 10,
};

static void mmu_destroy_caches(void)
{
	kmem_cache_destroy(pte_list_desc_cache);
	kmem_cache_destroy(mmu_page_header_cache);
}

static bool get_nx_auto_mode(void)
{
	/* Return true when CPU has the bug, and mitigations are ON */
	return boot_cpu_has_bug(X86_BUG_ITLB_MULTIHIT) && !cpu_mitigations_off();
}

static void __set_nx_huge_pages(bool val)
{
	nx_huge_pages = itlb_multihit_kvm_mitigation = val;
}

static int set_nx_huge_pages(const char *val, const struct kernel_param *kp)
{
	bool old_val = nx_huge_pages;
	bool new_val;

	/* In "auto" mode deploy workaround only if CPU has the bug. */
	if (sysfs_streq(val, "off"))
		new_val = 0;
	else if (sysfs_streq(val, "force"))
		new_val = 1;
	else if (sysfs_streq(val, "auto"))
		new_val = get_nx_auto_mode();
	else if (strtobool(val, &new_val) < 0)
		return -EINVAL;

	__set_nx_huge_pages(new_val);

	if (new_val != old_val) {
		struct kvm *kvm;

		mutex_lock(&kvm_lock);

		list_for_each_entry(kvm, &vm_list, vm_list) {
			mutex_lock(&kvm->slots_lock);
			kvm_mmu_zap_all_fast(kvm);
			mutex_unlock(&kvm->slots_lock);

			wake_up_process(kvm->arch.nx_lpage_recovery_thread);
		}
		mutex_unlock(&kvm_lock);
	}

	return 0;
}

int kvm_mmu_module_init(void)
{
	int ret = -ENOMEM;

	if (nx_huge_pages == -1)
		__set_nx_huge_pages(get_nx_auto_mode());

	/*
	 * MMU roles use union aliasing which is, generally speaking, an
	 * undefined behavior. However, we supposedly know how compilers behave
	 * and the current status quo is unlikely to change. Guardians below are
	 * supposed to let us know if the assumption becomes false.
	 */
	BUILD_BUG_ON(sizeof(union kvm_mmu_page_role) != sizeof(u32));
	BUILD_BUG_ON(sizeof(union kvm_mmu_extended_role) != sizeof(u32));
	BUILD_BUG_ON(sizeof(union kvm_mmu_role) != sizeof(u64));

	kvm_mmu_reset_all_pte_masks();

	pte_list_desc_cache = kmem_cache_create("pte_list_desc",
					    sizeof(struct pte_list_desc),
					    0, SLAB_ACCOUNT, NULL);
	if (!pte_list_desc_cache)
		goto out;

	mmu_page_header_cache = kmem_cache_create("kvm_mmu_page_header",
						  sizeof(struct kvm_mmu_page),
						  0, SLAB_ACCOUNT, NULL);
	if (!mmu_page_header_cache)
		goto out;

	if (percpu_counter_init(&kvm_total_used_mmu_pages, 0, GFP_KERNEL))
		goto out;

	ret = register_shrinker(&mmu_shrinker);
	if (ret)
		goto out;

	return 0;

out:
	mmu_destroy_caches();
	return ret;
}

/*
 * Calculate mmu pages needed for kvm.
 */
unsigned long kvm_mmu_calculate_default_mmu_pages(struct kvm *kvm)
{
	unsigned long nr_mmu_pages;
	unsigned long nr_pages = 0;
	struct kvm_memslots *slots;
	struct kvm_memory_slot *memslot;
	int i;

	for (i = 0; i < KVM_ADDRESS_SPACE_NUM; i++) {
		slots = __kvm_memslots(kvm, i);

		kvm_for_each_memslot(memslot, slots)
			nr_pages += memslot->npages;
	}

	nr_mmu_pages = nr_pages * KVM_PERMILLE_MMU_PAGES / 1000;
	nr_mmu_pages = max(nr_mmu_pages, KVM_MIN_ALLOC_MMU_PAGES);

	return nr_mmu_pages;
}

void kvm_mmu_destroy(struct kvm_vcpu *vcpu)
{
	kvm_mmu_unload(vcpu);
	free_mmu_pages(&vcpu->arch.root_mmu);
	free_mmu_pages(&vcpu->arch.guest_mmu);
	mmu_free_memory_caches(vcpu);
}

void kvm_mmu_module_exit(void)
{
	mmu_destroy_caches();
	percpu_counter_destroy(&kvm_total_used_mmu_pages);
	unregister_shrinker(&mmu_shrinker);
	mmu_audit_disable();
}

static int set_nx_huge_pages_recovery_ratio(const char *val, const struct kernel_param *kp)
{
	unsigned int old_val;
	int err;

	old_val = nx_huge_pages_recovery_ratio;
	err = param_set_uint(val, kp);
	if (err)
		return err;

	if (READ_ONCE(nx_huge_pages) &&
	    !old_val && nx_huge_pages_recovery_ratio) {
		struct kvm *kvm;

		mutex_lock(&kvm_lock);

		list_for_each_entry(kvm, &vm_list, vm_list)
			wake_up_process(kvm->arch.nx_lpage_recovery_thread);

		mutex_unlock(&kvm_lock);
	}

	return err;
}

static void kvm_recover_nx_lpages(struct kvm *kvm)
{
	unsigned long nx_lpage_splits = kvm->stat.nx_lpage_splits;
	int rcu_idx;
	struct kvm_mmu_page *sp;
	unsigned int ratio;
	LIST_HEAD(invalid_list);
	bool flush = false;
	ulong to_zap;

	rcu_idx = srcu_read_lock(&kvm->srcu);
	write_lock(&kvm->mmu_lock);

	ratio = READ_ONCE(nx_huge_pages_recovery_ratio);
	to_zap = ratio ? DIV_ROUND_UP(nx_lpage_splits, ratio) : 0;
	for ( ; to_zap; --to_zap) {
		if (list_empty(&kvm->arch.lpage_disallowed_mmu_pages))
			break;

		/*
		 * We use a separate list instead of just using active_mmu_pages
		 * because the number of lpage_disallowed pages is expected to
		 * be relatively small compared to the total.
		 */
		sp = list_first_entry(&kvm->arch.lpage_disallowed_mmu_pages,
				      struct kvm_mmu_page,
				      lpage_disallowed_link);
		WARN_ON_ONCE(!sp->lpage_disallowed);
		if (is_tdp_mmu_page(sp)) {
			flush |= kvm_tdp_mmu_zap_sp(kvm, sp);
		} else {
			kvm_mmu_prepare_zap_page(kvm, sp, &invalid_list);
			WARN_ON_ONCE(sp->lpage_disallowed);
		}

		if (need_resched() || rwlock_needbreak(&kvm->mmu_lock)) {
			kvm_mmu_remote_flush_or_zap(kvm, &invalid_list, flush);
			cond_resched_rwlock_write(&kvm->mmu_lock);
			flush = false;
		}
	}
	kvm_mmu_remote_flush_or_zap(kvm, &invalid_list, flush);

	write_unlock(&kvm->mmu_lock);
	srcu_read_unlock(&kvm->srcu, rcu_idx);
}

static long get_nx_lpage_recovery_timeout(u64 start_time)
{
	return READ_ONCE(nx_huge_pages) && READ_ONCE(nx_huge_pages_recovery_ratio)
		? start_time + 60 * HZ - get_jiffies_64()
		: MAX_SCHEDULE_TIMEOUT;
}

static int kvm_nx_lpage_recovery_worker(struct kvm *kvm, uintptr_t data)
{
	u64 start_time;
	long remaining_time;

	while (true) {
		start_time = get_jiffies_64();
		remaining_time = get_nx_lpage_recovery_timeout(start_time);

		set_current_state(TASK_INTERRUPTIBLE);
		while (!kthread_should_stop() && remaining_time > 0) {
			schedule_timeout(remaining_time);
			remaining_time = get_nx_lpage_recovery_timeout(start_time);
			set_current_state(TASK_INTERRUPTIBLE);
		}

		set_current_state(TASK_RUNNING);

		if (kthread_should_stop())
			return 0;

		kvm_recover_nx_lpages(kvm);
	}
}

int kvm_mmu_post_init_vm(struct kvm *kvm)
{
	int err;

	err = kvm_vm_create_worker_thread(kvm, kvm_nx_lpage_recovery_worker, 0,
					  "kvm-nx-lpage-recovery",
					  &kvm->arch.nx_lpage_recovery_thread);
	if (!err)
		kthread_unpark(kvm->arch.nx_lpage_recovery_thread);

	return err;
}

void kvm_mmu_pre_destroy_vm(struct kvm *kvm)
{
	if (kvm->arch.nx_lpage_recovery_thread)
		kthread_stop(kvm->arch.nx_lpage_recovery_thread);
}<|MERGE_RESOLUTION|>--- conflicted
+++ resolved
@@ -1527,16 +1527,10 @@
 
 bool kvm_unmap_gfn_range(struct kvm *kvm, struct kvm_gfn_range *range)
 {
-<<<<<<< HEAD
-	bool flush;
-
-	flush = kvm_handle_gfn_range(kvm, range, kvm_unmap_rmapp);
-=======
 	bool flush = false;
 
 	if (kvm_memslots_have_rmaps(kvm))
 		flush = kvm_handle_gfn_range(kvm, range, kvm_unmap_rmapp);
->>>>>>> e48bf29c
 
 	if (is_tdp_mmu_enabled(kvm))
 		flush |= kvm_tdp_mmu_unmap_gfn_range(kvm, range, flush);
@@ -1546,16 +1540,10 @@
 
 bool kvm_set_spte_gfn(struct kvm *kvm, struct kvm_gfn_range *range)
 {
-<<<<<<< HEAD
-	bool flush;
-
-	flush = kvm_handle_gfn_range(kvm, range, kvm_set_pte_rmapp);
-=======
 	bool flush = false;
 
 	if (kvm_memslots_have_rmaps(kvm))
 		flush = kvm_handle_gfn_range(kvm, range, kvm_set_pte_rmapp);
->>>>>>> e48bf29c
 
 	if (is_tdp_mmu_enabled(kvm))
 		flush |= kvm_tdp_mmu_set_spte_gfn(kvm, range);
@@ -1608,16 +1596,10 @@
 
 bool kvm_age_gfn(struct kvm *kvm, struct kvm_gfn_range *range)
 {
-<<<<<<< HEAD
-	bool young;
-
-	young = kvm_handle_gfn_range(kvm, range, kvm_age_rmapp);
-=======
 	bool young = false;
 
 	if (kvm_memslots_have_rmaps(kvm))
 		young = kvm_handle_gfn_range(kvm, range, kvm_age_rmapp);
->>>>>>> e48bf29c
 
 	if (is_tdp_mmu_enabled(kvm))
 		young |= kvm_tdp_mmu_age_gfn_range(kvm, range);
@@ -1627,16 +1609,10 @@
 
 bool kvm_test_age_gfn(struct kvm *kvm, struct kvm_gfn_range *range)
 {
-<<<<<<< HEAD
-	bool young;
-
-	young = kvm_handle_gfn_range(kvm, range, kvm_test_age_rmapp);
-=======
 	bool young = false;
 
 	if (kvm_memslots_have_rmaps(kvm))
 		young = kvm_handle_gfn_range(kvm, range, kvm_test_age_rmapp);
->>>>>>> e48bf29c
 
 	if (is_tdp_mmu_enabled(kvm))
 		young |= kvm_tdp_mmu_test_age_gfn(kvm, range);
@@ -2474,11 +2450,7 @@
 	 * page is available, while the caller may end up allocating as many as
 	 * four pages, e.g. for PAE roots or for 5-level paging.  Temporarily
 	 * exceeding the (arbitrary by default) limit will not harm the host,
-<<<<<<< HEAD
-	 * being too agressive may unnecessarily kill the guest, and getting an
-=======
 	 * being too aggressive may unnecessarily kill the guest, and getting an
->>>>>>> e48bf29c
 	 * exact count is far more trouble than it's worth, especially in the
 	 * page fault paths.
 	 */
@@ -3424,13 +3396,10 @@
 		}
 	}
 
-<<<<<<< HEAD
-=======
 	r = alloc_all_memslots_rmaps(vcpu->kvm);
 	if (r)
 		return r;
 
->>>>>>> e48bf29c
 	write_lock(&vcpu->kvm->mmu_lock);
 	r = make_mmu_pages_available(vcpu);
 	if (r < 0)
@@ -3710,11 +3679,7 @@
 		for (level = root; level >= leaf; level--)
 			pr_err("------ spte = 0x%llx level = %d, rsvd bits = 0x%llx",
 			       sptes[level], level,
-<<<<<<< HEAD
-			       rsvd_check->rsvd_bits_mask[(sptes[level] >> 7) & 1][level-1]);
-=======
 			       get_rsvd_bits(rsvd_check, sptes[level], level));
->>>>>>> e48bf29c
 	}
 
 	return reserved;
@@ -4737,25 +4702,11 @@
 	};
 	union kvm_mmu_role new_role;
 
-<<<<<<< HEAD
-	__kvm_mmu_new_pgd(vcpu, nested_cr3, new_role.base, false, false);
-
-	if (new_role.as_u64 != context->mmu_role.as_u64) {
-		shadow_mmu_init_context(vcpu, context, cr0, cr4, efer, new_role);
-
-		/*
-		 * Override the level set by the common init helper, nested TDP
-		 * always uses the host's TDP configuration.
-		 */
-		context->shadow_root_level = new_role.base.level;
-	}
-=======
 	new_role = kvm_calc_shadow_npt_root_page_role(vcpu, &regs);
 
 	__kvm_mmu_new_pgd(vcpu, nested_cr3, new_role.base);
 
 	shadow_mmu_init_context(vcpu, context, &regs, new_role);
->>>>>>> e48bf29c
 }
 EXPORT_SYMBOL_GPL(kvm_init_shadow_npt_mmu);
 
@@ -4958,7 +4909,6 @@
 	if (r)
 		goto out;
 	r = mmu_alloc_special_roots(vcpu);
-<<<<<<< HEAD
 	if (r)
 		goto out;
 	if (vcpu->arch.mmu->direct_map)
@@ -4967,16 +4917,6 @@
 		r = mmu_alloc_shadow_roots(vcpu);
 	if (r)
 		goto out;
-=======
-	if (r)
-		goto out;
-	if (vcpu->arch.mmu->direct_map)
-		r = mmu_alloc_direct_roots(vcpu);
-	else
-		r = mmu_alloc_shadow_roots(vcpu);
-	if (r)
-		goto out;
->>>>>>> e48bf29c
 
 	kvm_mmu_sync_roots(vcpu);
 
@@ -5623,24 +5563,6 @@
 	struct kvm_memory_slot *memslot;
 	int i;
 	bool flush = false;
-<<<<<<< HEAD
-
-	write_lock(&kvm->mmu_lock);
-	for (i = 0; i < KVM_ADDRESS_SPACE_NUM; i++) {
-		slots = __kvm_memslots(kvm, i);
-		kvm_for_each_memslot(memslot, slots) {
-			gfn_t start, end;
-
-			start = max(gfn_start, memslot->base_gfn);
-			end = min(gfn_end, memslot->base_gfn + memslot->npages);
-			if (start >= end)
-				continue;
-
-			flush = slot_handle_level_range(kvm, memslot, kvm_zap_rmapp,
-							PG_LEVEL_4K,
-							KVM_MAX_HUGEPAGE_LEVEL,
-							start, end - 1, true, flush);
-=======
 
 	if (kvm_memslots_have_rmaps(kvm)) {
 		write_lock(&kvm->mmu_lock);
@@ -5659,17 +5581,11 @@
 						KVM_MAX_HUGEPAGE_LEVEL, start,
 						end - 1, true, flush);
 			}
->>>>>>> e48bf29c
 		}
 		if (flush)
 			kvm_flush_remote_tlbs_with_address(kvm, gfn_start, gfn_end);
 		write_unlock(&kvm->mmu_lock);
 	}
-
-	if (flush)
-		kvm_flush_remote_tlbs_with_address(kvm, gfn_start, gfn_end);
-
-	write_unlock(&kvm->mmu_lock);
 
 	if (is_tdp_mmu_enabled(kvm)) {
 		flush = false;
@@ -5699,12 +5615,6 @@
 {
 	bool flush = false;
 
-<<<<<<< HEAD
-	write_lock(&kvm->mmu_lock);
-	flush = slot_handle_level(kvm, memslot, slot_rmap_write_protect,
-				start_level, KVM_MAX_HUGEPAGE_LEVEL, false);
-	write_unlock(&kvm->mmu_lock);
-=======
 	if (kvm_memslots_have_rmaps(kvm)) {
 		write_lock(&kvm->mmu_lock);
 		flush = slot_handle_level(kvm, memslot, slot_rmap_write_protect,
@@ -5712,13 +5622,6 @@
 					  false);
 		write_unlock(&kvm->mmu_lock);
 	}
-
-	if (is_tdp_mmu_enabled(kvm)) {
-		read_lock(&kvm->mmu_lock);
-		flush |= kvm_tdp_mmu_wrprot_slot(kvm, memslot, start_level);
-		read_unlock(&kvm->mmu_lock);
-	}
->>>>>>> e48bf29c
 
 	if (is_tdp_mmu_enabled(kvm)) {
 		read_lock(&kvm->mmu_lock);
@@ -5786,20 +5689,6 @@
 {
 	/* FIXME: const-ify all uses of struct kvm_memory_slot.  */
 	struct kvm_memory_slot *slot = (struct kvm_memory_slot *)memslot;
-<<<<<<< HEAD
-	bool flush;
-
-	write_lock(&kvm->mmu_lock);
-	flush = slot_handle_leaf(kvm, slot, kvm_mmu_zap_collapsible_spte, true);
-
-	if (flush)
-		kvm_arch_flush_remote_tlbs_memslot(kvm, slot);
-	write_unlock(&kvm->mmu_lock);
-
-	if (is_tdp_mmu_enabled(kvm)) {
-		flush = false;
-
-=======
 	bool flush = false;
 
 	if (kvm_memslots_have_rmaps(kvm)) {
@@ -5811,7 +5700,6 @@
 	}
 
 	if (is_tdp_mmu_enabled(kvm)) {
->>>>>>> e48bf29c
 		read_lock(&kvm->mmu_lock);
 		flush = kvm_tdp_mmu_zap_collapsible_sptes(kvm, slot, flush);
 		if (flush)
@@ -5840,24 +5728,12 @@
 {
 	bool flush = false;
 
-<<<<<<< HEAD
-	write_lock(&kvm->mmu_lock);
-	flush = slot_handle_leaf(kvm, memslot, __rmap_clear_dirty, false);
-	write_unlock(&kvm->mmu_lock);
-=======
 	if (kvm_memslots_have_rmaps(kvm)) {
 		write_lock(&kvm->mmu_lock);
 		flush = slot_handle_leaf(kvm, memslot, __rmap_clear_dirty,
 					 false);
 		write_unlock(&kvm->mmu_lock);
 	}
-
-	if (is_tdp_mmu_enabled(kvm)) {
-		read_lock(&kvm->mmu_lock);
-		flush |= kvm_tdp_mmu_clear_dirty_slot(kvm, memslot);
-		read_unlock(&kvm->mmu_lock);
-	}
->>>>>>> e48bf29c
 
 	if (is_tdp_mmu_enabled(kvm)) {
 		read_lock(&kvm->mmu_lock);
