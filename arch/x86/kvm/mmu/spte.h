--- conflicted
+++ resolved
@@ -69,7 +69,6 @@
 /* Bits 9 and 10 are ignored by all non-EPT PTEs. */
 #define DEFAULT_SPTE_HOST_WRITEABLE	BIT_ULL(9)
 #define DEFAULT_SPTE_MMU_WRITEABLE	BIT_ULL(10)
-<<<<<<< HEAD
 
 /*
  * The mask/shift to use for saving the original R/X bits when marking the PTE
@@ -102,40 +101,6 @@
 #undef SHADOW_ACC_TRACK_SAVED_MASK
 
 /*
-=======
-
-/*
- * The mask/shift to use for saving the original R/X bits when marking the PTE
- * as not-present for access tracking purposes. We do not save the W bit as the
- * PTEs being access tracked also need to be dirty tracked, so the W bit will be
- * restored only when a write is attempted to the page.  This mask obviously
- * must not overlap the A/D type mask.
- */
-#define SHADOW_ACC_TRACK_SAVED_BITS_MASK (PT64_EPT_READABLE_MASK | \
-					  PT64_EPT_EXECUTABLE_MASK)
-#define SHADOW_ACC_TRACK_SAVED_BITS_SHIFT 54
-#define SHADOW_ACC_TRACK_SAVED_MASK	(SHADOW_ACC_TRACK_SAVED_BITS_MASK << \
-					 SHADOW_ACC_TRACK_SAVED_BITS_SHIFT)
-static_assert(!(SPTE_TDP_AD_MASK & SHADOW_ACC_TRACK_SAVED_MASK));
-
-/*
- * Low ignored bits are at a premium for EPT, use high ignored bits, taking care
- * to not overlap the A/D type mask or the saved access bits of access-tracked
- * SPTEs when A/D bits are disabled.
- */
-#define EPT_SPTE_HOST_WRITABLE		BIT_ULL(57)
-#define EPT_SPTE_MMU_WRITABLE		BIT_ULL(58)
-
-static_assert(!(EPT_SPTE_HOST_WRITABLE & SPTE_TDP_AD_MASK));
-static_assert(!(EPT_SPTE_MMU_WRITABLE & SPTE_TDP_AD_MASK));
-static_assert(!(EPT_SPTE_HOST_WRITABLE & SHADOW_ACC_TRACK_SAVED_MASK));
-static_assert(!(EPT_SPTE_MMU_WRITABLE & SHADOW_ACC_TRACK_SAVED_MASK));
-
-/* Defined only to keep the above static asserts readable. */
-#undef SHADOW_ACC_TRACK_SAVED_MASK
-
-/*
->>>>>>> e48bf29c
  * Due to limited space in PTEs, the MMIO generation is a 19 bit subset of
  * the memslots generation and is derived as follows:
  *
