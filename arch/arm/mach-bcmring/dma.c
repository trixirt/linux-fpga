/*****************************************************************************
* Copyright 2004 - 2008 Broadcom Corporation.  All rights reserved.
*
* Unless you and Broadcom execute a separate written software license
* agreement governing use of this software, this software is licensed to you
* under the terms of the GNU General Public License version 2, available at
* http://www.broadcom.com/licenses/GPLv2.php (the "GPL").
*
* Notwithstanding the above, under no circumstances may you combine this
* software in any way with any other Broadcom software provided under a
* license other than the GPL, without Broadcom's express prior written
* consent.
*****************************************************************************/

/****************************************************************************/
/**
*   @file   dma.c
*
*   @brief  Implements the DMA interface.
*/
/****************************************************************************/

/* ---- Include Files ---------------------------------------------------- */

#include <linux/module.h>
#include <linux/device.h>
#include <linux/dma-mapping.h>
#include <linux/interrupt.h>
#include <linux/sched.h>
#include <linux/irqreturn.h>
#include <linux/proc_fs.h>
#include <linux/slab.h>

#include <mach/timer.h>

#include <linux/pfn.h>
#include <linux/atomic.h>
#include <linux/sched.h>
#include <mach/dma.h>

/* ---- Public Variables ------------------------------------------------- */

/* ---- Private Constants and Types -------------------------------------- */

#define MAKE_HANDLE(controllerIdx, channelIdx)    (((controllerIdx) << 4) | (channelIdx))

#define CONTROLLER_FROM_HANDLE(handle)    (((handle) >> 4) & 0x0f)
#define CHANNEL_FROM_HANDLE(handle)       ((handle) & 0x0f)


/* ---- Private Variables ------------------------------------------------ */

static DMA_Global_t gDMA;
static struct proc_dir_entry *gDmaDir;

#include "dma_device.c"

/* ---- Private Function Prototypes -------------------------------------- */

/* ---- Functions  ------------------------------------------------------- */

/****************************************************************************/
/**
*   Displays information for /proc/dma/channels
*/
/****************************************************************************/

static int dma_proc_read_channels(char *buf, char **start, off_t offset,
				  int count, int *eof, void *data)
{
	int controllerIdx;
	int channelIdx;
	int limit = count - 200;
	int len = 0;
	DMA_Channel_t *channel;

	if (down_interruptible(&gDMA.lock) < 0) {
		return -ERESTARTSYS;
	}

	for (controllerIdx = 0; controllerIdx < DMA_NUM_CONTROLLERS;
	     controllerIdx++) {
		for (channelIdx = 0; channelIdx < DMA_NUM_CHANNELS;
		     channelIdx++) {
			if (len >= limit) {
				break;
			}

			channel =
			    &gDMA.controller[controllerIdx].channel[channelIdx];

			len +=
			    sprintf(buf + len, "%d:%d ", controllerIdx,
				    channelIdx);

			if ((channel->flags & DMA_CHANNEL_FLAG_IS_DEDICATED) !=
			    0) {
				len +=
				    sprintf(buf + len, "Dedicated for %s ",
					    DMA_gDeviceAttribute[channel->
								 devType].name);
			} else {
				len += sprintf(buf + len, "Shared ");
			}

			if ((channel->flags & DMA_CHANNEL_FLAG_NO_ISR) != 0) {
				len += sprintf(buf + len, "No ISR ");
			}

			if ((channel->flags & DMA_CHANNEL_FLAG_LARGE_FIFO) != 0) {
				len += sprintf(buf + len, "Fifo: 128 ");
			} else {
				len += sprintf(buf + len, "Fifo: 64  ");
			}

			if ((channel->flags & DMA_CHANNEL_FLAG_IN_USE) != 0) {
				len +=
				    sprintf(buf + len, "InUse by %s",
					    DMA_gDeviceAttribute[channel->
								 devType].name);
#if (DMA_DEBUG_TRACK_RESERVATION)
				len +=
				    sprintf(buf + len, " (%s:%d)",
					    channel->fileName,
					    channel->lineNum);
#endif
			} else {
				len += sprintf(buf + len, "Avail ");
			}

			if (channel->lastDevType != DMA_DEVICE_NONE) {
				len +=
				    sprintf(buf + len, "Last use: %s ",
					    DMA_gDeviceAttribute[channel->
								 lastDevType].
					    name);
			}

			len += sprintf(buf + len, "\n");
		}
	}
	up(&gDMA.lock);
	*eof = 1;

	return len;
}

/****************************************************************************/
/**
*   Displays information for /proc/dma/devices
*/
/****************************************************************************/

static int dma_proc_read_devices(char *buf, char **start, off_t offset,
				 int count, int *eof, void *data)
{
	int limit = count - 200;
	int len = 0;
	int devIdx;

	if (down_interruptible(&gDMA.lock) < 0) {
		return -ERESTARTSYS;
	}

	for (devIdx = 0; devIdx < DMA_NUM_DEVICE_ENTRIES; devIdx++) {
		DMA_DeviceAttribute_t *devAttr = &DMA_gDeviceAttribute[devIdx];

		if (devAttr->name == NULL) {
			continue;
		}

		if (len >= limit) {
			break;
		}

		len += sprintf(buf + len, "%-12s ", devAttr->name);

		if ((devAttr->flags & DMA_DEVICE_FLAG_IS_DEDICATED) != 0) {
			len +=
			    sprintf(buf + len, "Dedicated %d:%d ",
				    devAttr->dedicatedController,
				    devAttr->dedicatedChannel);
		} else {
			len += sprintf(buf + len, "Shared DMA:");
			if ((devAttr->flags & DMA_DEVICE_FLAG_ON_DMA0) != 0) {
				len += sprintf(buf + len, "0");
			}
			if ((devAttr->flags & DMA_DEVICE_FLAG_ON_DMA1) != 0) {
				len += sprintf(buf + len, "1");
			}
			len += sprintf(buf + len, " ");
		}
		if ((devAttr->flags & DMA_DEVICE_FLAG_NO_ISR) != 0) {
			len += sprintf(buf + len, "NoISR ");
		}
		if ((devAttr->flags & DMA_DEVICE_FLAG_ALLOW_LARGE_FIFO) != 0) {
			len += sprintf(buf + len, "Allow-128 ");
		}

		len +=
		    sprintf(buf + len,
			    "Xfer #: %Lu Ticks: %Lu Bytes: %Lu DescLen: %u\n",
			    devAttr->numTransfers, devAttr->transferTicks,
			    devAttr->transferBytes,
			    devAttr->ring.bytesAllocated);

	}

	up(&gDMA.lock);
	*eof = 1;

	return len;
}

/****************************************************************************/
/**
*   Determines if a DMA_Device_t is "valid".
*
*   @return
*       TRUE        - dma device is valid
*       FALSE       - dma device isn't valid
*/
/****************************************************************************/

static inline int IsDeviceValid(DMA_Device_t device)
{
	return (device >= 0) && (device < DMA_NUM_DEVICE_ENTRIES);
}

/****************************************************************************/
/**
*   Translates a DMA handle into a pointer to a channel.
*
*   @return
*       non-NULL    - pointer to DMA_Channel_t
*       NULL        - DMA Handle was invalid
*/
/****************************************************************************/

static inline DMA_Channel_t *HandleToChannel(DMA_Handle_t handle)
{
	int controllerIdx;
	int channelIdx;

	controllerIdx = CONTROLLER_FROM_HANDLE(handle);
	channelIdx = CHANNEL_FROM_HANDLE(handle);

	if ((controllerIdx > DMA_NUM_CONTROLLERS)
	    || (channelIdx > DMA_NUM_CHANNELS)) {
		return NULL;
	}
	return &gDMA.controller[controllerIdx].channel[channelIdx];
}

/****************************************************************************/
/**
*   Interrupt handler which is called to process DMA interrupts.
*/
/****************************************************************************/

static irqreturn_t dma_interrupt_handler(int irq, void *dev_id)
{
	DMA_Channel_t *channel;
	DMA_DeviceAttribute_t *devAttr;
	int irqStatus;

	channel = (DMA_Channel_t *) dev_id;

	/* Figure out why we were called, and knock down the interrupt */

	irqStatus = dmacHw_getInterruptStatus(channel->dmacHwHandle);
	dmacHw_clearInterrupt(channel->dmacHwHandle);

	if ((channel->devType < 0)
	    || (channel->devType > DMA_NUM_DEVICE_ENTRIES)) {
		printk(KERN_ERR "dma_interrupt_handler: Invalid devType: %d\n",
		       channel->devType);
		return IRQ_NONE;
	}
	devAttr = &DMA_gDeviceAttribute[channel->devType];

	/* Update stats */

	if ((irqStatus & dmacHw_INTERRUPT_STATUS_TRANS) != 0) {
		devAttr->transferTicks +=
		    (timer_get_tick_count() - devAttr->transferStartTime);
	}

	if ((irqStatus & dmacHw_INTERRUPT_STATUS_ERROR) != 0) {
		printk(KERN_ERR
		       "dma_interrupt_handler: devType :%d DMA error (%s)\n",
		       channel->devType, devAttr->name);
	} else {
		devAttr->numTransfers++;
		devAttr->transferBytes += devAttr->numBytes;
	}

	/* Call any installed handler */

	if (devAttr->devHandler != NULL) {
		devAttr->devHandler(channel->devType, irqStatus,
				    devAttr->userData);
	}

	return IRQ_HANDLED;
}

/****************************************************************************/
/**
*   Allocates memory to hold a descriptor ring. The descriptor ring then
*   needs to be populated by making one or more calls to
*   dna_add_descriptors.
*
*   The returned descriptor ring will be automatically initialized.
*
*   @return
*       0           Descriptor ring was allocated successfully
*       -EINVAL     Invalid parameters passed in
*       -ENOMEM     Unable to allocate memory for the desired number of descriptors.
*/
/****************************************************************************/

int dma_alloc_descriptor_ring(DMA_DescriptorRing_t *ring,	/* Descriptor ring to populate */
			      int numDescriptors	/* Number of descriptors that need to be allocated. */
    ) {
	size_t bytesToAlloc = dmacHw_descriptorLen(numDescriptors);

	if ((ring == NULL) || (numDescriptors <= 0)) {
		return -EINVAL;
	}

	ring->physAddr = 0;
	ring->descriptorsAllocated = 0;
	ring->bytesAllocated = 0;

	ring->virtAddr = dma_alloc_writecombine(NULL,
						     bytesToAlloc,
						     &ring->physAddr,
						     GFP_KERNEL);
	if (ring->virtAddr == NULL) {
		return -ENOMEM;
	}

	ring->bytesAllocated = bytesToAlloc;
	ring->descriptorsAllocated = numDescriptors;

	return dma_init_descriptor_ring(ring, numDescriptors);
}

EXPORT_SYMBOL(dma_alloc_descriptor_ring);

/****************************************************************************/
/**
*   Releases the memory which was previously allocated for a descriptor ring.
*/
/****************************************************************************/

void dma_free_descriptor_ring(DMA_DescriptorRing_t *ring	/* Descriptor to release */
    ) {
	if (ring->virtAddr != NULL) {
		dma_free_writecombine(NULL,
				      ring->bytesAllocated,
				      ring->virtAddr, ring->physAddr);
	}

	ring->bytesAllocated = 0;
	ring->descriptorsAllocated = 0;
	ring->virtAddr = NULL;
	ring->physAddr = 0;
}

EXPORT_SYMBOL(dma_free_descriptor_ring);

/****************************************************************************/
/**
*   Initializes a descriptor ring, so that descriptors can be added to it.
*   Once a descriptor ring has been allocated, it may be reinitialized for
*   use with additional/different regions of memory.
*
*   Note that if 7 descriptors are allocated, it's perfectly acceptable to
*   initialize the ring with a smaller number of descriptors. The amount
*   of memory allocated for the descriptor ring will not be reduced, and
*   the descriptor ring may be reinitialized later
*
*   @return
*       0           Descriptor ring was initialized successfully
*       -ENOMEM     The descriptor which was passed in has insufficient space
*                   to hold the desired number of descriptors.
*/
/****************************************************************************/

int dma_init_descriptor_ring(DMA_DescriptorRing_t *ring,	/* Descriptor ring to initialize */
			     int numDescriptors	/* Number of descriptors to initialize. */
    ) {
	if (ring->virtAddr == NULL) {
		return -EINVAL;
	}
	if (dmacHw_initDescriptor(ring->virtAddr,
				  ring->physAddr,
				  ring->bytesAllocated, numDescriptors) < 0) {
		printk(KERN_ERR
		       "dma_init_descriptor_ring: dmacHw_initDescriptor failed\n");
		return -ENOMEM;
	}

	return 0;
}

EXPORT_SYMBOL(dma_init_descriptor_ring);

/****************************************************************************/
/**
*   Determines the number of descriptors which would be required for a
*   transfer of the indicated memory region.
*
*   This function also needs to know which DMA device this transfer will
*   be destined for, so that the appropriate DMA configuration can be retrieved.
*   DMA parameters such as transfer width, and whether this is a memory-to-memory
*   or memory-to-peripheral, etc can all affect the actual number of descriptors
*   required.
*
*   @return
*       > 0     Returns the number of descriptors required for the indicated transfer
*       -ENODEV - Device handed in is invalid.
*       -EINVAL Invalid parameters
*       -ENOMEM Memory exhausted
*/
/****************************************************************************/

int dma_calculate_descriptor_count(DMA_Device_t device,	/* DMA Device that this will be associated with */
				   dma_addr_t srcData,	/* Place to get data to write to device */
				   dma_addr_t dstData,	/* Pointer to device data address */
				   size_t numBytes	/* Number of bytes to transfer to the device */
    ) {
	int numDescriptors;
	DMA_DeviceAttribute_t *devAttr;

	if (!IsDeviceValid(device)) {
		return -ENODEV;
	}
	devAttr = &DMA_gDeviceAttribute[device];

	numDescriptors = dmacHw_calculateDescriptorCount(&devAttr->config,
							      (void *)srcData,
							      (void *)dstData,
							      numBytes);
	if (numDescriptors < 0) {
		printk(KERN_ERR
		       "dma_calculate_descriptor_count: dmacHw_calculateDescriptorCount failed\n");
		return -EINVAL;
	}

	return numDescriptors;
}

EXPORT_SYMBOL(dma_calculate_descriptor_count);

/****************************************************************************/
/**
*   Adds a region of memory to the descriptor ring. Note that it may take
*   multiple descriptors for each region of memory. It is the callers
*   responsibility to allocate a sufficiently large descriptor ring.
*
*   @return
*       0       Descriptors were added successfully
*       -ENODEV Device handed in is invalid.
*       -EINVAL Invalid parameters
*       -ENOMEM Memory exhausted
*/
/****************************************************************************/

int dma_add_descriptors(DMA_DescriptorRing_t *ring,	/* Descriptor ring to add descriptors to */
			DMA_Device_t device,	/* DMA Device that descriptors are for */
			dma_addr_t srcData,	/* Place to get data (memory or device) */
			dma_addr_t dstData,	/* Place to put data (memory or device) */
			size_t numBytes	/* Number of bytes to transfer to the device */
    ) {
	int rc;
	DMA_DeviceAttribute_t *devAttr;

	if (!IsDeviceValid(device)) {
		return -ENODEV;
	}
	devAttr = &DMA_gDeviceAttribute[device];

	rc = dmacHw_setDataDescriptor(&devAttr->config,
				      ring->virtAddr,
				      (void *)srcData,
				      (void *)dstData, numBytes);
	if (rc < 0) {
		printk(KERN_ERR
		       "dma_add_descriptors: dmacHw_setDataDescriptor failed with code: %d\n",
		       rc);
		return -ENOMEM;
	}

	return 0;
}

EXPORT_SYMBOL(dma_add_descriptors);

/****************************************************************************/
/**
*   Sets the descriptor ring associated with a device.
*
*   Once set, the descriptor ring will be associated with the device, even
*   across channel request/free calls. Passing in a NULL descriptor ring
*   will release any descriptor ring currently associated with the device.
*
*   Note: If you call dma_transfer, or one of the other dma_alloc_ functions
*         the descriptor ring may be released and reallocated.
*
*   Note: This function will release the descriptor memory for any current
*         descriptor ring associated with this device.
*
*   @return
*       0       Descriptors were added successfully
*       -ENODEV Device handed in is invalid.
*/
/****************************************************************************/

int dma_set_device_descriptor_ring(DMA_Device_t device,	/* Device to update the descriptor ring for. */
				   DMA_DescriptorRing_t *ring	/* Descriptor ring to add descriptors to */
    ) {
	DMA_DeviceAttribute_t *devAttr;

	if (!IsDeviceValid(device)) {
		return -ENODEV;
	}
	devAttr = &DMA_gDeviceAttribute[device];

	/* Free the previously allocated descriptor ring */

	dma_free_descriptor_ring(&devAttr->ring);

	if (ring != NULL) {
		/* Copy in the new one */

		devAttr->ring = *ring;
	}

	/* Set things up so that if dma_transfer is called then this descriptor */
	/* ring will get freed. */

	devAttr->prevSrcData = 0;
	devAttr->prevDstData = 0;
	devAttr->prevNumBytes = 0;

	return 0;
}

EXPORT_SYMBOL(dma_set_device_descriptor_ring);

/****************************************************************************/
/**
*   Retrieves the descriptor ring associated with a device.
*
*   @return
*       0       Descriptors were added successfully
*       -ENODEV Device handed in is invalid.
*/
/****************************************************************************/

int dma_get_device_descriptor_ring(DMA_Device_t device,	/* Device to retrieve the descriptor ring for. */
				   DMA_DescriptorRing_t *ring	/* Place to store retrieved ring */
    ) {
	DMA_DeviceAttribute_t *devAttr;

	memset(ring, 0, sizeof(*ring));

	if (!IsDeviceValid(device)) {
		return -ENODEV;
	}
	devAttr = &DMA_gDeviceAttribute[device];

	*ring = devAttr->ring;

	return 0;
}

EXPORT_SYMBOL(dma_get_device_descriptor_ring);

/****************************************************************************/
/**
*   Configures a DMA channel.
*
*   @return
*       >= 0    - Initialization was successful.
*
*       -EBUSY  - Device is currently being used.
*       -ENODEV - Device handed in is invalid.
*/
/****************************************************************************/

static int ConfigChannel(DMA_Handle_t handle)
{
	DMA_Channel_t *channel;
	DMA_DeviceAttribute_t *devAttr;
	int controllerIdx;

	channel = HandleToChannel(handle);
	if (channel == NULL) {
		return -ENODEV;
	}
	devAttr = &DMA_gDeviceAttribute[channel->devType];
	controllerIdx = CONTROLLER_FROM_HANDLE(handle);

	if ((devAttr->flags & DMA_DEVICE_FLAG_PORT_PER_DMAC) != 0) {
		if (devAttr->config.transferType ==
		    dmacHw_TRANSFER_TYPE_MEM_TO_PERIPHERAL) {
			devAttr->config.dstPeripheralPort =
			    devAttr->dmacPort[controllerIdx];
		} else if (devAttr->config.transferType ==
			   dmacHw_TRANSFER_TYPE_PERIPHERAL_TO_MEM) {
			devAttr->config.srcPeripheralPort =
			    devAttr->dmacPort[controllerIdx];
		}
	}

	if (dmacHw_configChannel(channel->dmacHwHandle, &devAttr->config) != 0) {
		printk(KERN_ERR "ConfigChannel: dmacHw_configChannel failed\n");
		return -EIO;
	}

	return 0;
}

/****************************************************************************/
/**
*   Initializes all of the data structures associated with the DMA.
*   @return
*       >= 0    - Initialization was successful.
*
*       -EBUSY  - Device is currently being used.
*       -ENODEV - Device handed in is invalid.
*/
/****************************************************************************/

int dma_init(void)
{
	int rc = 0;
	int controllerIdx;
	int channelIdx;
	DMA_Device_t devIdx;
	DMA_Channel_t *channel;
	DMA_Handle_t dedicatedHandle;

	memset(&gDMA, 0, sizeof(gDMA));

	sema_init(&gDMA.lock, 0);
	init_waitqueue_head(&gDMA.freeChannelQ);

	/* Initialize the Hardware */

	dmacHw_initDma();

	/* Start off by marking all of the DMA channels as shared. */

	for (controllerIdx = 0; controllerIdx < DMA_NUM_CONTROLLERS;
	     controllerIdx++) {
		for (channelIdx = 0; channelIdx < DMA_NUM_CHANNELS;
		     channelIdx++) {
			channel =
			    &gDMA.controller[controllerIdx].channel[channelIdx];

			channel->flags = 0;
			channel->devType = DMA_DEVICE_NONE;
			channel->lastDevType = DMA_DEVICE_NONE;

#if (DMA_DEBUG_TRACK_RESERVATION)
			channel->fileName = "";
			channel->lineNum = 0;
#endif

			channel->dmacHwHandle =
			    dmacHw_getChannelHandle(dmacHw_MAKE_CHANNEL_ID
						    (controllerIdx,
						     channelIdx));
			dmacHw_initChannel(channel->dmacHwHandle);
		}
	}

	/* Record any special attributes that channels may have */

	gDMA.controller[0].channel[0].flags |= DMA_CHANNEL_FLAG_LARGE_FIFO;
	gDMA.controller[0].channel[1].flags |= DMA_CHANNEL_FLAG_LARGE_FIFO;
	gDMA.controller[1].channel[0].flags |= DMA_CHANNEL_FLAG_LARGE_FIFO;
	gDMA.controller[1].channel[1].flags |= DMA_CHANNEL_FLAG_LARGE_FIFO;

	/* Now walk through and record the dedicated channels. */

	for (devIdx = 0; devIdx < DMA_NUM_DEVICE_ENTRIES; devIdx++) {
		DMA_DeviceAttribute_t *devAttr = &DMA_gDeviceAttribute[devIdx];

		if (((devAttr->flags & DMA_DEVICE_FLAG_NO_ISR) != 0)
		    && ((devAttr->flags & DMA_DEVICE_FLAG_IS_DEDICATED) == 0)) {
			printk(KERN_ERR
			       "DMA Device: %s Can only request NO_ISR for dedicated devices\n",
			       devAttr->name);
			rc = -EINVAL;
			goto out;
		}

		if ((devAttr->flags & DMA_DEVICE_FLAG_IS_DEDICATED) != 0) {
			/* This is a dedicated device. Mark the channel as being reserved. */

			if (devAttr->dedicatedController >= DMA_NUM_CONTROLLERS) {
				printk(KERN_ERR
				       "DMA Device: %s DMA Controller %d is out of range\n",
				       devAttr->name,
				       devAttr->dedicatedController);
				rc = -EINVAL;
				goto out;
			}

			if (devAttr->dedicatedChannel >= DMA_NUM_CHANNELS) {
				printk(KERN_ERR
				       "DMA Device: %s DMA Channel %d is out of range\n",
				       devAttr->name,
				       devAttr->dedicatedChannel);
				rc = -EINVAL;
				goto out;
			}

			dedicatedHandle =
			    MAKE_HANDLE(devAttr->dedicatedController,
					devAttr->dedicatedChannel);
			channel = HandleToChannel(dedicatedHandle);

			if ((channel->flags & DMA_CHANNEL_FLAG_IS_DEDICATED) !=
			    0) {
				printk
				    ("DMA Device: %s attempting to use same DMA Controller:Channel (%d:%d) as %s\n",
				     devAttr->name,
				     devAttr->dedicatedController,
				     devAttr->dedicatedChannel,
				     DMA_gDeviceAttribute[channel->devType].
				     name);
				rc = -EBUSY;
				goto out;
			}

			channel->flags |= DMA_CHANNEL_FLAG_IS_DEDICATED;
			channel->devType = devIdx;

			if (devAttr->flags & DMA_DEVICE_FLAG_NO_ISR) {
				channel->flags |= DMA_CHANNEL_FLAG_NO_ISR;
			}

			/* For dedicated channels, we can go ahead and configure the DMA channel now */
			/* as well. */

			ConfigChannel(dedicatedHandle);
		}
	}

	/* Go through and register the interrupt handlers */

	for (controllerIdx = 0; controllerIdx < DMA_NUM_CONTROLLERS;
	     controllerIdx++) {
		for (channelIdx = 0; channelIdx < DMA_NUM_CHANNELS;
		     channelIdx++) {
			channel =
			    &gDMA.controller[controllerIdx].channel[channelIdx];

			if ((channel->flags & DMA_CHANNEL_FLAG_NO_ISR) == 0) {
				snprintf(channel->name, sizeof(channel->name),
					 "dma %d:%d %s", controllerIdx,
					 channelIdx,
					 channel->devType ==
					 DMA_DEVICE_NONE ? "" :
					 DMA_gDeviceAttribute[channel->devType].
					 name);

				rc =
				     request_irq(IRQ_DMA0C0 +
						 (controllerIdx *
						  DMA_NUM_CHANNELS) +
						 channelIdx,
						 dma_interrupt_handler,
						 IRQF_DISABLED, channel->name,
						 channel);
				if (rc != 0) {
					printk(KERN_ERR
					       "request_irq for IRQ_DMA%dC%d failed\n",
					       controllerIdx, channelIdx);
				}
			}
		}
	}

	/* Create /proc/dma/channels and /proc/dma/devices */

	gDmaDir = proc_mkdir("dma", NULL);

	if (gDmaDir == NULL) {
		printk(KERN_ERR "Unable to create /proc/dma\n");
	} else {
		create_proc_read_entry("channels", 0, gDmaDir,
				       dma_proc_read_channels, NULL);
		create_proc_read_entry("devices", 0, gDmaDir,
				       dma_proc_read_devices, NULL);
	}

out:

	up(&gDMA.lock);

	return rc;
}

/****************************************************************************/
/**
*   Reserves a channel for use with @a dev. If the device is setup to use
*   a shared channel, then this function will block until a free channel
*   becomes available.
*
*   @return
*       >= 0    - A valid DMA Handle.
*       -EBUSY  - Device is currently being used.
*       -ENODEV - Device handed in is invalid.
*/
/****************************************************************************/

#if (DMA_DEBUG_TRACK_RESERVATION)
DMA_Handle_t dma_request_channel_dbg
    (DMA_Device_t dev, const char *fileName, int lineNum)
#else
DMA_Handle_t dma_request_channel(DMA_Device_t dev)
#endif
{
	DMA_Handle_t handle;
	DMA_DeviceAttribute_t *devAttr;
	DMA_Channel_t *channel;
	int controllerIdx;
	int controllerIdx2;
	int channelIdx;

	if (down_interruptible(&gDMA.lock) < 0) {
		return -ERESTARTSYS;
	}

	if ((dev < 0) || (dev >= DMA_NUM_DEVICE_ENTRIES)) {
		handle = -ENODEV;
		goto out;
	}
	devAttr = &DMA_gDeviceAttribute[dev];

#if (DMA_DEBUG_TRACK_RESERVATION)
	{
		char *s;

		s = strrchr(fileName, '/');
		if (s != NULL) {
			fileName = s + 1;
		}
	}
#endif
	if ((devAttr->flags & DMA_DEVICE_FLAG_IN_USE) != 0) {
		/* This device has already been requested and not been freed */

		printk(KERN_ERR "%s: device %s is already requested\n",
		       __func__, devAttr->name);
		handle = -EBUSY;
		goto out;
	}

	if ((devAttr->flags & DMA_DEVICE_FLAG_IS_DEDICATED) != 0) {
		/* This device has a dedicated channel. */

		channel =
		    &gDMA.controller[devAttr->dedicatedController].
		    channel[devAttr->dedicatedChannel];
		if ((channel->flags & DMA_CHANNEL_FLAG_IN_USE) != 0) {
			handle = -EBUSY;
			goto out;
		}

		channel->flags |= DMA_CHANNEL_FLAG_IN_USE;
		devAttr->flags |= DMA_DEVICE_FLAG_IN_USE;

#if (DMA_DEBUG_TRACK_RESERVATION)
		channel->fileName = fileName;
		channel->lineNum = lineNum;
#endif
		handle =
		    MAKE_HANDLE(devAttr->dedicatedController,
				devAttr->dedicatedChannel);
		goto out;
	}

	/* This device needs to use one of the shared channels. */

	handle = DMA_INVALID_HANDLE;
	while (handle == DMA_INVALID_HANDLE) {
		/* Scan through the shared channels and see if one is available */

		for (controllerIdx2 = 0; controllerIdx2 < DMA_NUM_CONTROLLERS;
		     controllerIdx2++) {
			/* Check to see if we should try on controller 1 first. */

			controllerIdx = controllerIdx2;
			if ((devAttr->
			     flags & DMA_DEVICE_FLAG_ALLOC_DMA1_FIRST) != 0) {
				controllerIdx = 1 - controllerIdx;
			}

			/* See if the device is available on the controller being tested */

			if ((devAttr->
			     flags & (DMA_DEVICE_FLAG_ON_DMA0 << controllerIdx))
			    != 0) {
				for (channelIdx = 0;
				     channelIdx < DMA_NUM_CHANNELS;
				     channelIdx++) {
					channel =
					    &gDMA.controller[controllerIdx].
					    channel[channelIdx];

					if (((channel->
					      flags &
					      DMA_CHANNEL_FLAG_IS_DEDICATED) ==
					     0)
					    &&
					    ((channel->
					      flags & DMA_CHANNEL_FLAG_IN_USE)
					     == 0)) {
						if (((channel->
						      flags &
						      DMA_CHANNEL_FLAG_LARGE_FIFO)
						     != 0)
						    &&
						    ((devAttr->
						      flags &
						      DMA_DEVICE_FLAG_ALLOW_LARGE_FIFO)
						     == 0)) {
							/* This channel is a large fifo - don't tie it up */
							/* with devices that we don't want using it. */

							continue;
						}

						channel->flags |=
						    DMA_CHANNEL_FLAG_IN_USE;
						channel->devType = dev;
						devAttr->flags |=
						    DMA_DEVICE_FLAG_IN_USE;

#if (DMA_DEBUG_TRACK_RESERVATION)
						channel->fileName = fileName;
						channel->lineNum = lineNum;
#endif
						handle =
						    MAKE_HANDLE(controllerIdx,
								channelIdx);

						/* Now that we've reserved the channel - we can go ahead and configure it */

						if (ConfigChannel(handle) != 0) {
							handle = -EIO;
							printk(KERN_ERR
							       "dma_request_channel: ConfigChannel failed\n");
						}
						goto out;
					}
				}
			}
		}

		/* No channels are currently available. Let's wait for one to free up. */

		{
			DEFINE_WAIT(wait);

			prepare_to_wait(&gDMA.freeChannelQ, &wait,
					TASK_INTERRUPTIBLE);
			up(&gDMA.lock);
			schedule();
			finish_wait(&gDMA.freeChannelQ, &wait);

			if (signal_pending(current)) {
				/* We don't currently hold gDMA.lock, so we return directly */

				return -ERESTARTSYS;
			}
		}

		if (down_interruptible(&gDMA.lock)) {
			return -ERESTARTSYS;
		}
	}

out:
	up(&gDMA.lock);

	return handle;
}

/* Create both _dbg and non _dbg functions for modules. */

#if (DMA_DEBUG_TRACK_RESERVATION)
#undef dma_request_channel
DMA_Handle_t dma_request_channel(DMA_Device_t dev)
{
	return dma_request_channel_dbg(dev, __FILE__, __LINE__);
}

EXPORT_SYMBOL(dma_request_channel_dbg);
#endif
EXPORT_SYMBOL(dma_request_channel);

/****************************************************************************/
/**
*   Frees a previously allocated DMA Handle.
*/
/****************************************************************************/

int dma_free_channel(DMA_Handle_t handle	/* DMA handle. */
    ) {
	int rc = 0;
	DMA_Channel_t *channel;
	DMA_DeviceAttribute_t *devAttr;

	if (down_interruptible(&gDMA.lock) < 0) {
		return -ERESTARTSYS;
	}

	channel = HandleToChannel(handle);
	if (channel == NULL) {
		rc = -EINVAL;
		goto out;
	}

	devAttr = &DMA_gDeviceAttribute[channel->devType];

	if ((channel->flags & DMA_CHANNEL_FLAG_IS_DEDICATED) == 0) {
		channel->lastDevType = channel->devType;
		channel->devType = DMA_DEVICE_NONE;
	}
	channel->flags &= ~DMA_CHANNEL_FLAG_IN_USE;
	devAttr->flags &= ~DMA_DEVICE_FLAG_IN_USE;

out:
	up(&gDMA.lock);

	wake_up_interruptible(&gDMA.freeChannelQ);

	return rc;
}

EXPORT_SYMBOL(dma_free_channel);

/****************************************************************************/
/**
*   Determines if a given device has been configured as using a shared
*   channel.
*
*   @return
*       0           Device uses a dedicated channel
*       > zero      Device uses a shared channel
*       < zero      Error code
*/
/****************************************************************************/

int dma_device_is_channel_shared(DMA_Device_t device	/* Device to check. */
    ) {
	DMA_DeviceAttribute_t *devAttr;

	if (!IsDeviceValid(device)) {
		return -ENODEV;
	}
	devAttr = &DMA_gDeviceAttribute[device];

	return ((devAttr->flags & DMA_DEVICE_FLAG_IS_DEDICATED) == 0);
}

EXPORT_SYMBOL(dma_device_is_channel_shared);

/****************************************************************************/
/**
*   Allocates buffers for the descriptors. This is normally done automatically
*   but needs to be done explicitly when initiating a dma from interrupt
*   context.
*
*   @return
*       0       Descriptors were allocated successfully
*       -EINVAL Invalid device type for this kind of transfer
*               (i.e. the device is _MEM_TO_DEV and not _DEV_TO_MEM)
*       -ENOMEM Memory exhausted
*/
/****************************************************************************/

int dma_alloc_descriptors(DMA_Handle_t handle,	/* DMA Handle */
			  dmacHw_TRANSFER_TYPE_e transferType,	/* Type of transfer being performed */
			  dma_addr_t srcData,	/* Place to get data to write to device */
			  dma_addr_t dstData,	/* Pointer to device data address */
			  size_t numBytes	/* Number of bytes to transfer to the device */
    ) {
	DMA_Channel_t *channel;
	DMA_DeviceAttribute_t *devAttr;
	int numDescriptors;
	size_t ringBytesRequired;
	int rc = 0;

	channel = HandleToChannel(handle);
	if (channel == NULL) {
		return -ENODEV;
	}

	devAttr = &DMA_gDeviceAttribute[channel->devType];

	if (devAttr->config.transferType != transferType) {
		return -EINVAL;
	}

	/* Figure out how many descriptors we need. */

	/* printk("srcData: 0x%08x dstData: 0x%08x, numBytes: %d\n", */
	/*        srcData, dstData, numBytes); */

	numDescriptors = dmacHw_calculateDescriptorCount(&devAttr->config,
							      (void *)srcData,
							      (void *)dstData,
							      numBytes);
	if (numDescriptors < 0) {
		printk(KERN_ERR "%s: dmacHw_calculateDescriptorCount failed\n",
		       __func__);
		return -EINVAL;
	}

	/* Check to see if we can reuse the existing descriptor ring, or if we need to allocate */
	/* a new one. */

	ringBytesRequired = dmacHw_descriptorLen(numDescriptors);

	/* printk("ringBytesRequired: %d\n", ringBytesRequired); */

	if (ringBytesRequired > devAttr->ring.bytesAllocated) {
		/* Make sure that this code path is never taken from interrupt context. */
		/* It's OK for an interrupt to initiate a DMA transfer, but the descriptor */
		/* allocation needs to have already been done. */

		might_sleep();

		/* Free the old descriptor ring and allocate a new one. */

		dma_free_descriptor_ring(&devAttr->ring);

		/* And allocate a new one. */

		rc =
		     dma_alloc_descriptor_ring(&devAttr->ring,
					       numDescriptors);
		if (rc < 0) {
			printk(KERN_ERR
			       "%s: dma_alloc_descriptor_ring(%d) failed\n",
			       __func__, numDescriptors);
			return rc;
		}
		/* Setup the descriptor for this transfer */

		if (dmacHw_initDescriptor(devAttr->ring.virtAddr,
					  devAttr->ring.physAddr,
					  devAttr->ring.bytesAllocated,
					  numDescriptors) < 0) {
			printk(KERN_ERR "%s: dmacHw_initDescriptor failed\n",
			       __func__);
			return -EINVAL;
		}
	} else {
		/* We've already got enough ring buffer allocated. All we need to do is reset */
		/* any control information, just in case the previous DMA was stopped. */

		dmacHw_resetDescriptorControl(devAttr->ring.virtAddr);
	}

	/* dma_alloc/free both set the prevSrc/DstData to 0. If they happen to be the same */
	/* as last time, then we don't need to call setDataDescriptor again. */

	if (dmacHw_setDataDescriptor(&devAttr->config,
				     devAttr->ring.virtAddr,
				     (void *)srcData,
				     (void *)dstData, numBytes) < 0) {
		printk(KERN_ERR "%s: dmacHw_setDataDescriptor failed\n",
		       __func__);
		return -EINVAL;
	}

	/* Remember the critical information for this transfer so that we can eliminate */
	/* another call to dma_alloc_descriptors if the caller reuses the same buffers */

	devAttr->prevSrcData = srcData;
	devAttr->prevDstData = dstData;
	devAttr->prevNumBytes = numBytes;

	return 0;
}

EXPORT_SYMBOL(dma_alloc_descriptors);

/****************************************************************************/
/**
*   Allocates and sets up descriptors for a double buffered circular buffer.
*
*   This is primarily intended to be used for things like the ingress samples
*   from a microphone.
*
*   @return
*       > 0     Number of descriptors actually allocated.
*       -EINVAL Invalid device type for this kind of transfer
*               (i.e. the device is _MEM_TO_DEV and not _DEV_TO_MEM)
*       -ENOMEM Memory exhausted
*/
/****************************************************************************/

int dma_alloc_double_dst_descriptors(DMA_Handle_t handle,	/* DMA Handle */
				     dma_addr_t srcData,	/* Physical address of source data */
				     dma_addr_t dstData1,	/* Physical address of first destination buffer */
				     dma_addr_t dstData2,	/* Physical address of second destination buffer */
				     size_t numBytes	/* Number of bytes in each destination buffer */
    ) {
	DMA_Channel_t *channel;
	DMA_DeviceAttribute_t *devAttr;
	int numDst1Descriptors;
	int numDst2Descriptors;
	int numDescriptors;
	size_t ringBytesRequired;
	int rc = 0;

	channel = HandleToChannel(handle);
	if (channel == NULL) {
		return -ENODEV;
	}

	devAttr = &DMA_gDeviceAttribute[channel->devType];

	/* Figure out how many descriptors we need. */

	/* printk("srcData: 0x%08x dstData: 0x%08x, numBytes: %d\n", */
	/*        srcData, dstData, numBytes); */

	numDst1Descriptors =
	     dmacHw_calculateDescriptorCount(&devAttr->config, (void *)srcData,
					     (void *)dstData1, numBytes);
	if (numDst1Descriptors < 0) {
		return -EINVAL;
	}
	numDst2Descriptors =
	     dmacHw_calculateDescriptorCount(&devAttr->config, (void *)srcData,
					     (void *)dstData2, numBytes);
	if (numDst2Descriptors < 0) {
		return -EINVAL;
	}
	numDescriptors = numDst1Descriptors + numDst2Descriptors;
	/* printk("numDescriptors: %d\n", numDescriptors); */

	/* Check to see if we can reuse the existing descriptor ring, or if we need to allocate */
	/* a new one. */

	ringBytesRequired = dmacHw_descriptorLen(numDescriptors);

	/* printk("ringBytesRequired: %d\n", ringBytesRequired); */

	if (ringBytesRequired > devAttr->ring.bytesAllocated) {
		/* Make sure that this code path is never taken from interrupt context. */
		/* It's OK for an interrupt to initiate a DMA transfer, but the descriptor */
		/* allocation needs to have already been done. */

		might_sleep();

		/* Free the old descriptor ring and allocate a new one. */

		dma_free_descriptor_ring(&devAttr->ring);

		/* And allocate a new one. */

		rc =
		     dma_alloc_descriptor_ring(&devAttr->ring,
					       numDescriptors);
		if (rc < 0) {
			printk(KERN_ERR
			       "%s: dma_alloc_descriptor_ring(%d) failed\n",
			       __func__, ringBytesRequired);
			return rc;
		}
	}

	/* Setup the descriptor for this transfer. Since this function is used with */
	/* CONTINUOUS DMA operations, we need to reinitialize every time, otherwise */
	/* setDataDescriptor will keep trying to append onto the end. */

	if (dmacHw_initDescriptor(devAttr->ring.virtAddr,
				  devAttr->ring.physAddr,
				  devAttr->ring.bytesAllocated,
				  numDescriptors) < 0) {
		printk(KERN_ERR "%s: dmacHw_initDescriptor failed\n", __func__);
		return -EINVAL;
	}

	/* dma_alloc/free both set the prevSrc/DstData to 0. If they happen to be the same */
	/* as last time, then we don't need to call setDataDescriptor again. */

	if (dmacHw_setDataDescriptor(&devAttr->config,
				     devAttr->ring.virtAddr,
				     (void *)srcData,
				     (void *)dstData1, numBytes) < 0) {
		printk(KERN_ERR "%s: dmacHw_setDataDescriptor 1 failed\n",
		       __func__);
		return -EINVAL;
	}
	if (dmacHw_setDataDescriptor(&devAttr->config,
				     devAttr->ring.virtAddr,
				     (void *)srcData,
				     (void *)dstData2, numBytes) < 0) {
		printk(KERN_ERR "%s: dmacHw_setDataDescriptor 2 failed\n",
		       __func__);
		return -EINVAL;
	}

	/* You should use dma_start_transfer rather than dma_transfer_xxx so we don't */
	/* try to make the 'prev' variables right. */

	devAttr->prevSrcData = 0;
	devAttr->prevDstData = 0;
	devAttr->prevNumBytes = 0;

	return numDescriptors;
}

EXPORT_SYMBOL(dma_alloc_double_dst_descriptors);

/****************************************************************************/
/**
*   Initiates a transfer when the descriptors have already been setup.
*
*   This is a special case, and normally, the dma_transfer_xxx functions should
*   be used.
*
*   @return
*       0       Transfer was started successfully
*       -ENODEV Invalid handle
*/
/****************************************************************************/

int dma_start_transfer(DMA_Handle_t handle)
{
	DMA_Channel_t *channel;
	DMA_DeviceAttribute_t *devAttr;

	channel = HandleToChannel(handle);
	if (channel == NULL) {
		return -ENODEV;
	}
	devAttr = &DMA_gDeviceAttribute[channel->devType];

	dmacHw_initiateTransfer(channel->dmacHwHandle, &devAttr->config,
				devAttr->ring.virtAddr);

	/* Since we got this far, everything went successfully */

	return 0;
}

EXPORT_SYMBOL(dma_start_transfer);

/****************************************************************************/
/**
*   Stops a previously started DMA transfer.
*
*   @return
*       0       Transfer was stopped successfully
*       -ENODEV Invalid handle
*/
/****************************************************************************/

int dma_stop_transfer(DMA_Handle_t handle)
{
	DMA_Channel_t *channel;

	channel = HandleToChannel(handle);
	if (channel == NULL) {
		return -ENODEV;
	}

	dmacHw_stopTransfer(channel->dmacHwHandle);

	return 0;
}

EXPORT_SYMBOL(dma_stop_transfer);

/****************************************************************************/
/**
*   Waits for a DMA to complete by polling. This function is only intended
*   to be used for testing. Interrupts should be used for most DMA operations.
*/
/****************************************************************************/

int dma_wait_transfer_done(DMA_Handle_t handle)
{
	DMA_Channel_t *channel;
	dmacHw_TRANSFER_STATUS_e status;

	channel = HandleToChannel(handle);
	if (channel == NULL) {
		return -ENODEV;
	}

	while ((status =
		dmacHw_transferCompleted(channel->dmacHwHandle)) ==
	       dmacHw_TRANSFER_STATUS_BUSY) {
		;
	}

	if (status == dmacHw_TRANSFER_STATUS_ERROR) {
		printk(KERN_ERR "%s: DMA transfer failed\n", __func__);
		return -EIO;
	}
	return 0;
}

EXPORT_SYMBOL(dma_wait_transfer_done);

/****************************************************************************/
/**
*   Initiates a DMA, allocating the descriptors as required.
*
*   @return
*       0       Transfer was started successfully
*       -EINVAL Invalid device type for this kind of transfer
*               (i.e. the device is _DEV_TO_MEM and not _MEM_TO_DEV)
*/
/****************************************************************************/

int dma_transfer(DMA_Handle_t handle,	/* DMA Handle */
		 dmacHw_TRANSFER_TYPE_e transferType,	/* Type of transfer being performed */
		 dma_addr_t srcData,	/* Place to get data to write to device */
		 dma_addr_t dstData,	/* Pointer to device data address */
		 size_t numBytes	/* Number of bytes to transfer to the device */
    ) {
	DMA_Channel_t *channel;
	DMA_DeviceAttribute_t *devAttr;
	int rc = 0;

	channel = HandleToChannel(handle);
	if (channel == NULL) {
		return -ENODEV;
	}

	devAttr = &DMA_gDeviceAttribute[channel->devType];

	if (devAttr->config.transferType != transferType) {
		return -EINVAL;
	}

	/* We keep track of the information about the previous request for this */
	/* device, and if the attributes match, then we can use the descriptors we setup */
	/* the last time, and not have to reinitialize everything. */

	{
		rc =
		     dma_alloc_descriptors(handle, transferType, srcData,
					   dstData, numBytes);
		if (rc != 0) {
			return rc;
		}
	}

	/* And kick off the transfer */

	devAttr->numBytes = numBytes;
	devAttr->transferStartTime = timer_get_tick_count();

	dmacHw_initiateTransfer(channel->dmacHwHandle, &devAttr->config,
				devAttr->ring.virtAddr);

	/* Since we got this far, everything went successfully */

	return 0;
}

EXPORT_SYMBOL(dma_transfer);

/****************************************************************************/
/**
*   Set the callback function which will be called when a transfer completes.
*   If a NULL callback function is set, then no callback will occur.
*
*   @note   @a devHandler will be called from IRQ context.
*
*   @return
*       0       - Success
*       -ENODEV - Device handed in is invalid.
*/
/****************************************************************************/

int dma_set_device_handler(DMA_Device_t dev,	/* Device to set the callback for. */
			   DMA_DeviceHandler_t devHandler,	/* Function to call when the DMA completes */
			   void *userData	/* Pointer which will be passed to devHandler. */
    ) {
	DMA_DeviceAttribute_t *devAttr;
	unsigned long flags;

	if (!IsDeviceValid(dev)) {
		return -ENODEV;
	}
	devAttr = &DMA_gDeviceAttribute[dev];

	local_irq_save(flags);

	devAttr->userData = userData;
	devAttr->devHandler = devHandler;

	local_irq_restore(flags);

	return 0;
}

<<<<<<< HEAD
EXPORT_SYMBOL(dma_set_device_handler);

/****************************************************************************/
/**
*   Initializes a memory mapping structure
*/
/****************************************************************************/

int dma_init_mem_map(DMA_MemMap_t *memMap)
{
	memset(memMap, 0, sizeof(*memMap));

	sema_init(&memMap->lock, 1);

	return 0;
}

EXPORT_SYMBOL(dma_init_mem_map);

/****************************************************************************/
/**
*   Releases any memory currently being held by a memory mapping structure.
*/
/****************************************************************************/

int dma_term_mem_map(DMA_MemMap_t *memMap)
{
	down(&memMap->lock);	/* Just being paranoid */

	/* Free up any allocated memory */

	up(&memMap->lock);
	memset(memMap, 0, sizeof(*memMap));

	return 0;
}

EXPORT_SYMBOL(dma_term_mem_map);

/****************************************************************************/
/**
*   Looks at a memory address and categorizes it.
*
*   @return One of the values from the DMA_MemType_t enumeration.
*/
/****************************************************************************/

DMA_MemType_t dma_mem_type(void *addr)
{
	unsigned long addrVal = (unsigned long)addr;

	if (addrVal >= CONSISTENT_BASE) {
		/* NOTE: DMA virtual memory space starts at 0xFFxxxxxx */

		/* dma_alloc_xxx pages are physically and virtually contiguous */

		return DMA_MEM_TYPE_DMA;
	}

	/* Technically, we could add one more classification. Addresses between VMALLOC_END */
	/* and the beginning of the DMA virtual address could be considered to be I/O space. */
	/* Right now, nobody cares about this particular classification, so we ignore it. */

	if (is_vmalloc_addr(addr)) {
		/* Address comes from the vmalloc'd region. Pages are virtually */
		/* contiguous but NOT physically contiguous */

		return DMA_MEM_TYPE_VMALLOC;
	}

	if (addrVal >= PAGE_OFFSET) {
		/* PAGE_OFFSET is typically 0xC0000000 */

		/* kmalloc'd pages are physically contiguous */

		return DMA_MEM_TYPE_KMALLOC;
	}

	return DMA_MEM_TYPE_USER;
}

EXPORT_SYMBOL(dma_mem_type);

/****************************************************************************/
/**
*   Looks at a memory address and determines if we support DMA'ing to/from
*   that type of memory.
*
*   @return boolean -
*               return value != 0 means dma supported
*               return value == 0 means dma not supported
*/
/****************************************************************************/

int dma_mem_supports_dma(void *addr)
{
	DMA_MemType_t memType = dma_mem_type(addr);

	return (memType == DMA_MEM_TYPE_DMA)
#if ALLOW_MAP_OF_KMALLOC_MEMORY
	    || (memType == DMA_MEM_TYPE_KMALLOC)
#endif
	    || (memType == DMA_MEM_TYPE_USER);
}

EXPORT_SYMBOL(dma_mem_supports_dma);

/****************************************************************************/
/**
*   Maps in a memory region such that it can be used for performing a DMA.
*
*   @return
*/
/****************************************************************************/

int dma_map_start(DMA_MemMap_t *memMap,	/* Stores state information about the map */
		  enum dma_data_direction dir	/* Direction that the mapping will be going */
    ) {
	int rc;

	down(&memMap->lock);

	DMA_MAP_PRINT("memMap: %p\n", memMap);

	if (memMap->inUse) {
		printk(KERN_ERR "%s: memory map %p is already being used\n",
		       __func__, memMap);
		rc = -EBUSY;
		goto out;
	}

	memMap->inUse = 1;
	memMap->dir = dir;
	memMap->numRegionsUsed = 0;

	rc = 0;

out:

	DMA_MAP_PRINT("returning %d", rc);

	up(&memMap->lock);

	return rc;
}

EXPORT_SYMBOL(dma_map_start);

/****************************************************************************/
/**
*   Adds a segment of memory to a memory map. Each segment is both
*   physically and virtually contiguous.
*
*   @return     0 on success, error code otherwise.
*/
/****************************************************************************/

static int dma_map_add_segment(DMA_MemMap_t *memMap,	/* Stores state information about the map */
			       DMA_Region_t *region,	/* Region that the segment belongs to */
			       void *virtAddr,	/* Virtual address of the segment being added */
			       dma_addr_t physAddr,	/* Physical address of the segment being added */
			       size_t numBytes	/* Number of bytes of the segment being added */
    ) {
	DMA_Segment_t *segment;

	DMA_MAP_PRINT("memMap:%p va:%p pa:0x%x #:%d\n", memMap, virtAddr,
		      physAddr, numBytes);

	/* Sanity check */

	if (((unsigned long)virtAddr < (unsigned long)region->virtAddr)
	    || (((unsigned long)virtAddr + numBytes)) >
	    ((unsigned long)region->virtAddr + region->numBytes)) {
		printk(KERN_ERR
		       "%s: virtAddr %p is outside region @ %p len: %d\n",
		       __func__, virtAddr, region->virtAddr, region->numBytes);
		return -EINVAL;
	}

	if (region->numSegmentsUsed > 0) {
		/* Check to see if this segment is physically contiguous with the previous one */

		segment = &region->segment[region->numSegmentsUsed - 1];

		if ((segment->physAddr + segment->numBytes) == physAddr) {
			/* It is - just add on to the end */

			DMA_MAP_PRINT("appending %d bytes to last segment\n",
				      numBytes);

			segment->numBytes += numBytes;

			return 0;
		}
	}

	/* Reallocate to hold more segments, if required. */

	if (region->numSegmentsUsed >= region->numSegmentsAllocated) {
		DMA_Segment_t *newSegment;
		size_t oldSize =
		    region->numSegmentsAllocated * sizeof(*newSegment);
		int newAlloc = region->numSegmentsAllocated + 4;
		size_t newSize = newAlloc * sizeof(*newSegment);

		newSegment = kmalloc(newSize, GFP_KERNEL);
		if (newSegment == NULL) {
			return -ENOMEM;
		}
		memcpy(newSegment, region->segment, oldSize);
		memset(&((uint8_t *) newSegment)[oldSize], 0,
		       newSize - oldSize);
		kfree(region->segment);

		region->numSegmentsAllocated = newAlloc;
		region->segment = newSegment;
	}

	segment = &region->segment[region->numSegmentsUsed];
	region->numSegmentsUsed++;

	segment->virtAddr = virtAddr;
	segment->physAddr = physAddr;
	segment->numBytes = numBytes;

	DMA_MAP_PRINT("returning success\n");

	return 0;
}

/****************************************************************************/
/**
*   Adds a region of memory to a memory map. Each region is virtually
*   contiguous, but not necessarily physically contiguous.
*
*   @return     0 on success, error code otherwise.
*/
/****************************************************************************/

int dma_map_add_region(DMA_MemMap_t *memMap,	/* Stores state information about the map */
		       void *mem,	/* Virtual address that we want to get a map of */
		       size_t numBytes	/* Number of bytes being mapped */
    ) {
	unsigned long addr = (unsigned long)mem;
	unsigned int offset;
	int rc = 0;
	DMA_Region_t *region;
	dma_addr_t physAddr;

	down(&memMap->lock);

	DMA_MAP_PRINT("memMap:%p va:%p #:%d\n", memMap, mem, numBytes);

	if (!memMap->inUse) {
		printk(KERN_ERR "%s: Make sure you call dma_map_start first\n",
		       __func__);
		rc = -EINVAL;
		goto out;
	}

	/* Reallocate to hold more regions. */

	if (memMap->numRegionsUsed >= memMap->numRegionsAllocated) {
		DMA_Region_t *newRegion;
		size_t oldSize =
		    memMap->numRegionsAllocated * sizeof(*newRegion);
		int newAlloc = memMap->numRegionsAllocated + 4;
		size_t newSize = newAlloc * sizeof(*newRegion);

		newRegion = kmalloc(newSize, GFP_KERNEL);
		if (newRegion == NULL) {
			rc = -ENOMEM;
			goto out;
		}
		memcpy(newRegion, memMap->region, oldSize);
		memset(&((uint8_t *) newRegion)[oldSize], 0, newSize - oldSize);

		kfree(memMap->region);

		memMap->numRegionsAllocated = newAlloc;
		memMap->region = newRegion;
	}

	region = &memMap->region[memMap->numRegionsUsed];
	memMap->numRegionsUsed++;

	offset = addr & ~PAGE_MASK;

	region->memType = dma_mem_type(mem);
	region->virtAddr = mem;
	region->numBytes = numBytes;
	region->numSegmentsUsed = 0;
	region->numLockedPages = 0;
	region->lockedPages = NULL;

	switch (region->memType) {
	case DMA_MEM_TYPE_VMALLOC:
		{
			atomic_inc(&gDmaStatMemTypeVmalloc);

			/* printk(KERN_ERR "%s: vmalloc'd pages are not supported\n", __func__); */

			/* vmalloc'd pages are not physically contiguous */

			rc = -EINVAL;
			break;
		}

	case DMA_MEM_TYPE_KMALLOC:
		{
			atomic_inc(&gDmaStatMemTypeKmalloc);

			/* kmalloc'd pages are physically contiguous, so they'll have exactly */
			/* one segment */

#if ALLOW_MAP_OF_KMALLOC_MEMORY
			physAddr =
			    dma_map_single(NULL, mem, numBytes, memMap->dir);
			rc = dma_map_add_segment(memMap, region, mem, physAddr,
						 numBytes);
#else
			rc = -EINVAL;
#endif
			break;
		}

	case DMA_MEM_TYPE_DMA:
		{
			/* dma_alloc_xxx pages are physically contiguous */

			atomic_inc(&gDmaStatMemTypeCoherent);

			physAddr = (vmalloc_to_pfn(mem) << PAGE_SHIFT) + offset;

			dma_sync_single_for_cpu(NULL, physAddr, numBytes,
						memMap->dir);
			rc = dma_map_add_segment(memMap, region, mem, physAddr,
						 numBytes);
			break;
		}

	case DMA_MEM_TYPE_USER:
		{
			size_t firstPageOffset;
			size_t firstPageSize;
			struct page **pages;
			struct task_struct *userTask;

			atomic_inc(&gDmaStatMemTypeUser);

#if 1
			/* If the pages are user pages, then the dma_mem_map_set_user_task function */
			/* must have been previously called. */

			if (memMap->userTask == NULL) {
				printk(KERN_ERR
				       "%s: must call dma_mem_map_set_user_task when using user-mode memory\n",
				       __func__);
				return -EINVAL;
			}

			/* User pages need to be locked. */

			firstPageOffset =
			    (unsigned long)region->virtAddr & (PAGE_SIZE - 1);
			firstPageSize = PAGE_SIZE - firstPageOffset;

			region->numLockedPages = (firstPageOffset
						  + region->numBytes +
						  PAGE_SIZE - 1) / PAGE_SIZE;
			pages =
			    kmalloc(region->numLockedPages *
				    sizeof(struct page *), GFP_KERNEL);

			if (pages == NULL) {
				region->numLockedPages = 0;
				return -ENOMEM;
			}

			userTask = memMap->userTask;

			down_read(&userTask->mm->mmap_sem);
			rc = get_user_pages(userTask,	/* task */
					    userTask->mm,	/* mm */
					    (unsigned long)region->virtAddr,	/* start */
					    region->numLockedPages,	/* len */
					    memMap->dir == DMA_FROM_DEVICE,	/* write */
					    0,	/* force */
					    pages,	/* pages (array of pointers to page) */
					    NULL);	/* vmas */
			up_read(&userTask->mm->mmap_sem);

			if (rc != region->numLockedPages) {
				kfree(pages);
				region->numLockedPages = 0;

				if (rc >= 0) {
					rc = -EINVAL;
				}
			} else {
				uint8_t *virtAddr = region->virtAddr;
				size_t bytesRemaining;
				int pageIdx;

				rc = 0;	/* Since get_user_pages returns +ve number */

				region->lockedPages = pages;

				/* We've locked the user pages. Now we need to walk them and figure */
				/* out the physical addresses. */

				/* The first page may be partial */

				dma_map_add_segment(memMap,
						    region,
						    virtAddr,
						    PFN_PHYS(page_to_pfn
							     (pages[0])) +
						    firstPageOffset,
						    firstPageSize);

				virtAddr += firstPageSize;
				bytesRemaining =
				    region->numBytes - firstPageSize;

				for (pageIdx = 1;
				     pageIdx < region->numLockedPages;
				     pageIdx++) {
					size_t bytesThisPage =
					    (bytesRemaining >
					     PAGE_SIZE ? PAGE_SIZE :
					     bytesRemaining);

					DMA_MAP_PRINT
					    ("pageIdx:%d pages[pageIdx]=%p pfn=%u phys=%u\n",
					     pageIdx, pages[pageIdx],
					     page_to_pfn(pages[pageIdx]),
					     PFN_PHYS(page_to_pfn
						      (pages[pageIdx])));

					dma_map_add_segment(memMap,
							    region,
							    virtAddr,
							    PFN_PHYS(page_to_pfn
								     (pages
								      [pageIdx])),
							    bytesThisPage);

					virtAddr += bytesThisPage;
					bytesRemaining -= bytesThisPage;
				}
			}
#else
			printk(KERN_ERR
			       "%s: User mode pages are not yet supported\n",
			       __func__);

			/* user pages are not physically contiguous */

			rc = -EINVAL;
#endif
			break;
		}

	default:
		{
			printk(KERN_ERR "%s: Unsupported memory type: %d\n",
			       __func__, region->memType);

			rc = -EINVAL;
			break;
		}
	}

	if (rc != 0) {
		memMap->numRegionsUsed--;
	}

out:

	DMA_MAP_PRINT("returning %d\n", rc);

	up(&memMap->lock);

	return rc;
}

EXPORT_SYMBOL(dma_map_add_segment);

/****************************************************************************/
/**
*   Maps in a memory region such that it can be used for performing a DMA.
*
*   @return     0 on success, error code otherwise.
*/
/****************************************************************************/

int dma_map_mem(DMA_MemMap_t *memMap,	/* Stores state information about the map */
		void *mem,	/* Virtual address that we want to get a map of */
		size_t numBytes,	/* Number of bytes being mapped */
		enum dma_data_direction dir	/* Direction that the mapping will be going */
    ) {
	int rc;

	rc = dma_map_start(memMap, dir);
	if (rc == 0) {
		rc = dma_map_add_region(memMap, mem, numBytes);
		if (rc < 0) {
			/* Since the add fails, this function will fail, and the caller won't */
			/* call unmap, so we need to do it here. */

			dma_unmap(memMap, 0);
		}
	}

	return rc;
}

EXPORT_SYMBOL(dma_map_mem);

/****************************************************************************/
/**
*   Setup a descriptor ring for a given memory map.
*
*   It is assumed that the descriptor ring has already been initialized, and
*   this routine will only reallocate a new descriptor ring if the existing
*   one is too small.
*
*   @return     0 on success, error code otherwise.
*/
/****************************************************************************/

int dma_map_create_descriptor_ring(DMA_Device_t dev,	/* DMA device (where the ring is stored) */
				   DMA_MemMap_t *memMap,	/* Memory map that will be used */
				   dma_addr_t devPhysAddr	/* Physical address of device */
    ) {
	int rc;
	int numDescriptors;
	DMA_DeviceAttribute_t *devAttr;
	DMA_Region_t *region;
	DMA_Segment_t *segment;
	dma_addr_t srcPhysAddr;
	dma_addr_t dstPhysAddr;
	int regionIdx;
	int segmentIdx;

	devAttr = &DMA_gDeviceAttribute[dev];

	down(&memMap->lock);

	/* Figure out how many descriptors we need */

	numDescriptors = 0;
	for (regionIdx = 0; regionIdx < memMap->numRegionsUsed; regionIdx++) {
		region = &memMap->region[regionIdx];

		for (segmentIdx = 0; segmentIdx < region->numSegmentsUsed;
		     segmentIdx++) {
			segment = &region->segment[segmentIdx];

			if (memMap->dir == DMA_TO_DEVICE) {
				srcPhysAddr = segment->physAddr;
				dstPhysAddr = devPhysAddr;
			} else {
				srcPhysAddr = devPhysAddr;
				dstPhysAddr = segment->physAddr;
			}

			rc =
			     dma_calculate_descriptor_count(dev, srcPhysAddr,
							    dstPhysAddr,
							    segment->
							    numBytes);
			if (rc < 0) {
				printk(KERN_ERR
				       "%s: dma_calculate_descriptor_count failed: %d\n",
				       __func__, rc);
				goto out;
			}
			numDescriptors += rc;
		}
	}

	/* Adjust the size of the ring, if it isn't big enough */

	if (numDescriptors > devAttr->ring.descriptorsAllocated) {
		dma_free_descriptor_ring(&devAttr->ring);
		rc =
		     dma_alloc_descriptor_ring(&devAttr->ring,
					       numDescriptors);
		if (rc < 0) {
			printk(KERN_ERR
			       "%s: dma_alloc_descriptor_ring failed: %d\n",
			       __func__, rc);
			goto out;
		}
	} else {
		rc =
		     dma_init_descriptor_ring(&devAttr->ring,
					      numDescriptors);
		if (rc < 0) {
			printk(KERN_ERR
			       "%s: dma_init_descriptor_ring failed: %d\n",
			       __func__, rc);
			goto out;
		}
	}

	/* Populate the descriptors */

	for (regionIdx = 0; regionIdx < memMap->numRegionsUsed; regionIdx++) {
		region = &memMap->region[regionIdx];

		for (segmentIdx = 0; segmentIdx < region->numSegmentsUsed;
		     segmentIdx++) {
			segment = &region->segment[segmentIdx];

			if (memMap->dir == DMA_TO_DEVICE) {
				srcPhysAddr = segment->physAddr;
				dstPhysAddr = devPhysAddr;
			} else {
				srcPhysAddr = devPhysAddr;
				dstPhysAddr = segment->physAddr;
			}

			rc =
			     dma_add_descriptors(&devAttr->ring, dev,
						 srcPhysAddr, dstPhysAddr,
						 segment->numBytes);
			if (rc < 0) {
				printk(KERN_ERR
				       "%s: dma_add_descriptors failed: %d\n",
				       __func__, rc);
				goto out;
			}
		}
	}

	rc = 0;

out:

	up(&memMap->lock);
	return rc;
}

EXPORT_SYMBOL(dma_map_create_descriptor_ring);

/****************************************************************************/
/**
*   Maps in a memory region such that it can be used for performing a DMA.
*
*   @return
*/
/****************************************************************************/

int dma_unmap(DMA_MemMap_t *memMap,	/* Stores state information about the map */
	      int dirtied	/* non-zero if any of the pages were modified */
    ) {

	int rc = 0;
	int regionIdx;
	int segmentIdx;
	DMA_Region_t *region;
	DMA_Segment_t *segment;

	down(&memMap->lock);

	for (regionIdx = 0; regionIdx < memMap->numRegionsUsed; regionIdx++) {
		region = &memMap->region[regionIdx];

		for (segmentIdx = 0; segmentIdx < region->numSegmentsUsed;
		     segmentIdx++) {
			segment = &region->segment[segmentIdx];

			switch (region->memType) {
			case DMA_MEM_TYPE_VMALLOC:
				{
					printk(KERN_ERR
					       "%s: vmalloc'd pages are not yet supported\n",
					       __func__);
					rc = -EINVAL;
					goto out;
				}

			case DMA_MEM_TYPE_KMALLOC:
				{
#if ALLOW_MAP_OF_KMALLOC_MEMORY
					dma_unmap_single(NULL,
							 segment->physAddr,
							 segment->numBytes,
							 memMap->dir);
#endif
					break;
				}

			case DMA_MEM_TYPE_DMA:
				{
					dma_sync_single_for_cpu(NULL,
								segment->
								physAddr,
								segment->
								numBytes,
								memMap->dir);
					break;
				}

			case DMA_MEM_TYPE_USER:
				{
					/* Nothing to do here. */

					break;
				}

			default:
				{
					printk(KERN_ERR
					       "%s: Unsupported memory type: %d\n",
					       __func__, region->memType);
					rc = -EINVAL;
					goto out;
				}
			}

			segment->virtAddr = NULL;
			segment->physAddr = 0;
			segment->numBytes = 0;
		}

		if (region->numLockedPages > 0) {
			int pageIdx;

			/* Some user pages were locked. We need to go and unlock them now. */

			for (pageIdx = 0; pageIdx < region->numLockedPages;
			     pageIdx++) {
				struct page *page =
				    region->lockedPages[pageIdx];

				if (memMap->dir == DMA_FROM_DEVICE) {
					SetPageDirty(page);
				}
				page_cache_release(page);
			}
			kfree(region->lockedPages);
			region->numLockedPages = 0;
			region->lockedPages = NULL;
		}

		region->memType = DMA_MEM_TYPE_NONE;
		region->virtAddr = NULL;
		region->numBytes = 0;
		region->numSegmentsUsed = 0;
	}
	memMap->userTask = NULL;
	memMap->numRegionsUsed = 0;
	memMap->inUse = 0;

out:
	up(&memMap->lock);

	return rc;
}

EXPORT_SYMBOL(dma_unmap);
=======
EXPORT_SYMBOL(dma_set_device_handler);
>>>>>>> e2920638
<|MERGE_RESOLUTION|>--- conflicted
+++ resolved
@@ -1516,772 +1516,4 @@
 	return 0;
 }
 
-<<<<<<< HEAD
-EXPORT_SYMBOL(dma_set_device_handler);
-
-/****************************************************************************/
-/**
-*   Initializes a memory mapping structure
-*/
-/****************************************************************************/
-
-int dma_init_mem_map(DMA_MemMap_t *memMap)
-{
-	memset(memMap, 0, sizeof(*memMap));
-
-	sema_init(&memMap->lock, 1);
-
-	return 0;
-}
-
-EXPORT_SYMBOL(dma_init_mem_map);
-
-/****************************************************************************/
-/**
-*   Releases any memory currently being held by a memory mapping structure.
-*/
-/****************************************************************************/
-
-int dma_term_mem_map(DMA_MemMap_t *memMap)
-{
-	down(&memMap->lock);	/* Just being paranoid */
-
-	/* Free up any allocated memory */
-
-	up(&memMap->lock);
-	memset(memMap, 0, sizeof(*memMap));
-
-	return 0;
-}
-
-EXPORT_SYMBOL(dma_term_mem_map);
-
-/****************************************************************************/
-/**
-*   Looks at a memory address and categorizes it.
-*
-*   @return One of the values from the DMA_MemType_t enumeration.
-*/
-/****************************************************************************/
-
-DMA_MemType_t dma_mem_type(void *addr)
-{
-	unsigned long addrVal = (unsigned long)addr;
-
-	if (addrVal >= CONSISTENT_BASE) {
-		/* NOTE: DMA virtual memory space starts at 0xFFxxxxxx */
-
-		/* dma_alloc_xxx pages are physically and virtually contiguous */
-
-		return DMA_MEM_TYPE_DMA;
-	}
-
-	/* Technically, we could add one more classification. Addresses between VMALLOC_END */
-	/* and the beginning of the DMA virtual address could be considered to be I/O space. */
-	/* Right now, nobody cares about this particular classification, so we ignore it. */
-
-	if (is_vmalloc_addr(addr)) {
-		/* Address comes from the vmalloc'd region. Pages are virtually */
-		/* contiguous but NOT physically contiguous */
-
-		return DMA_MEM_TYPE_VMALLOC;
-	}
-
-	if (addrVal >= PAGE_OFFSET) {
-		/* PAGE_OFFSET is typically 0xC0000000 */
-
-		/* kmalloc'd pages are physically contiguous */
-
-		return DMA_MEM_TYPE_KMALLOC;
-	}
-
-	return DMA_MEM_TYPE_USER;
-}
-
-EXPORT_SYMBOL(dma_mem_type);
-
-/****************************************************************************/
-/**
-*   Looks at a memory address and determines if we support DMA'ing to/from
-*   that type of memory.
-*
-*   @return boolean -
-*               return value != 0 means dma supported
-*               return value == 0 means dma not supported
-*/
-/****************************************************************************/
-
-int dma_mem_supports_dma(void *addr)
-{
-	DMA_MemType_t memType = dma_mem_type(addr);
-
-	return (memType == DMA_MEM_TYPE_DMA)
-#if ALLOW_MAP_OF_KMALLOC_MEMORY
-	    || (memType == DMA_MEM_TYPE_KMALLOC)
-#endif
-	    || (memType == DMA_MEM_TYPE_USER);
-}
-
-EXPORT_SYMBOL(dma_mem_supports_dma);
-
-/****************************************************************************/
-/**
-*   Maps in a memory region such that it can be used for performing a DMA.
-*
-*   @return
-*/
-/****************************************************************************/
-
-int dma_map_start(DMA_MemMap_t *memMap,	/* Stores state information about the map */
-		  enum dma_data_direction dir	/* Direction that the mapping will be going */
-    ) {
-	int rc;
-
-	down(&memMap->lock);
-
-	DMA_MAP_PRINT("memMap: %p\n", memMap);
-
-	if (memMap->inUse) {
-		printk(KERN_ERR "%s: memory map %p is already being used\n",
-		       __func__, memMap);
-		rc = -EBUSY;
-		goto out;
-	}
-
-	memMap->inUse = 1;
-	memMap->dir = dir;
-	memMap->numRegionsUsed = 0;
-
-	rc = 0;
-
-out:
-
-	DMA_MAP_PRINT("returning %d", rc);
-
-	up(&memMap->lock);
-
-	return rc;
-}
-
-EXPORT_SYMBOL(dma_map_start);
-
-/****************************************************************************/
-/**
-*   Adds a segment of memory to a memory map. Each segment is both
-*   physically and virtually contiguous.
-*
-*   @return     0 on success, error code otherwise.
-*/
-/****************************************************************************/
-
-static int dma_map_add_segment(DMA_MemMap_t *memMap,	/* Stores state information about the map */
-			       DMA_Region_t *region,	/* Region that the segment belongs to */
-			       void *virtAddr,	/* Virtual address of the segment being added */
-			       dma_addr_t physAddr,	/* Physical address of the segment being added */
-			       size_t numBytes	/* Number of bytes of the segment being added */
-    ) {
-	DMA_Segment_t *segment;
-
-	DMA_MAP_PRINT("memMap:%p va:%p pa:0x%x #:%d\n", memMap, virtAddr,
-		      physAddr, numBytes);
-
-	/* Sanity check */
-
-	if (((unsigned long)virtAddr < (unsigned long)region->virtAddr)
-	    || (((unsigned long)virtAddr + numBytes)) >
-	    ((unsigned long)region->virtAddr + region->numBytes)) {
-		printk(KERN_ERR
-		       "%s: virtAddr %p is outside region @ %p len: %d\n",
-		       __func__, virtAddr, region->virtAddr, region->numBytes);
-		return -EINVAL;
-	}
-
-	if (region->numSegmentsUsed > 0) {
-		/* Check to see if this segment is physically contiguous with the previous one */
-
-		segment = &region->segment[region->numSegmentsUsed - 1];
-
-		if ((segment->physAddr + segment->numBytes) == physAddr) {
-			/* It is - just add on to the end */
-
-			DMA_MAP_PRINT("appending %d bytes to last segment\n",
-				      numBytes);
-
-			segment->numBytes += numBytes;
-
-			return 0;
-		}
-	}
-
-	/* Reallocate to hold more segments, if required. */
-
-	if (region->numSegmentsUsed >= region->numSegmentsAllocated) {
-		DMA_Segment_t *newSegment;
-		size_t oldSize =
-		    region->numSegmentsAllocated * sizeof(*newSegment);
-		int newAlloc = region->numSegmentsAllocated + 4;
-		size_t newSize = newAlloc * sizeof(*newSegment);
-
-		newSegment = kmalloc(newSize, GFP_KERNEL);
-		if (newSegment == NULL) {
-			return -ENOMEM;
-		}
-		memcpy(newSegment, region->segment, oldSize);
-		memset(&((uint8_t *) newSegment)[oldSize], 0,
-		       newSize - oldSize);
-		kfree(region->segment);
-
-		region->numSegmentsAllocated = newAlloc;
-		region->segment = newSegment;
-	}
-
-	segment = &region->segment[region->numSegmentsUsed];
-	region->numSegmentsUsed++;
-
-	segment->virtAddr = virtAddr;
-	segment->physAddr = physAddr;
-	segment->numBytes = numBytes;
-
-	DMA_MAP_PRINT("returning success\n");
-
-	return 0;
-}
-
-/****************************************************************************/
-/**
-*   Adds a region of memory to a memory map. Each region is virtually
-*   contiguous, but not necessarily physically contiguous.
-*
-*   @return     0 on success, error code otherwise.
-*/
-/****************************************************************************/
-
-int dma_map_add_region(DMA_MemMap_t *memMap,	/* Stores state information about the map */
-		       void *mem,	/* Virtual address that we want to get a map of */
-		       size_t numBytes	/* Number of bytes being mapped */
-    ) {
-	unsigned long addr = (unsigned long)mem;
-	unsigned int offset;
-	int rc = 0;
-	DMA_Region_t *region;
-	dma_addr_t physAddr;
-
-	down(&memMap->lock);
-
-	DMA_MAP_PRINT("memMap:%p va:%p #:%d\n", memMap, mem, numBytes);
-
-	if (!memMap->inUse) {
-		printk(KERN_ERR "%s: Make sure you call dma_map_start first\n",
-		       __func__);
-		rc = -EINVAL;
-		goto out;
-	}
-
-	/* Reallocate to hold more regions. */
-
-	if (memMap->numRegionsUsed >= memMap->numRegionsAllocated) {
-		DMA_Region_t *newRegion;
-		size_t oldSize =
-		    memMap->numRegionsAllocated * sizeof(*newRegion);
-		int newAlloc = memMap->numRegionsAllocated + 4;
-		size_t newSize = newAlloc * sizeof(*newRegion);
-
-		newRegion = kmalloc(newSize, GFP_KERNEL);
-		if (newRegion == NULL) {
-			rc = -ENOMEM;
-			goto out;
-		}
-		memcpy(newRegion, memMap->region, oldSize);
-		memset(&((uint8_t *) newRegion)[oldSize], 0, newSize - oldSize);
-
-		kfree(memMap->region);
-
-		memMap->numRegionsAllocated = newAlloc;
-		memMap->region = newRegion;
-	}
-
-	region = &memMap->region[memMap->numRegionsUsed];
-	memMap->numRegionsUsed++;
-
-	offset = addr & ~PAGE_MASK;
-
-	region->memType = dma_mem_type(mem);
-	region->virtAddr = mem;
-	region->numBytes = numBytes;
-	region->numSegmentsUsed = 0;
-	region->numLockedPages = 0;
-	region->lockedPages = NULL;
-
-	switch (region->memType) {
-	case DMA_MEM_TYPE_VMALLOC:
-		{
-			atomic_inc(&gDmaStatMemTypeVmalloc);
-
-			/* printk(KERN_ERR "%s: vmalloc'd pages are not supported\n", __func__); */
-
-			/* vmalloc'd pages are not physically contiguous */
-
-			rc = -EINVAL;
-			break;
-		}
-
-	case DMA_MEM_TYPE_KMALLOC:
-		{
-			atomic_inc(&gDmaStatMemTypeKmalloc);
-
-			/* kmalloc'd pages are physically contiguous, so they'll have exactly */
-			/* one segment */
-
-#if ALLOW_MAP_OF_KMALLOC_MEMORY
-			physAddr =
-			    dma_map_single(NULL, mem, numBytes, memMap->dir);
-			rc = dma_map_add_segment(memMap, region, mem, physAddr,
-						 numBytes);
-#else
-			rc = -EINVAL;
-#endif
-			break;
-		}
-
-	case DMA_MEM_TYPE_DMA:
-		{
-			/* dma_alloc_xxx pages are physically contiguous */
-
-			atomic_inc(&gDmaStatMemTypeCoherent);
-
-			physAddr = (vmalloc_to_pfn(mem) << PAGE_SHIFT) + offset;
-
-			dma_sync_single_for_cpu(NULL, physAddr, numBytes,
-						memMap->dir);
-			rc = dma_map_add_segment(memMap, region, mem, physAddr,
-						 numBytes);
-			break;
-		}
-
-	case DMA_MEM_TYPE_USER:
-		{
-			size_t firstPageOffset;
-			size_t firstPageSize;
-			struct page **pages;
-			struct task_struct *userTask;
-
-			atomic_inc(&gDmaStatMemTypeUser);
-
-#if 1
-			/* If the pages are user pages, then the dma_mem_map_set_user_task function */
-			/* must have been previously called. */
-
-			if (memMap->userTask == NULL) {
-				printk(KERN_ERR
-				       "%s: must call dma_mem_map_set_user_task when using user-mode memory\n",
-				       __func__);
-				return -EINVAL;
-			}
-
-			/* User pages need to be locked. */
-
-			firstPageOffset =
-			    (unsigned long)region->virtAddr & (PAGE_SIZE - 1);
-			firstPageSize = PAGE_SIZE - firstPageOffset;
-
-			region->numLockedPages = (firstPageOffset
-						  + region->numBytes +
-						  PAGE_SIZE - 1) / PAGE_SIZE;
-			pages =
-			    kmalloc(region->numLockedPages *
-				    sizeof(struct page *), GFP_KERNEL);
-
-			if (pages == NULL) {
-				region->numLockedPages = 0;
-				return -ENOMEM;
-			}
-
-			userTask = memMap->userTask;
-
-			down_read(&userTask->mm->mmap_sem);
-			rc = get_user_pages(userTask,	/* task */
-					    userTask->mm,	/* mm */
-					    (unsigned long)region->virtAddr,	/* start */
-					    region->numLockedPages,	/* len */
-					    memMap->dir == DMA_FROM_DEVICE,	/* write */
-					    0,	/* force */
-					    pages,	/* pages (array of pointers to page) */
-					    NULL);	/* vmas */
-			up_read(&userTask->mm->mmap_sem);
-
-			if (rc != region->numLockedPages) {
-				kfree(pages);
-				region->numLockedPages = 0;
-
-				if (rc >= 0) {
-					rc = -EINVAL;
-				}
-			} else {
-				uint8_t *virtAddr = region->virtAddr;
-				size_t bytesRemaining;
-				int pageIdx;
-
-				rc = 0;	/* Since get_user_pages returns +ve number */
-
-				region->lockedPages = pages;
-
-				/* We've locked the user pages. Now we need to walk them and figure */
-				/* out the physical addresses. */
-
-				/* The first page may be partial */
-
-				dma_map_add_segment(memMap,
-						    region,
-						    virtAddr,
-						    PFN_PHYS(page_to_pfn
-							     (pages[0])) +
-						    firstPageOffset,
-						    firstPageSize);
-
-				virtAddr += firstPageSize;
-				bytesRemaining =
-				    region->numBytes - firstPageSize;
-
-				for (pageIdx = 1;
-				     pageIdx < region->numLockedPages;
-				     pageIdx++) {
-					size_t bytesThisPage =
-					    (bytesRemaining >
-					     PAGE_SIZE ? PAGE_SIZE :
-					     bytesRemaining);
-
-					DMA_MAP_PRINT
-					    ("pageIdx:%d pages[pageIdx]=%p pfn=%u phys=%u\n",
-					     pageIdx, pages[pageIdx],
-					     page_to_pfn(pages[pageIdx]),
-					     PFN_PHYS(page_to_pfn
-						      (pages[pageIdx])));
-
-					dma_map_add_segment(memMap,
-							    region,
-							    virtAddr,
-							    PFN_PHYS(page_to_pfn
-								     (pages
-								      [pageIdx])),
-							    bytesThisPage);
-
-					virtAddr += bytesThisPage;
-					bytesRemaining -= bytesThisPage;
-				}
-			}
-#else
-			printk(KERN_ERR
-			       "%s: User mode pages are not yet supported\n",
-			       __func__);
-
-			/* user pages are not physically contiguous */
-
-			rc = -EINVAL;
-#endif
-			break;
-		}
-
-	default:
-		{
-			printk(KERN_ERR "%s: Unsupported memory type: %d\n",
-			       __func__, region->memType);
-
-			rc = -EINVAL;
-			break;
-		}
-	}
-
-	if (rc != 0) {
-		memMap->numRegionsUsed--;
-	}
-
-out:
-
-	DMA_MAP_PRINT("returning %d\n", rc);
-
-	up(&memMap->lock);
-
-	return rc;
-}
-
-EXPORT_SYMBOL(dma_map_add_segment);
-
-/****************************************************************************/
-/**
-*   Maps in a memory region such that it can be used for performing a DMA.
-*
-*   @return     0 on success, error code otherwise.
-*/
-/****************************************************************************/
-
-int dma_map_mem(DMA_MemMap_t *memMap,	/* Stores state information about the map */
-		void *mem,	/* Virtual address that we want to get a map of */
-		size_t numBytes,	/* Number of bytes being mapped */
-		enum dma_data_direction dir	/* Direction that the mapping will be going */
-    ) {
-	int rc;
-
-	rc = dma_map_start(memMap, dir);
-	if (rc == 0) {
-		rc = dma_map_add_region(memMap, mem, numBytes);
-		if (rc < 0) {
-			/* Since the add fails, this function will fail, and the caller won't */
-			/* call unmap, so we need to do it here. */
-
-			dma_unmap(memMap, 0);
-		}
-	}
-
-	return rc;
-}
-
-EXPORT_SYMBOL(dma_map_mem);
-
-/****************************************************************************/
-/**
-*   Setup a descriptor ring for a given memory map.
-*
-*   It is assumed that the descriptor ring has already been initialized, and
-*   this routine will only reallocate a new descriptor ring if the existing
-*   one is too small.
-*
-*   @return     0 on success, error code otherwise.
-*/
-/****************************************************************************/
-
-int dma_map_create_descriptor_ring(DMA_Device_t dev,	/* DMA device (where the ring is stored) */
-				   DMA_MemMap_t *memMap,	/* Memory map that will be used */
-				   dma_addr_t devPhysAddr	/* Physical address of device */
-    ) {
-	int rc;
-	int numDescriptors;
-	DMA_DeviceAttribute_t *devAttr;
-	DMA_Region_t *region;
-	DMA_Segment_t *segment;
-	dma_addr_t srcPhysAddr;
-	dma_addr_t dstPhysAddr;
-	int regionIdx;
-	int segmentIdx;
-
-	devAttr = &DMA_gDeviceAttribute[dev];
-
-	down(&memMap->lock);
-
-	/* Figure out how many descriptors we need */
-
-	numDescriptors = 0;
-	for (regionIdx = 0; regionIdx < memMap->numRegionsUsed; regionIdx++) {
-		region = &memMap->region[regionIdx];
-
-		for (segmentIdx = 0; segmentIdx < region->numSegmentsUsed;
-		     segmentIdx++) {
-			segment = &region->segment[segmentIdx];
-
-			if (memMap->dir == DMA_TO_DEVICE) {
-				srcPhysAddr = segment->physAddr;
-				dstPhysAddr = devPhysAddr;
-			} else {
-				srcPhysAddr = devPhysAddr;
-				dstPhysAddr = segment->physAddr;
-			}
-
-			rc =
-			     dma_calculate_descriptor_count(dev, srcPhysAddr,
-							    dstPhysAddr,
-							    segment->
-							    numBytes);
-			if (rc < 0) {
-				printk(KERN_ERR
-				       "%s: dma_calculate_descriptor_count failed: %d\n",
-				       __func__, rc);
-				goto out;
-			}
-			numDescriptors += rc;
-		}
-	}
-
-	/* Adjust the size of the ring, if it isn't big enough */
-
-	if (numDescriptors > devAttr->ring.descriptorsAllocated) {
-		dma_free_descriptor_ring(&devAttr->ring);
-		rc =
-		     dma_alloc_descriptor_ring(&devAttr->ring,
-					       numDescriptors);
-		if (rc < 0) {
-			printk(KERN_ERR
-			       "%s: dma_alloc_descriptor_ring failed: %d\n",
-			       __func__, rc);
-			goto out;
-		}
-	} else {
-		rc =
-		     dma_init_descriptor_ring(&devAttr->ring,
-					      numDescriptors);
-		if (rc < 0) {
-			printk(KERN_ERR
-			       "%s: dma_init_descriptor_ring failed: %d\n",
-			       __func__, rc);
-			goto out;
-		}
-	}
-
-	/* Populate the descriptors */
-
-	for (regionIdx = 0; regionIdx < memMap->numRegionsUsed; regionIdx++) {
-		region = &memMap->region[regionIdx];
-
-		for (segmentIdx = 0; segmentIdx < region->numSegmentsUsed;
-		     segmentIdx++) {
-			segment = &region->segment[segmentIdx];
-
-			if (memMap->dir == DMA_TO_DEVICE) {
-				srcPhysAddr = segment->physAddr;
-				dstPhysAddr = devPhysAddr;
-			} else {
-				srcPhysAddr = devPhysAddr;
-				dstPhysAddr = segment->physAddr;
-			}
-
-			rc =
-			     dma_add_descriptors(&devAttr->ring, dev,
-						 srcPhysAddr, dstPhysAddr,
-						 segment->numBytes);
-			if (rc < 0) {
-				printk(KERN_ERR
-				       "%s: dma_add_descriptors failed: %d\n",
-				       __func__, rc);
-				goto out;
-			}
-		}
-	}
-
-	rc = 0;
-
-out:
-
-	up(&memMap->lock);
-	return rc;
-}
-
-EXPORT_SYMBOL(dma_map_create_descriptor_ring);
-
-/****************************************************************************/
-/**
-*   Maps in a memory region such that it can be used for performing a DMA.
-*
-*   @return
-*/
-/****************************************************************************/
-
-int dma_unmap(DMA_MemMap_t *memMap,	/* Stores state information about the map */
-	      int dirtied	/* non-zero if any of the pages were modified */
-    ) {
-
-	int rc = 0;
-	int regionIdx;
-	int segmentIdx;
-	DMA_Region_t *region;
-	DMA_Segment_t *segment;
-
-	down(&memMap->lock);
-
-	for (regionIdx = 0; regionIdx < memMap->numRegionsUsed; regionIdx++) {
-		region = &memMap->region[regionIdx];
-
-		for (segmentIdx = 0; segmentIdx < region->numSegmentsUsed;
-		     segmentIdx++) {
-			segment = &region->segment[segmentIdx];
-
-			switch (region->memType) {
-			case DMA_MEM_TYPE_VMALLOC:
-				{
-					printk(KERN_ERR
-					       "%s: vmalloc'd pages are not yet supported\n",
-					       __func__);
-					rc = -EINVAL;
-					goto out;
-				}
-
-			case DMA_MEM_TYPE_KMALLOC:
-				{
-#if ALLOW_MAP_OF_KMALLOC_MEMORY
-					dma_unmap_single(NULL,
-							 segment->physAddr,
-							 segment->numBytes,
-							 memMap->dir);
-#endif
-					break;
-				}
-
-			case DMA_MEM_TYPE_DMA:
-				{
-					dma_sync_single_for_cpu(NULL,
-								segment->
-								physAddr,
-								segment->
-								numBytes,
-								memMap->dir);
-					break;
-				}
-
-			case DMA_MEM_TYPE_USER:
-				{
-					/* Nothing to do here. */
-
-					break;
-				}
-
-			default:
-				{
-					printk(KERN_ERR
-					       "%s: Unsupported memory type: %d\n",
-					       __func__, region->memType);
-					rc = -EINVAL;
-					goto out;
-				}
-			}
-
-			segment->virtAddr = NULL;
-			segment->physAddr = 0;
-			segment->numBytes = 0;
-		}
-
-		if (region->numLockedPages > 0) {
-			int pageIdx;
-
-			/* Some user pages were locked. We need to go and unlock them now. */
-
-			for (pageIdx = 0; pageIdx < region->numLockedPages;
-			     pageIdx++) {
-				struct page *page =
-				    region->lockedPages[pageIdx];
-
-				if (memMap->dir == DMA_FROM_DEVICE) {
-					SetPageDirty(page);
-				}
-				page_cache_release(page);
-			}
-			kfree(region->lockedPages);
-			region->numLockedPages = 0;
-			region->lockedPages = NULL;
-		}
-
-		region->memType = DMA_MEM_TYPE_NONE;
-		region->virtAddr = NULL;
-		region->numBytes = 0;
-		region->numSegmentsUsed = 0;
-	}
-	memMap->userTask = NULL;
-	memMap->numRegionsUsed = 0;
-	memMap->inUse = 0;
-
-out:
-	up(&memMap->lock);
-
-	return rc;
-}
-
-EXPORT_SYMBOL(dma_unmap);
-=======
-EXPORT_SYMBOL(dma_set_device_handler);
->>>>>>> e2920638
+EXPORT_SYMBOL(dma_set_device_handler);