--- conflicted
+++ resolved
@@ -610,28 +610,6 @@
 	ld	r1,GPR1(r1)
 .endm
 
-<<<<<<< HEAD
-/*
- * When the idle code in power4_idle puts the CPU into NAP mode,
- * it has to do so in a loop, and relies on the external interrupt
- * and decrementer interrupt entry code to get it out of the loop.
- * It sets the _TLF_NAPPING bit in current_thread_info()->local_flags
- * to signal that it is in the loop and needs help to get out.
- */
-#ifdef CONFIG_PPC_970_NAP
-#define FINISH_NAP				\
-BEGIN_FTR_SECTION				\
-	ld	r11, PACA_THREAD_INFO(r13);	\
-	ld	r9,TI_LOCAL_FLAGS(r11);		\
-	andi.	r10,r9,_TLF_NAPPING;		\
-	bnel	power4_fixup_nap;		\
-END_FTR_SECTION_IFSET(CPU_FTR_CAN_NAP)
-#else
-#define FINISH_NAP
-#endif
-
-=======
->>>>>>> 11e4b63a
 /*
  * There are a few constraints to be concerned with.
  * - Real mode exceptions code/data must be located at their physical location.
@@ -1298,17 +1276,6 @@
 	bl	do_page_fault
 ALT_MMU_FTR_SECTION_END_IFCLR(MMU_FTR_TYPE_RADIX)
 	b	interrupt_return
-<<<<<<< HEAD
-
-1:	bl	do_break
-	/*
-	 * do_break() may have changed the NV GPRS while handling a breakpoint.
-	 * If so, we need to restore them with their updated values.
-	 */
-	REST_NVGPRS(r1)
-	b	interrupt_return
-=======
->>>>>>> 11e4b63a
 
 1:	bl	do_break
 	/*
@@ -1402,11 +1369,6 @@
 	bl	do_page_fault
 ALT_MMU_FTR_SECTION_END_IFCLR(MMU_FTR_TYPE_RADIX)
 	b	interrupt_return
-<<<<<<< HEAD
-
-	GEN_KVM instruction_access
-=======
->>>>>>> 11e4b63a
 
 
 /**
@@ -1492,10 +1454,6 @@
 EXC_VIRT_END(hardware_interrupt, 0x4500, 0x100)
 EXC_COMMON_BEGIN(hardware_interrupt_common)
 	GEN_COMMON hardware_interrupt
-<<<<<<< HEAD
-	FINISH_NAP
-=======
->>>>>>> 11e4b63a
 	addi	r3,r1,STACK_FRAME_OVERHEAD
 	bl	do_IRQ
 	b	interrupt_return
@@ -1717,10 +1675,6 @@
 EXC_VIRT_END(decrementer, 0x4900, 0x80)
 EXC_COMMON_BEGIN(decrementer_common)
 	GEN_COMMON decrementer
-<<<<<<< HEAD
-	FINISH_NAP
-=======
->>>>>>> 11e4b63a
 	addi	r3,r1,STACK_FRAME_OVERHEAD
 	bl	timer_interrupt
 	b	interrupt_return
@@ -1801,10 +1755,6 @@
 EXC_VIRT_END(doorbell_super, 0x4a00, 0x100)
 EXC_COMMON_BEGIN(doorbell_super_common)
 	GEN_COMMON doorbell_super
-<<<<<<< HEAD
-	FINISH_NAP
-=======
->>>>>>> 11e4b63a
 	addi	r3,r1,STACK_FRAME_OVERHEAD
 #ifdef CONFIG_PPC_DOORBELL
 	bl	doorbell_exception
@@ -2137,10 +2087,6 @@
 
 EXC_COMMON_BEGIN(hmi_exception_common)
 	GEN_COMMON hmi_exception
-<<<<<<< HEAD
-	FINISH_NAP
-=======
->>>>>>> 11e4b63a
 	addi	r3,r1,STACK_FRAME_OVERHEAD
 	bl	handle_hmi_exception
 	b	interrupt_return
@@ -2167,10 +2113,6 @@
 EXC_VIRT_END(h_doorbell, 0x4e80, 0x20)
 EXC_COMMON_BEGIN(h_doorbell_common)
 	GEN_COMMON h_doorbell
-<<<<<<< HEAD
-	FINISH_NAP
-=======
->>>>>>> 11e4b63a
 	addi	r3,r1,STACK_FRAME_OVERHEAD
 #ifdef CONFIG_PPC_DOORBELL
 	bl	doorbell_exception
@@ -2201,10 +2143,6 @@
 EXC_VIRT_END(h_virt_irq, 0x4ea0, 0x20)
 EXC_COMMON_BEGIN(h_virt_irq_common)
 	GEN_COMMON h_virt_irq
-<<<<<<< HEAD
-	FINISH_NAP
-=======
->>>>>>> 11e4b63a
 	addi	r3,r1,STACK_FRAME_OVERHEAD
 	bl	do_IRQ
 	b	interrupt_return
@@ -2248,10 +2186,6 @@
 EXC_VIRT_END(performance_monitor, 0x4f00, 0x20)
 EXC_COMMON_BEGIN(performance_monitor_common)
 	GEN_COMMON performance_monitor
-<<<<<<< HEAD
-	FINISH_NAP
-=======
->>>>>>> 11e4b63a
 	addi	r3,r1,STACK_FRAME_OVERHEAD
 	bl	performance_monitor_exception
 	b	interrupt_return
