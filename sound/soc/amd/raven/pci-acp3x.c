// SPDX-License-Identifier: GPL-2.0+
//
// AMD ACP PCI Driver
//
//Copyright 2016 Advanced Micro Devices, Inc.

#include <linux/pci.h>
#include <linux/module.h>
#include <linux/io.h>
#include <linux/platform_device.h>
#include <linux/interrupt.h>
#include <linux/pm_runtime.h>
#include <linux/delay.h>

#include "acp3x.h"

struct acp3x_dev_data {
	void __iomem *acp3x_base;
	bool acp3x_audio_mode;
	struct resource *res;
	struct platform_device *pdev[ACP3x_DEVS];
};

static int acp3x_power_on(void __iomem *acp3x_base)
{
	u32 val;
	int timeout;

	val = rv_readl(acp3x_base + mmACP_PGFSM_STATUS);

	if (val == 0)
		return val;

	if (!((val & ACP_PGFSM_STATUS_MASK) ==
				ACP_POWER_ON_IN_PROGRESS))
		rv_writel(ACP_PGFSM_CNTL_POWER_ON_MASK,
			acp3x_base + mmACP_PGFSM_CONTROL);
	timeout = 0;
	while (++timeout < 500) {
		val = rv_readl(acp3x_base + mmACP_PGFSM_STATUS);
<<<<<<< HEAD
		if (!val)
			return 0;
=======
		if (!val) {
			/* Set PME_EN as after ACP power On,
			 * PME_EN gets cleared
			 */
			rv_writel(0x1, acp3x_base + mmACP_PME_EN);
			return 0;
		}
>>>>>>> 04d5ce62
		udelay(1);
	}
	return -ETIMEDOUT;
}

static int acp3x_reset(void __iomem *acp3x_base)
{
	u32 val;
	int timeout;

	rv_writel(1, acp3x_base + mmACP_SOFT_RESET);
	timeout = 0;
	while (++timeout < 500) {
		val = rv_readl(acp3x_base + mmACP_SOFT_RESET);
		if (val & ACP3x_SOFT_RESET__SoftResetAudDone_MASK)
			break;
		cpu_relax();
	}
	rv_writel(0, acp3x_base + mmACP_SOFT_RESET);
	timeout = 0;
	while (++timeout < 500) {
		val = rv_readl(acp3x_base + mmACP_SOFT_RESET);
		if (!val)
			return 0;
		cpu_relax();
	}
	return -ETIMEDOUT;
}

static int acp3x_init(void __iomem *acp3x_base)
{
	int ret;

	/* power on */
	ret = acp3x_power_on(acp3x_base);
	if (ret) {
		pr_err("ACP3x power on failed\n");
		return ret;
	}
	/* Reset */
	ret = acp3x_reset(acp3x_base);
	if (ret) {
		pr_err("ACP3x reset failed\n");
		return ret;
	}
	return 0;
}

static int acp3x_deinit(void __iomem *acp3x_base)
{
	int ret;

	/* Reset */
	ret = acp3x_reset(acp3x_base);
	if (ret) {
		pr_err("ACP3x reset failed\n");
		return ret;
	}
	return 0;
}

static int snd_acp3x_probe(struct pci_dev *pci,
			   const struct pci_device_id *pci_id)
{
	struct acp3x_dev_data *adata;
	struct platform_device_info pdevinfo[ACP3x_DEVS];
	unsigned int irqflags;
	int ret, i;
	u32 addr, val;

	if (pci_enable_device(pci)) {
		dev_err(&pci->dev, "pci_enable_device failed\n");
		return -ENODEV;
	}

	ret = pci_request_regions(pci, "AMD ACP3x audio");
	if (ret < 0) {
		dev_err(&pci->dev, "pci_request_regions failed\n");
		goto disable_pci;
	}

	adata = devm_kzalloc(&pci->dev, sizeof(struct acp3x_dev_data),
			     GFP_KERNEL);
	if (!adata) {
		ret = -ENOMEM;
		goto release_regions;
	}

	/* check for msi interrupt support */
	ret = pci_enable_msi(pci);
	if (ret)
		/* msi is not enabled */
		irqflags = IRQF_SHARED;
	else
		/* msi is enabled */
		irqflags = 0;

	addr = pci_resource_start(pci, 0);
	adata->acp3x_base = devm_ioremap(&pci->dev, addr,
					pci_resource_len(pci, 0));
	if (!adata->acp3x_base) {
		ret = -ENOMEM;
		goto disable_msi;
	}
	pci_set_master(pci);
	pci_set_drvdata(pci, adata);
	ret = acp3x_init(adata->acp3x_base);
	if (ret)
		goto disable_msi;

	val = rv_readl(adata->acp3x_base + mmACP_I2S_PIN_CONFIG);
	switch (val) {
	case I2S_MODE:
		adata->res = devm_kzalloc(&pci->dev,
					  sizeof(struct resource) * 4,
					  GFP_KERNEL);
		if (!adata->res) {
			ret = -ENOMEM;
			goto de_init;
		}

		adata->res[0].name = "acp3x_i2s_iomem";
		adata->res[0].flags = IORESOURCE_MEM;
		adata->res[0].start = addr;
		adata->res[0].end = addr + (ACP3x_REG_END - ACP3x_REG_START);

		adata->res[1].name = "acp3x_i2s_sp";
		adata->res[1].flags = IORESOURCE_MEM;
		adata->res[1].start = addr + ACP3x_I2STDM_REG_START;
		adata->res[1].end = addr + ACP3x_I2STDM_REG_END;

		adata->res[2].name = "acp3x_i2s_bt";
		adata->res[2].flags = IORESOURCE_MEM;
		adata->res[2].start = addr + ACP3x_BT_TDM_REG_START;
		adata->res[2].end = addr + ACP3x_BT_TDM_REG_END;

		adata->res[3].name = "acp3x_i2s_irq";
		adata->res[3].flags = IORESOURCE_IRQ;
		adata->res[3].start = pci->irq;
		adata->res[3].end = adata->res[3].start;

		adata->acp3x_audio_mode = ACP3x_I2S_MODE;

		memset(&pdevinfo, 0, sizeof(pdevinfo));
		pdevinfo[0].name = "acp3x_rv_i2s_dma";
		pdevinfo[0].id = 0;
		pdevinfo[0].parent = &pci->dev;
		pdevinfo[0].num_res = 4;
		pdevinfo[0].res = &adata->res[0];
		pdevinfo[0].data = &irqflags;
		pdevinfo[0].size_data = sizeof(irqflags);

		pdevinfo[1].name = "acp3x_i2s_playcap";
		pdevinfo[1].id = 0;
		pdevinfo[1].parent = &pci->dev;
		pdevinfo[1].num_res = 1;
		pdevinfo[1].res = &adata->res[1];

		pdevinfo[2].name = "acp3x_i2s_playcap";
		pdevinfo[2].id = 1;
		pdevinfo[2].parent = &pci->dev;
		pdevinfo[2].num_res = 1;
		pdevinfo[2].res = &adata->res[1];

		pdevinfo[3].name = "acp3x_i2s_playcap";
		pdevinfo[3].id = 2;
		pdevinfo[3].parent = &pci->dev;
		pdevinfo[3].num_res = 1;
		pdevinfo[3].res = &adata->res[2];
		for (i = 0; i < ACP3x_DEVS; i++) {
			adata->pdev[i] =
				platform_device_register_full(&pdevinfo[i]);
			if (IS_ERR(adata->pdev[i])) {
				dev_err(&pci->dev, "cannot register %s device\n",
					pdevinfo[i].name);
				ret = PTR_ERR(adata->pdev[i]);
				goto unregister_devs;
			}
		}
		break;
	default:
		dev_err(&pci->dev, "Invalid ACP audio mode : %d\n", val);
		ret = -ENODEV;
		goto disable_msi;
	}
	pm_runtime_set_autosuspend_delay(&pci->dev, 2000);
	pm_runtime_use_autosuspend(&pci->dev);
	pm_runtime_set_active(&pci->dev);
	pm_runtime_put_noidle(&pci->dev);
	pm_runtime_enable(&pci->dev);
	pm_runtime_allow(&pci->dev);
	return 0;

unregister_devs:
	if (val == I2S_MODE)
		for (i = 0; i < ACP3x_DEVS; i++)
			platform_device_unregister(adata->pdev[i]);
de_init:
	if (acp3x_deinit(adata->acp3x_base))
		dev_err(&pci->dev, "ACP de-init failed\n");
disable_msi:
	pci_disable_msi(pci);
release_regions:
	pci_release_regions(pci);
disable_pci:
	pci_disable_device(pci);

	return ret;
}

static int snd_acp3x_suspend(struct device *dev)
<<<<<<< HEAD
=======
{
	int ret;
	struct acp3x_dev_data *adata;

	adata = dev_get_drvdata(dev);
	ret = acp3x_deinit(adata->acp3x_base);
	if (ret)
		dev_err(dev, "ACP de-init failed\n");
	else
		dev_dbg(dev, "ACP de-initialized\n");

	return 0;
}

static int snd_acp3x_resume(struct device *dev)
>>>>>>> 04d5ce62
{
	int ret;
	struct acp3x_dev_data *adata;

	adata = dev_get_drvdata(dev);
<<<<<<< HEAD
	ret = acp3x_deinit(adata->acp3x_base);
	if (ret)
		dev_err(dev, "ACP de-init failed\n");
	else
		dev_dbg(dev, "ACP de-initialized\n");

	return 0;
}

static int snd_acp3x_resume(struct device *dev)
{
	int ret;
	struct acp3x_dev_data *adata;

	adata = dev_get_drvdata(dev);
	ret = acp3x_init(adata->acp3x_base);
	if (ret) {
		dev_err(dev, "ACP init failed\n");
		return ret;
	}
	return 0;
}

static const struct dev_pm_ops acp3x_pm = {
	.runtime_suspend = snd_acp3x_suspend,
	.runtime_resume =  snd_acp3x_resume,
	.resume =	snd_acp3x_resume,
};

static void snd_acp3x_remove(struct pci_dev *pci)
{
	struct acp3x_dev_data *adata;
	int i, ret;

=======
	ret = acp3x_init(adata->acp3x_base);
	if (ret) {
		dev_err(dev, "ACP init failed\n");
		return ret;
	}
	return 0;
}

static const struct dev_pm_ops acp3x_pm = {
	.runtime_suspend = snd_acp3x_suspend,
	.runtime_resume =  snd_acp3x_resume,
	.resume =	snd_acp3x_resume,
};

static void snd_acp3x_remove(struct pci_dev *pci)
{
	struct acp3x_dev_data *adata;
	int i, ret;

>>>>>>> 04d5ce62
	adata = pci_get_drvdata(pci);
	if (adata->acp3x_audio_mode == ACP3x_I2S_MODE) {
		for (i = 0; i < ACP3x_DEVS; i++)
			platform_device_unregister(adata->pdev[i]);
	}
	ret = acp3x_deinit(adata->acp3x_base);
	if (ret)
		dev_err(&pci->dev, "ACP de-init failed\n");
	pm_runtime_disable(&pci->dev);
	pm_runtime_get_noresume(&pci->dev);
	pci_disable_msi(pci);
	pci_release_regions(pci);
	pci_disable_device(pci);
}

static const struct pci_device_id snd_acp3x_ids[] = {
	{ PCI_DEVICE(PCI_VENDOR_ID_AMD, 0x15e2),
	.class = PCI_CLASS_MULTIMEDIA_OTHER << 8,
	.class_mask = 0xffffff },
	{ 0, },
};
MODULE_DEVICE_TABLE(pci, snd_acp3x_ids);

static struct pci_driver acp3x_driver  = {
	.name = KBUILD_MODNAME,
	.id_table = snd_acp3x_ids,
	.probe = snd_acp3x_probe,
	.remove = snd_acp3x_remove,
	.driver = {
		.pm = &acp3x_pm,
	}
};

module_pci_driver(acp3x_driver);

MODULE_AUTHOR("Vishnuvardhanrao.Ravulapati@amd.com");
MODULE_AUTHOR("Maruthi.Bayyavarapu@amd.com");
MODULE_DESCRIPTION("AMD ACP3x PCI driver");
MODULE_LICENSE("GPL v2");<|MERGE_RESOLUTION|>--- conflicted
+++ resolved
@@ -38,10 +38,6 @@
 	timeout = 0;
 	while (++timeout < 500) {
 		val = rv_readl(acp3x_base + mmACP_PGFSM_STATUS);
-<<<<<<< HEAD
-		if (!val)
-			return 0;
-=======
 		if (!val) {
 			/* Set PME_EN as after ACP power On,
 			 * PME_EN gets cleared
@@ -49,7 +45,6 @@
 			rv_writel(0x1, acp3x_base + mmACP_PME_EN);
 			return 0;
 		}
->>>>>>> 04d5ce62
 		udelay(1);
 	}
 	return -ETIMEDOUT;
@@ -261,8 +256,6 @@
 }
 
 static int snd_acp3x_suspend(struct device *dev)
-<<<<<<< HEAD
-=======
 {
 	int ret;
 	struct acp3x_dev_data *adata;
@@ -278,23 +271,6 @@
 }
 
 static int snd_acp3x_resume(struct device *dev)
->>>>>>> 04d5ce62
-{
-	int ret;
-	struct acp3x_dev_data *adata;
-
-	adata = dev_get_drvdata(dev);
-<<<<<<< HEAD
-	ret = acp3x_deinit(adata->acp3x_base);
-	if (ret)
-		dev_err(dev, "ACP de-init failed\n");
-	else
-		dev_dbg(dev, "ACP de-initialized\n");
-
-	return 0;
-}
-
-static int snd_acp3x_resume(struct device *dev)
 {
 	int ret;
 	struct acp3x_dev_data *adata;
@@ -319,27 +295,6 @@
 	struct acp3x_dev_data *adata;
 	int i, ret;
 
-=======
-	ret = acp3x_init(adata->acp3x_base);
-	if (ret) {
-		dev_err(dev, "ACP init failed\n");
-		return ret;
-	}
-	return 0;
-}
-
-static const struct dev_pm_ops acp3x_pm = {
-	.runtime_suspend = snd_acp3x_suspend,
-	.runtime_resume =  snd_acp3x_resume,
-	.resume =	snd_acp3x_resume,
-};
-
-static void snd_acp3x_remove(struct pci_dev *pci)
-{
-	struct acp3x_dev_data *adata;
-	int i, ret;
-
->>>>>>> 04d5ce62
 	adata = pci_get_drvdata(pci);
 	if (adata->acp3x_audio_mode == ACP3x_I2S_MODE) {
 		for (i = 0; i < ACP3x_DEVS; i++)
