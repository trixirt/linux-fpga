// SPDX-License-Identifier: GPL-2.0-or-later
/*
 *
 *  patch_hdmi.c - routines for HDMI/DisplayPort codecs
 *
 *  Copyright(c) 2008-2010 Intel Corporation. All rights reserved.
 *  Copyright (c) 2006 ATI Technologies Inc.
 *  Copyright (c) 2008 NVIDIA Corp.  All rights reserved.
 *  Copyright (c) 2008 Wei Ni <wni@nvidia.com>
 *  Copyright (c) 2013 Anssi Hannula <anssi.hannula@iki.fi>
 *
 *  Authors:
 *			Wu Fengguang <wfg@linux.intel.com>
 *
 *  Maintained by:
 *			Wu Fengguang <wfg@linux.intel.com>
 */

#include <linux/init.h>
#include <linux/delay.h>
#include <linux/pci.h>
#include <linux/slab.h>
#include <linux/module.h>
#include <linux/pm_runtime.h>
#include <sound/core.h>
#include <sound/jack.h>
#include <sound/asoundef.h>
#include <sound/tlv.h>
#include <sound/hdaudio.h>
#include <sound/hda_i915.h>
#include <sound/hda_chmap.h>
#include <sound/hda_codec.h>
#include "hda_local.h"
#include "hda_jack.h"
#include "hda_controller.h"

static bool static_hdmi_pcm;
module_param(static_hdmi_pcm, bool, 0644);
MODULE_PARM_DESC(static_hdmi_pcm, "Don't restrict PCM parameters per ELD info");

static bool enable_acomp = true;
module_param(enable_acomp, bool, 0444);
MODULE_PARM_DESC(enable_acomp, "Enable audio component binding (default=yes)");

static bool enable_silent_stream =
IS_ENABLED(CONFIG_SND_HDA_INTEL_HDMI_SILENT_STREAM);
module_param(enable_silent_stream, bool, 0644);
MODULE_PARM_DESC(enable_silent_stream, "Enable Silent Stream for HDMI devices");

struct hdmi_spec_per_cvt {
	hda_nid_t cvt_nid;
	int assigned;
	unsigned int channels_min;
	unsigned int channels_max;
	u32 rates;
	u64 formats;
	unsigned int maxbps;
};

/* max. connections to a widget */
#define HDA_MAX_CONNECTIONS	32

struct hdmi_spec_per_pin {
	hda_nid_t pin_nid;
	int dev_id;
	/* pin idx, different device entries on the same pin use the same idx */
	int pin_nid_idx;
	int num_mux_nids;
	hda_nid_t mux_nids[HDA_MAX_CONNECTIONS];
	int mux_idx;
	hda_nid_t cvt_nid;

	struct hda_codec *codec;
	struct hdmi_eld sink_eld;
	struct mutex lock;
	struct delayed_work work;
	struct hdmi_pcm *pcm; /* pointer to spec->pcm_rec[n] dynamically*/
	int pcm_idx; /* which pcm is attached. -1 means no pcm is attached */
	int repoll_count;
	bool setup; /* the stream has been set up by prepare callback */
	bool silent_stream;
	int channels; /* current number of channels */
	bool non_pcm;
	bool chmap_set;		/* channel-map override by ALSA API? */
	unsigned char chmap[8]; /* ALSA API channel-map */
#ifdef CONFIG_SND_PROC_FS
	struct snd_info_entry *proc_entry;
#endif
};

/* operations used by generic code that can be overridden by patches */
struct hdmi_ops {
	int (*pin_get_eld)(struct hda_codec *codec, hda_nid_t pin_nid,
			   int dev_id, unsigned char *buf, int *eld_size);

	void (*pin_setup_infoframe)(struct hda_codec *codec, hda_nid_t pin_nid,
				    int dev_id,
				    int ca, int active_channels, int conn_type);

	/* enable/disable HBR (HD passthrough) */
	int (*pin_hbr_setup)(struct hda_codec *codec, hda_nid_t pin_nid,
			     int dev_id, bool hbr);

	int (*setup_stream)(struct hda_codec *codec, hda_nid_t cvt_nid,
			    hda_nid_t pin_nid, int dev_id, u32 stream_tag,
			    int format);

	void (*pin_cvt_fixup)(struct hda_codec *codec,
			      struct hdmi_spec_per_pin *per_pin,
			      hda_nid_t cvt_nid);
};

struct hdmi_pcm {
	struct hda_pcm *pcm;
	struct snd_jack *jack;
	struct snd_kcontrol *eld_ctl;
};

struct hdmi_spec {
	struct hda_codec *codec;
	int num_cvts;
	struct snd_array cvts; /* struct hdmi_spec_per_cvt */
	hda_nid_t cvt_nids[4]; /* only for haswell fix */

	/*
	 * num_pins is the number of virtual pins
	 * for example, there are 3 pins, and each pin
	 * has 4 device entries, then the num_pins is 12
	 */
	int num_pins;
	/*
	 * num_nids is the number of real pins
	 * In the above example, num_nids is 3
	 */
	int num_nids;
	/*
	 * dev_num is the number of device entries
	 * on each pin.
	 * In the above example, dev_num is 4
	 */
	int dev_num;
	struct snd_array pins; /* struct hdmi_spec_per_pin */
	struct hdmi_pcm pcm_rec[16];
	struct mutex pcm_lock;
	struct mutex bind_lock; /* for audio component binding */
	/* pcm_bitmap means which pcms have been assigned to pins*/
	unsigned long pcm_bitmap;
	int pcm_used;	/* counter of pcm_rec[] */
	/* bitmap shows whether the pcm is opened in user space
	 * bit 0 means the first playback PCM (PCM3);
	 * bit 1 means the second playback PCM, and so on.
	 */
	unsigned long pcm_in_use;

	struct hdmi_eld temp_eld;
	struct hdmi_ops ops;

	bool dyn_pin_out;
	bool dyn_pcm_assign;
	bool dyn_pcm_no_legacy;
	bool intel_hsw_fixup;	/* apply Intel platform-specific fixups */
	/*
	 * Non-generic VIA/NVIDIA specific
	 */
	struct hda_multi_out multiout;
	struct hda_pcm_stream pcm_playback;

	bool use_acomp_notifier; /* use eld_notify callback for hotplug */
	bool acomp_registered; /* audio component registered in this driver */
	bool force_connect; /* force connectivity */
	struct drm_audio_component_audio_ops drm_audio_ops;
	int (*port2pin)(struct hda_codec *, int); /* reverse port/pin mapping */

	struct hdac_chmap chmap;
	hda_nid_t vendor_nid;
	const int *port_map;
	int port_num;
	bool send_silent_stream; /* Flag to enable silent stream feature */
};

#ifdef CONFIG_SND_HDA_COMPONENT
static inline bool codec_has_acomp(struct hda_codec *codec)
{
	struct hdmi_spec *spec = codec->spec;
	return spec->use_acomp_notifier;
}
#else
#define codec_has_acomp(codec)	false
#endif

struct hdmi_audio_infoframe {
	u8 type; /* 0x84 */
	u8 ver;  /* 0x01 */
	u8 len;  /* 0x0a */

	u8 checksum;

	u8 CC02_CT47;	/* CC in bits 0:2, CT in 4:7 */
	u8 SS01_SF24;
	u8 CXT04;
	u8 CA;
	u8 LFEPBL01_LSV36_DM_INH7;
};

struct dp_audio_infoframe {
	u8 type; /* 0x84 */
	u8 len;  /* 0x1b */
	u8 ver;  /* 0x11 << 2 */

	u8 CC02_CT47;	/* match with HDMI infoframe from this on */
	u8 SS01_SF24;
	u8 CXT04;
	u8 CA;
	u8 LFEPBL01_LSV36_DM_INH7;
};

union audio_infoframe {
	struct hdmi_audio_infoframe hdmi;
	struct dp_audio_infoframe dp;
	u8 bytes[0];
};

/*
 * HDMI routines
 */

#define get_pin(spec, idx) \
	((struct hdmi_spec_per_pin *)snd_array_elem(&spec->pins, idx))
#define get_cvt(spec, idx) \
	((struct hdmi_spec_per_cvt  *)snd_array_elem(&spec->cvts, idx))
/* obtain hdmi_pcm object assigned to idx */
#define get_hdmi_pcm(spec, idx)	(&(spec)->pcm_rec[idx])
/* obtain hda_pcm object assigned to idx */
#define get_pcm_rec(spec, idx)	(get_hdmi_pcm(spec, idx)->pcm)

static int pin_id_to_pin_index(struct hda_codec *codec,
			       hda_nid_t pin_nid, int dev_id)
{
	struct hdmi_spec *spec = codec->spec;
	int pin_idx;
	struct hdmi_spec_per_pin *per_pin;

	/*
	 * (dev_id == -1) means it is NON-MST pin
	 * return the first virtual pin on this port
	 */
	if (dev_id == -1)
		dev_id = 0;

	for (pin_idx = 0; pin_idx < spec->num_pins; pin_idx++) {
		per_pin = get_pin(spec, pin_idx);
		if ((per_pin->pin_nid == pin_nid) &&
			(per_pin->dev_id == dev_id))
			return pin_idx;
	}

	codec_warn(codec, "HDMI: pin NID 0x%x not registered\n", pin_nid);
	return -EINVAL;
}

static int hinfo_to_pcm_index(struct hda_codec *codec,
			struct hda_pcm_stream *hinfo)
{
	struct hdmi_spec *spec = codec->spec;
	int pcm_idx;

	for (pcm_idx = 0; pcm_idx < spec->pcm_used; pcm_idx++)
		if (get_pcm_rec(spec, pcm_idx)->stream == hinfo)
			return pcm_idx;

	codec_warn(codec, "HDMI: hinfo %p not tied to a PCM\n", hinfo);
	return -EINVAL;
}

static int hinfo_to_pin_index(struct hda_codec *codec,
			      struct hda_pcm_stream *hinfo)
{
	struct hdmi_spec *spec = codec->spec;
	struct hdmi_spec_per_pin *per_pin;
	int pin_idx;

	for (pin_idx = 0; pin_idx < spec->num_pins; pin_idx++) {
		per_pin = get_pin(spec, pin_idx);
		if (per_pin->pcm &&
			per_pin->pcm->pcm->stream == hinfo)
			return pin_idx;
	}

	codec_dbg(codec, "HDMI: hinfo %p (pcm %d) not registered\n", hinfo,
		  hinfo_to_pcm_index(codec, hinfo));
	return -EINVAL;
}

static struct hdmi_spec_per_pin *pcm_idx_to_pin(struct hdmi_spec *spec,
						int pcm_idx)
{
	int i;
	struct hdmi_spec_per_pin *per_pin;

	for (i = 0; i < spec->num_pins; i++) {
		per_pin = get_pin(spec, i);
		if (per_pin->pcm_idx == pcm_idx)
			return per_pin;
	}
	return NULL;
}

static int cvt_nid_to_cvt_index(struct hda_codec *codec, hda_nid_t cvt_nid)
{
	struct hdmi_spec *spec = codec->spec;
	int cvt_idx;

	for (cvt_idx = 0; cvt_idx < spec->num_cvts; cvt_idx++)
		if (get_cvt(spec, cvt_idx)->cvt_nid == cvt_nid)
			return cvt_idx;

	codec_warn(codec, "HDMI: cvt NID 0x%x not registered\n", cvt_nid);
	return -EINVAL;
}

static int hdmi_eld_ctl_info(struct snd_kcontrol *kcontrol,
			struct snd_ctl_elem_info *uinfo)
{
	struct hda_codec *codec = snd_kcontrol_chip(kcontrol);
	struct hdmi_spec *spec = codec->spec;
	struct hdmi_spec_per_pin *per_pin;
	struct hdmi_eld *eld;
	int pcm_idx;

	uinfo->type = SNDRV_CTL_ELEM_TYPE_BYTES;

	pcm_idx = kcontrol->private_value;
	mutex_lock(&spec->pcm_lock);
	per_pin = pcm_idx_to_pin(spec, pcm_idx);
	if (!per_pin) {
		/* no pin is bound to the pcm */
		uinfo->count = 0;
		goto unlock;
	}
	eld = &per_pin->sink_eld;
	uinfo->count = eld->eld_valid ? eld->eld_size : 0;

 unlock:
	mutex_unlock(&spec->pcm_lock);
	return 0;
}

static int hdmi_eld_ctl_get(struct snd_kcontrol *kcontrol,
			struct snd_ctl_elem_value *ucontrol)
{
	struct hda_codec *codec = snd_kcontrol_chip(kcontrol);
	struct hdmi_spec *spec = codec->spec;
	struct hdmi_spec_per_pin *per_pin;
	struct hdmi_eld *eld;
	int pcm_idx;
	int err = 0;

	pcm_idx = kcontrol->private_value;
	mutex_lock(&spec->pcm_lock);
	per_pin = pcm_idx_to_pin(spec, pcm_idx);
	if (!per_pin) {
		/* no pin is bound to the pcm */
		memset(ucontrol->value.bytes.data, 0,
		       ARRAY_SIZE(ucontrol->value.bytes.data));
		goto unlock;
	}

	eld = &per_pin->sink_eld;
	if (eld->eld_size > ARRAY_SIZE(ucontrol->value.bytes.data) ||
	    eld->eld_size > ELD_MAX_SIZE) {
		snd_BUG();
		err = -EINVAL;
		goto unlock;
	}

	memset(ucontrol->value.bytes.data, 0,
	       ARRAY_SIZE(ucontrol->value.bytes.data));
	if (eld->eld_valid)
		memcpy(ucontrol->value.bytes.data, eld->eld_buffer,
		       eld->eld_size);

 unlock:
	mutex_unlock(&spec->pcm_lock);
	return err;
}

static const struct snd_kcontrol_new eld_bytes_ctl = {
	.access = SNDRV_CTL_ELEM_ACCESS_READ | SNDRV_CTL_ELEM_ACCESS_VOLATILE |
		SNDRV_CTL_ELEM_ACCESS_SKIP_CHECK,
	.iface = SNDRV_CTL_ELEM_IFACE_PCM,
	.name = "ELD",
	.info = hdmi_eld_ctl_info,
	.get = hdmi_eld_ctl_get,
};

static int hdmi_create_eld_ctl(struct hda_codec *codec, int pcm_idx,
			int device)
{
	struct snd_kcontrol *kctl;
	struct hdmi_spec *spec = codec->spec;
	int err;

	kctl = snd_ctl_new1(&eld_bytes_ctl, codec);
	if (!kctl)
		return -ENOMEM;
	kctl->private_value = pcm_idx;
	kctl->id.device = device;

	/* no pin nid is associated with the kctl now
	 * tbd: associate pin nid to eld ctl later
	 */
	err = snd_hda_ctl_add(codec, 0, kctl);
	if (err < 0)
		return err;

	get_hdmi_pcm(spec, pcm_idx)->eld_ctl = kctl;
	return 0;
}

#ifdef BE_PARANOID
static void hdmi_get_dip_index(struct hda_codec *codec, hda_nid_t pin_nid,
				int *packet_index, int *byte_index)
{
	int val;

	val = snd_hda_codec_read(codec, pin_nid, 0,
				 AC_VERB_GET_HDMI_DIP_INDEX, 0);

	*packet_index = val >> 5;
	*byte_index = val & 0x1f;
}
#endif

static void hdmi_set_dip_index(struct hda_codec *codec, hda_nid_t pin_nid,
				int packet_index, int byte_index)
{
	int val;

	val = (packet_index << 5) | (byte_index & 0x1f);

	snd_hda_codec_write(codec, pin_nid, 0, AC_VERB_SET_HDMI_DIP_INDEX, val);
}

static void hdmi_write_dip_byte(struct hda_codec *codec, hda_nid_t pin_nid,
				unsigned char val)
{
	snd_hda_codec_write(codec, pin_nid, 0, AC_VERB_SET_HDMI_DIP_DATA, val);
}

static void hdmi_init_pin(struct hda_codec *codec, hda_nid_t pin_nid)
{
	struct hdmi_spec *spec = codec->spec;
	int pin_out;

	/* Unmute */
	if (get_wcaps(codec, pin_nid) & AC_WCAP_OUT_AMP)
		snd_hda_codec_write(codec, pin_nid, 0,
				AC_VERB_SET_AMP_GAIN_MUTE, AMP_OUT_UNMUTE);

	if (spec->dyn_pin_out)
		/* Disable pin out until stream is active */
		pin_out = 0;
	else
		/* Enable pin out: some machines with GM965 gets broken output
		 * when the pin is disabled or changed while using with HDMI
		 */
		pin_out = PIN_OUT;

	snd_hda_codec_write(codec, pin_nid, 0,
			    AC_VERB_SET_PIN_WIDGET_CONTROL, pin_out);
}

/*
 * ELD proc files
 */

#ifdef CONFIG_SND_PROC_FS
static void print_eld_info(struct snd_info_entry *entry,
			   struct snd_info_buffer *buffer)
{
	struct hdmi_spec_per_pin *per_pin = entry->private_data;

	mutex_lock(&per_pin->lock);
	snd_hdmi_print_eld_info(&per_pin->sink_eld, buffer);
	mutex_unlock(&per_pin->lock);
}

static void write_eld_info(struct snd_info_entry *entry,
			   struct snd_info_buffer *buffer)
{
	struct hdmi_spec_per_pin *per_pin = entry->private_data;

	mutex_lock(&per_pin->lock);
	snd_hdmi_write_eld_info(&per_pin->sink_eld, buffer);
	mutex_unlock(&per_pin->lock);
}

static int eld_proc_new(struct hdmi_spec_per_pin *per_pin, int index)
{
	char name[32];
	struct hda_codec *codec = per_pin->codec;
	struct snd_info_entry *entry;
	int err;

	snprintf(name, sizeof(name), "eld#%d.%d", codec->addr, index);
	err = snd_card_proc_new(codec->card, name, &entry);
	if (err < 0)
		return err;

	snd_info_set_text_ops(entry, per_pin, print_eld_info);
	entry->c.text.write = write_eld_info;
	entry->mode |= 0200;
	per_pin->proc_entry = entry;

	return 0;
}

static void eld_proc_free(struct hdmi_spec_per_pin *per_pin)
{
	if (!per_pin->codec->bus->shutdown) {
		snd_info_free_entry(per_pin->proc_entry);
		per_pin->proc_entry = NULL;
	}
}
#else
static inline int eld_proc_new(struct hdmi_spec_per_pin *per_pin,
			       int index)
{
	return 0;
}
static inline void eld_proc_free(struct hdmi_spec_per_pin *per_pin)
{
}
#endif

/*
 * Audio InfoFrame routines
 */

/*
 * Enable Audio InfoFrame Transmission
 */
static void hdmi_start_infoframe_trans(struct hda_codec *codec,
				       hda_nid_t pin_nid)
{
	hdmi_set_dip_index(codec, pin_nid, 0x0, 0x0);
	snd_hda_codec_write(codec, pin_nid, 0, AC_VERB_SET_HDMI_DIP_XMIT,
						AC_DIPXMIT_BEST);
}

/*
 * Disable Audio InfoFrame Transmission
 */
static void hdmi_stop_infoframe_trans(struct hda_codec *codec,
				      hda_nid_t pin_nid)
{
	hdmi_set_dip_index(codec, pin_nid, 0x0, 0x0);
	snd_hda_codec_write(codec, pin_nid, 0, AC_VERB_SET_HDMI_DIP_XMIT,
						AC_DIPXMIT_DISABLE);
}

static void hdmi_debug_dip_size(struct hda_codec *codec, hda_nid_t pin_nid)
{
#ifdef CONFIG_SND_DEBUG_VERBOSE
	int i;
	int size;

	size = snd_hdmi_get_eld_size(codec, pin_nid);
	codec_dbg(codec, "HDMI: ELD buf size is %d\n", size);

	for (i = 0; i < 8; i++) {
		size = snd_hda_codec_read(codec, pin_nid, 0,
						AC_VERB_GET_HDMI_DIP_SIZE, i);
		codec_dbg(codec, "HDMI: DIP GP[%d] buf size is %d\n", i, size);
	}
#endif
}

static void hdmi_clear_dip_buffers(struct hda_codec *codec, hda_nid_t pin_nid)
{
#ifdef BE_PARANOID
	int i, j;
	int size;
	int pi, bi;
	for (i = 0; i < 8; i++) {
		size = snd_hda_codec_read(codec, pin_nid, 0,
						AC_VERB_GET_HDMI_DIP_SIZE, i);
		if (size == 0)
			continue;

		hdmi_set_dip_index(codec, pin_nid, i, 0x0);
		for (j = 1; j < 1000; j++) {
			hdmi_write_dip_byte(codec, pin_nid, 0x0);
			hdmi_get_dip_index(codec, pin_nid, &pi, &bi);
			if (pi != i)
				codec_dbg(codec, "dip index %d: %d != %d\n",
						bi, pi, i);
			if (bi == 0) /* byte index wrapped around */
				break;
		}
		codec_dbg(codec,
			"HDMI: DIP GP[%d] buf reported size=%d, written=%d\n",
			i, size, j);
	}
#endif
}

static void hdmi_checksum_audio_infoframe(struct hdmi_audio_infoframe *hdmi_ai)
{
	u8 *bytes = (u8 *)hdmi_ai;
	u8 sum = 0;
	int i;

	hdmi_ai->checksum = 0;

	for (i = 0; i < sizeof(*hdmi_ai); i++)
		sum += bytes[i];

	hdmi_ai->checksum = -sum;
}

static void hdmi_fill_audio_infoframe(struct hda_codec *codec,
				      hda_nid_t pin_nid,
				      u8 *dip, int size)
{
	int i;

	hdmi_debug_dip_size(codec, pin_nid);
	hdmi_clear_dip_buffers(codec, pin_nid); /* be paranoid */

	hdmi_set_dip_index(codec, pin_nid, 0x0, 0x0);
	for (i = 0; i < size; i++)
		hdmi_write_dip_byte(codec, pin_nid, dip[i]);
}

static bool hdmi_infoframe_uptodate(struct hda_codec *codec, hda_nid_t pin_nid,
				    u8 *dip, int size)
{
	u8 val;
	int i;

	hdmi_set_dip_index(codec, pin_nid, 0x0, 0x0);
	if (snd_hda_codec_read(codec, pin_nid, 0, AC_VERB_GET_HDMI_DIP_XMIT, 0)
							    != AC_DIPXMIT_BEST)
		return false;

	for (i = 0; i < size; i++) {
		val = snd_hda_codec_read(codec, pin_nid, 0,
					 AC_VERB_GET_HDMI_DIP_DATA, 0);
		if (val != dip[i])
			return false;
	}

	return true;
}

static int hdmi_pin_get_eld(struct hda_codec *codec, hda_nid_t nid,
			    int dev_id, unsigned char *buf, int *eld_size)
{
	snd_hda_set_dev_select(codec, nid, dev_id);

	return snd_hdmi_get_eld(codec, nid, buf, eld_size);
}

static void hdmi_pin_setup_infoframe(struct hda_codec *codec,
				     hda_nid_t pin_nid, int dev_id,
				     int ca, int active_channels,
				     int conn_type)
{
	union audio_infoframe ai;

	memset(&ai, 0, sizeof(ai));
	if (conn_type == 0) { /* HDMI */
		struct hdmi_audio_infoframe *hdmi_ai = &ai.hdmi;

		hdmi_ai->type		= 0x84;
		hdmi_ai->ver		= 0x01;
		hdmi_ai->len		= 0x0a;
		hdmi_ai->CC02_CT47	= active_channels - 1;
		hdmi_ai->CA		= ca;
		hdmi_checksum_audio_infoframe(hdmi_ai);
	} else if (conn_type == 1) { /* DisplayPort */
		struct dp_audio_infoframe *dp_ai = &ai.dp;

		dp_ai->type		= 0x84;
		dp_ai->len		= 0x1b;
		dp_ai->ver		= 0x11 << 2;
		dp_ai->CC02_CT47	= active_channels - 1;
		dp_ai->CA		= ca;
	} else {
		codec_dbg(codec, "HDMI: unknown connection type at pin NID 0x%x\n", pin_nid);
		return;
	}

	snd_hda_set_dev_select(codec, pin_nid, dev_id);

	/*
	 * sizeof(ai) is used instead of sizeof(*hdmi_ai) or
	 * sizeof(*dp_ai) to avoid partial match/update problems when
	 * the user switches between HDMI/DP monitors.
	 */
	if (!hdmi_infoframe_uptodate(codec, pin_nid, ai.bytes,
					sizeof(ai))) {
		codec_dbg(codec, "%s: pin NID=0x%x channels=%d ca=0x%02x\n",
			  __func__, pin_nid, active_channels, ca);
		hdmi_stop_infoframe_trans(codec, pin_nid);
		hdmi_fill_audio_infoframe(codec, pin_nid,
					    ai.bytes, sizeof(ai));
		hdmi_start_infoframe_trans(codec, pin_nid);
	}
}

static void hdmi_setup_audio_infoframe(struct hda_codec *codec,
				       struct hdmi_spec_per_pin *per_pin,
				       bool non_pcm)
{
	struct hdmi_spec *spec = codec->spec;
	struct hdac_chmap *chmap = &spec->chmap;
	hda_nid_t pin_nid = per_pin->pin_nid;
	int dev_id = per_pin->dev_id;
	int channels = per_pin->channels;
	int active_channels;
	struct hdmi_eld *eld;
	int ca;

	if (!channels)
		return;

	snd_hda_set_dev_select(codec, pin_nid, dev_id);

	/* some HW (e.g. HSW+) needs reprogramming the amp at each time */
	if (get_wcaps(codec, pin_nid) & AC_WCAP_OUT_AMP)
		snd_hda_codec_write(codec, pin_nid, 0,
					    AC_VERB_SET_AMP_GAIN_MUTE,
					    AMP_OUT_UNMUTE);

	eld = &per_pin->sink_eld;

	ca = snd_hdac_channel_allocation(&codec->core,
			eld->info.spk_alloc, channels,
			per_pin->chmap_set, non_pcm, per_pin->chmap);

	active_channels = snd_hdac_get_active_channels(ca);

	chmap->ops.set_channel_count(&codec->core, per_pin->cvt_nid,
						active_channels);

	/*
	 * always configure channel mapping, it may have been changed by the
	 * user in the meantime
	 */
	snd_hdac_setup_channel_mapping(&spec->chmap,
				pin_nid, non_pcm, ca, channels,
				per_pin->chmap, per_pin->chmap_set);

	spec->ops.pin_setup_infoframe(codec, pin_nid, dev_id,
				      ca, active_channels, eld->info.conn_type);

	per_pin->non_pcm = non_pcm;
}

/*
 * Unsolicited events
 */

static void hdmi_present_sense(struct hdmi_spec_per_pin *per_pin, int repoll);

static void check_presence_and_report(struct hda_codec *codec, hda_nid_t nid,
				      int dev_id)
{
	struct hdmi_spec *spec = codec->spec;
	int pin_idx = pin_id_to_pin_index(codec, nid, dev_id);

	if (pin_idx < 0)
		return;
	mutex_lock(&spec->pcm_lock);
	hdmi_present_sense(get_pin(spec, pin_idx), 1);
	mutex_unlock(&spec->pcm_lock);
}

static void jack_callback(struct hda_codec *codec,
			  struct hda_jack_callback *jack)
{
	/* stop polling when notification is enabled */
	if (codec_has_acomp(codec))
		return;

	check_presence_and_report(codec, jack->nid, jack->dev_id);
}

static void hdmi_intrinsic_event(struct hda_codec *codec, unsigned int res,
				 struct hda_jack_tbl *jack)
{
	jack->jack_dirty = 1;

	codec_dbg(codec,
		"HDMI hot plug event: Codec=%d NID=0x%x Device=%d Inactive=%d Presence_Detect=%d ELD_Valid=%d\n",
		codec->addr, jack->nid, jack->dev_id, !!(res & AC_UNSOL_RES_IA),
		!!(res & AC_UNSOL_RES_PD), !!(res & AC_UNSOL_RES_ELDV));

	check_presence_and_report(codec, jack->nid, jack->dev_id);
}

static void hdmi_non_intrinsic_event(struct hda_codec *codec, unsigned int res)
{
	int tag = res >> AC_UNSOL_RES_TAG_SHIFT;
	int subtag = (res & AC_UNSOL_RES_SUBTAG) >> AC_UNSOL_RES_SUBTAG_SHIFT;
	int cp_state = !!(res & AC_UNSOL_RES_CP_STATE);
	int cp_ready = !!(res & AC_UNSOL_RES_CP_READY);

	codec_info(codec,
		"HDMI CP event: CODEC=%d TAG=%d SUBTAG=0x%x CP_STATE=%d CP_READY=%d\n",
		codec->addr,
		tag,
		subtag,
		cp_state,
		cp_ready);

	/* TODO */
	if (cp_state) {
		;
	}
	if (cp_ready) {
		;
	}
}


static void hdmi_unsol_event(struct hda_codec *codec, unsigned int res)
{
	int tag = res >> AC_UNSOL_RES_TAG_SHIFT;
	int subtag = (res & AC_UNSOL_RES_SUBTAG) >> AC_UNSOL_RES_SUBTAG_SHIFT;
	struct hda_jack_tbl *jack;

	if (codec_has_acomp(codec))
		return;

	if (codec->dp_mst) {
		int dev_entry =
			(res & AC_UNSOL_RES_DE) >> AC_UNSOL_RES_DE_SHIFT;

		jack = snd_hda_jack_tbl_get_from_tag(codec, tag, dev_entry);
	} else {
		jack = snd_hda_jack_tbl_get_from_tag(codec, tag, 0);
	}

	if (!jack) {
		codec_dbg(codec, "Unexpected HDMI event tag 0x%x\n", tag);
		return;
	}

	if (subtag == 0)
		hdmi_intrinsic_event(codec, res, jack);
	else
		hdmi_non_intrinsic_event(codec, res);
}

static void haswell_verify_D0(struct hda_codec *codec,
		hda_nid_t cvt_nid, hda_nid_t nid)
{
	int pwr;

	/* For Haswell, the converter 1/2 may keep in D3 state after bootup,
	 * thus pins could only choose converter 0 for use. Make sure the
	 * converters are in correct power state */
	if (!snd_hda_check_power_state(codec, cvt_nid, AC_PWRST_D0))
		snd_hda_codec_write(codec, cvt_nid, 0, AC_VERB_SET_POWER_STATE, AC_PWRST_D0);

	if (!snd_hda_check_power_state(codec, nid, AC_PWRST_D0)) {
		snd_hda_codec_write(codec, nid, 0, AC_VERB_SET_POWER_STATE,
				    AC_PWRST_D0);
		msleep(40);
		pwr = snd_hda_codec_read(codec, nid, 0, AC_VERB_GET_POWER_STATE, 0);
		pwr = (pwr & AC_PWRST_ACTUAL) >> AC_PWRST_ACTUAL_SHIFT;
		codec_dbg(codec, "Haswell HDMI audio: Power for NID 0x%x is now D%d\n", nid, pwr);
	}
}

/*
 * Callbacks
 */

/* HBR should be Non-PCM, 8 channels */
#define is_hbr_format(format) \
	((format & AC_FMT_TYPE_NON_PCM) && (format & AC_FMT_CHAN_MASK) == 7)

static int hdmi_pin_hbr_setup(struct hda_codec *codec, hda_nid_t pin_nid,
			      int dev_id, bool hbr)
{
	int pinctl, new_pinctl;

	if (snd_hda_query_pin_caps(codec, pin_nid) & AC_PINCAP_HBR) {
		snd_hda_set_dev_select(codec, pin_nid, dev_id);
		pinctl = snd_hda_codec_read(codec, pin_nid, 0,
					    AC_VERB_GET_PIN_WIDGET_CONTROL, 0);

		if (pinctl < 0)
			return hbr ? -EINVAL : 0;

		new_pinctl = pinctl & ~AC_PINCTL_EPT;
		if (hbr)
			new_pinctl |= AC_PINCTL_EPT_HBR;
		else
			new_pinctl |= AC_PINCTL_EPT_NATIVE;

		codec_dbg(codec,
			  "hdmi_pin_hbr_setup: NID=0x%x, %spinctl=0x%x\n",
			    pin_nid,
			    pinctl == new_pinctl ? "" : "new-",
			    new_pinctl);

		if (pinctl != new_pinctl)
			snd_hda_codec_write(codec, pin_nid, 0,
					    AC_VERB_SET_PIN_WIDGET_CONTROL,
					    new_pinctl);
	} else if (hbr)
		return -EINVAL;

	return 0;
}

static int hdmi_setup_stream(struct hda_codec *codec, hda_nid_t cvt_nid,
			      hda_nid_t pin_nid, int dev_id,
			      u32 stream_tag, int format)
{
	struct hdmi_spec *spec = codec->spec;
	unsigned int param;
	int err;

	err = spec->ops.pin_hbr_setup(codec, pin_nid, dev_id,
				      is_hbr_format(format));

	if (err) {
		codec_dbg(codec, "hdmi_setup_stream: HBR is not supported\n");
		return err;
	}

	if (spec->intel_hsw_fixup) {

		/*
		 * on recent platforms IEC Coding Type is required for HBR
		 * support, read current Digital Converter settings and set
		 * ICT bitfield if needed.
		 */
		param = snd_hda_codec_read(codec, cvt_nid, 0,
					   AC_VERB_GET_DIGI_CONVERT_1, 0);

		param = (param >> 16) & ~(AC_DIG3_ICT);

		/* on recent platforms ICT mode is required for HBR support */
		if (is_hbr_format(format))
			param |= 0x1;

		snd_hda_codec_write(codec, cvt_nid, 0,
				    AC_VERB_SET_DIGI_CONVERT_3, param);
	}

	snd_hda_codec_setup_stream(codec, cvt_nid, stream_tag, 0, format);
	return 0;
}

/* Try to find an available converter
 * If pin_idx is less then zero, just try to find an available converter.
 * Otherwise, try to find an available converter and get the cvt mux index
 * of the pin.
 */
static int hdmi_choose_cvt(struct hda_codec *codec,
			   int pin_idx, int *cvt_id)
{
	struct hdmi_spec *spec = codec->spec;
	struct hdmi_spec_per_pin *per_pin;
	struct hdmi_spec_per_cvt *per_cvt = NULL;
	int cvt_idx, mux_idx = 0;

	/* pin_idx < 0 means no pin will be bound to the converter */
	if (pin_idx < 0)
		per_pin = NULL;
	else
		per_pin = get_pin(spec, pin_idx);

	if (per_pin && per_pin->silent_stream) {
		cvt_idx = cvt_nid_to_cvt_index(codec, per_pin->cvt_nid);
		if (cvt_id)
			*cvt_id = cvt_idx;
		return 0;
	}

	/* Dynamically assign converter to stream */
	for (cvt_idx = 0; cvt_idx < spec->num_cvts; cvt_idx++) {
		per_cvt = get_cvt(spec, cvt_idx);

		/* Must not already be assigned */
		if (per_cvt->assigned)
			continue;
		if (per_pin == NULL)
			break;
		/* Must be in pin's mux's list of converters */
		for (mux_idx = 0; mux_idx < per_pin->num_mux_nids; mux_idx++)
			if (per_pin->mux_nids[mux_idx] == per_cvt->cvt_nid)
				break;
		/* Not in mux list */
		if (mux_idx == per_pin->num_mux_nids)
			continue;
		break;
	}

	/* No free converters */
	if (cvt_idx == spec->num_cvts)
		return -EBUSY;

	if (per_pin != NULL)
		per_pin->mux_idx = mux_idx;

	if (cvt_id)
		*cvt_id = cvt_idx;

	return 0;
}

/* Assure the pin select the right convetor */
static void intel_verify_pin_cvt_connect(struct hda_codec *codec,
			struct hdmi_spec_per_pin *per_pin)
{
	hda_nid_t pin_nid = per_pin->pin_nid;
	int mux_idx, curr;

	mux_idx = per_pin->mux_idx;
	curr = snd_hda_codec_read(codec, pin_nid, 0,
					  AC_VERB_GET_CONNECT_SEL, 0);
	if (curr != mux_idx)
		snd_hda_codec_write_cache(codec, pin_nid, 0,
					    AC_VERB_SET_CONNECT_SEL,
					    mux_idx);
}

/* get the mux index for the converter of the pins
 * converter's mux index is the same for all pins on Intel platform
 */
static int intel_cvt_id_to_mux_idx(struct hdmi_spec *spec,
			hda_nid_t cvt_nid)
{
	int i;

	for (i = 0; i < spec->num_cvts; i++)
		if (spec->cvt_nids[i] == cvt_nid)
			return i;
	return -EINVAL;
}

/* Intel HDMI workaround to fix audio routing issue:
 * For some Intel display codecs, pins share the same connection list.
 * So a conveter can be selected by multiple pins and playback on any of these
 * pins will generate sound on the external display, because audio flows from
 * the same converter to the display pipeline. Also muting one pin may make
 * other pins have no sound output.
 * So this function assures that an assigned converter for a pin is not selected
 * by any other pins.
 */
static void intel_not_share_assigned_cvt(struct hda_codec *codec,
					 hda_nid_t pin_nid,
					 int dev_id, int mux_idx)
{
	struct hdmi_spec *spec = codec->spec;
	hda_nid_t nid;
	int cvt_idx, curr;
	struct hdmi_spec_per_cvt *per_cvt;
	struct hdmi_spec_per_pin *per_pin;
	int pin_idx;

	/* configure the pins connections */
	for (pin_idx = 0; pin_idx < spec->num_pins; pin_idx++) {
		int dev_id_saved;
		int dev_num;

		per_pin = get_pin(spec, pin_idx);
		/*
		 * pin not connected to monitor
		 * no need to operate on it
		 */
		if (!per_pin->pcm)
			continue;

		if ((per_pin->pin_nid == pin_nid) &&
			(per_pin->dev_id == dev_id))
			continue;

		/*
		 * if per_pin->dev_id >= dev_num,
		 * snd_hda_get_dev_select() will fail,
		 * and the following operation is unpredictable.
		 * So skip this situation.
		 */
		dev_num = snd_hda_get_num_devices(codec, per_pin->pin_nid) + 1;
		if (per_pin->dev_id >= dev_num)
			continue;

		nid = per_pin->pin_nid;

		/*
		 * Calling this function should not impact
		 * on the device entry selection
		 * So let's save the dev id for each pin,
		 * and restore it when return
		 */
		dev_id_saved = snd_hda_get_dev_select(codec, nid);
		snd_hda_set_dev_select(codec, nid, per_pin->dev_id);
		curr = snd_hda_codec_read(codec, nid, 0,
					  AC_VERB_GET_CONNECT_SEL, 0);
		if (curr != mux_idx) {
			snd_hda_set_dev_select(codec, nid, dev_id_saved);
			continue;
		}


		/* choose an unassigned converter. The conveters in the
		 * connection list are in the same order as in the codec.
		 */
		for (cvt_idx = 0; cvt_idx < spec->num_cvts; cvt_idx++) {
			per_cvt = get_cvt(spec, cvt_idx);
			if (!per_cvt->assigned) {
				codec_dbg(codec,
					  "choose cvt %d for pin NID 0x%x\n",
					  cvt_idx, nid);
				snd_hda_codec_write_cache(codec, nid, 0,
					    AC_VERB_SET_CONNECT_SEL,
					    cvt_idx);
				break;
			}
		}
		snd_hda_set_dev_select(codec, nid, dev_id_saved);
	}
}

/* A wrapper of intel_not_share_asigned_cvt() */
static void intel_not_share_assigned_cvt_nid(struct hda_codec *codec,
			hda_nid_t pin_nid, int dev_id, hda_nid_t cvt_nid)
{
	int mux_idx;
	struct hdmi_spec *spec = codec->spec;

	/* On Intel platform, the mapping of converter nid to
	 * mux index of the pins are always the same.
	 * The pin nid may be 0, this means all pins will not
	 * share the converter.
	 */
	mux_idx = intel_cvt_id_to_mux_idx(spec, cvt_nid);
	if (mux_idx >= 0)
		intel_not_share_assigned_cvt(codec, pin_nid, dev_id, mux_idx);
}

/* skeleton caller of pin_cvt_fixup ops */
static void pin_cvt_fixup(struct hda_codec *codec,
			  struct hdmi_spec_per_pin *per_pin,
			  hda_nid_t cvt_nid)
{
	struct hdmi_spec *spec = codec->spec;

	if (spec->ops.pin_cvt_fixup)
		spec->ops.pin_cvt_fixup(codec, per_pin, cvt_nid);
}

/* called in hdmi_pcm_open when no pin is assigned to the PCM
 * in dyn_pcm_assign mode.
 */
static int hdmi_pcm_open_no_pin(struct hda_pcm_stream *hinfo,
			 struct hda_codec *codec,
			 struct snd_pcm_substream *substream)
{
	struct hdmi_spec *spec = codec->spec;
	struct snd_pcm_runtime *runtime = substream->runtime;
	int cvt_idx, pcm_idx;
	struct hdmi_spec_per_cvt *per_cvt = NULL;
	int err;

	pcm_idx = hinfo_to_pcm_index(codec, hinfo);
	if (pcm_idx < 0)
		return -EINVAL;

	err = hdmi_choose_cvt(codec, -1, &cvt_idx);
	if (err)
		return err;

	per_cvt = get_cvt(spec, cvt_idx);
	per_cvt->assigned = 1;
	hinfo->nid = per_cvt->cvt_nid;

	pin_cvt_fixup(codec, NULL, per_cvt->cvt_nid);

	set_bit(pcm_idx, &spec->pcm_in_use);
	/* todo: setup spdif ctls assign */

	/* Initially set the converter's capabilities */
	hinfo->channels_min = per_cvt->channels_min;
	hinfo->channels_max = per_cvt->channels_max;
	hinfo->rates = per_cvt->rates;
	hinfo->formats = per_cvt->formats;
	hinfo->maxbps = per_cvt->maxbps;

	/* Store the updated parameters */
	runtime->hw.channels_min = hinfo->channels_min;
	runtime->hw.channels_max = hinfo->channels_max;
	runtime->hw.formats = hinfo->formats;
	runtime->hw.rates = hinfo->rates;

	snd_pcm_hw_constraint_step(substream->runtime, 0,
				   SNDRV_PCM_HW_PARAM_CHANNELS, 2);
	return 0;
}

/*
 * HDA PCM callbacks
 */
static int hdmi_pcm_open(struct hda_pcm_stream *hinfo,
			 struct hda_codec *codec,
			 struct snd_pcm_substream *substream)
{
	struct hdmi_spec *spec = codec->spec;
	struct snd_pcm_runtime *runtime = substream->runtime;
	int pin_idx, cvt_idx, pcm_idx;
	struct hdmi_spec_per_pin *per_pin;
	struct hdmi_eld *eld;
	struct hdmi_spec_per_cvt *per_cvt = NULL;
	int err;

	/* Validate hinfo */
	pcm_idx = hinfo_to_pcm_index(codec, hinfo);
	if (pcm_idx < 0)
		return -EINVAL;

	mutex_lock(&spec->pcm_lock);
	pin_idx = hinfo_to_pin_index(codec, hinfo);
	if (!spec->dyn_pcm_assign) {
		if (snd_BUG_ON(pin_idx < 0)) {
			err = -EINVAL;
			goto unlock;
		}
	} else {
		/* no pin is assigned to the PCM
		 * PA need pcm open successfully when probe
		 */
		if (pin_idx < 0) {
			err = hdmi_pcm_open_no_pin(hinfo, codec, substream);
			goto unlock;
		}
	}

	err = hdmi_choose_cvt(codec, pin_idx, &cvt_idx);
	if (err < 0)
		goto unlock;

	per_cvt = get_cvt(spec, cvt_idx);
	/* Claim converter */
	per_cvt->assigned = 1;

	set_bit(pcm_idx, &spec->pcm_in_use);
	per_pin = get_pin(spec, pin_idx);
	per_pin->cvt_nid = per_cvt->cvt_nid;
	hinfo->nid = per_cvt->cvt_nid;

	/* flip stripe flag for the assigned stream if supported */
	if (get_wcaps(codec, per_cvt->cvt_nid) & AC_WCAP_STRIPE)
		azx_stream(get_azx_dev(substream))->stripe = 1;

	snd_hda_set_dev_select(codec, per_pin->pin_nid, per_pin->dev_id);
	snd_hda_codec_write_cache(codec, per_pin->pin_nid, 0,
			    AC_VERB_SET_CONNECT_SEL,
			    per_pin->mux_idx);

	/* configure unused pins to choose other converters */
	pin_cvt_fixup(codec, per_pin, 0);

	snd_hda_spdif_ctls_assign(codec, pcm_idx, per_cvt->cvt_nid);

	/* Initially set the converter's capabilities */
	hinfo->channels_min = per_cvt->channels_min;
	hinfo->channels_max = per_cvt->channels_max;
	hinfo->rates = per_cvt->rates;
	hinfo->formats = per_cvt->formats;
	hinfo->maxbps = per_cvt->maxbps;

	eld = &per_pin->sink_eld;
	/* Restrict capabilities by ELD if this isn't disabled */
	if (!static_hdmi_pcm && eld->eld_valid) {
		snd_hdmi_eld_update_pcm_info(&eld->info, hinfo);
		if (hinfo->channels_min > hinfo->channels_max ||
		    !hinfo->rates || !hinfo->formats) {
			per_cvt->assigned = 0;
			hinfo->nid = 0;
			snd_hda_spdif_ctls_unassign(codec, pcm_idx);
			err = -ENODEV;
			goto unlock;
		}
	}

	/* Store the updated parameters */
	runtime->hw.channels_min = hinfo->channels_min;
	runtime->hw.channels_max = hinfo->channels_max;
	runtime->hw.formats = hinfo->formats;
	runtime->hw.rates = hinfo->rates;

	snd_pcm_hw_constraint_step(substream->runtime, 0,
				   SNDRV_PCM_HW_PARAM_CHANNELS, 2);
 unlock:
	mutex_unlock(&spec->pcm_lock);
	return err;
}

/*
 * HDA/HDMI auto parsing
 */
static int hdmi_read_pin_conn(struct hda_codec *codec, int pin_idx)
{
	struct hdmi_spec *spec = codec->spec;
	struct hdmi_spec_per_pin *per_pin = get_pin(spec, pin_idx);
	hda_nid_t pin_nid = per_pin->pin_nid;
	int dev_id = per_pin->dev_id;
	int conns;

	if (!(get_wcaps(codec, pin_nid) & AC_WCAP_CONN_LIST)) {
		codec_warn(codec,
			   "HDMI: pin NID 0x%x wcaps %#x does not support connection list\n",
			   pin_nid, get_wcaps(codec, pin_nid));
		return -EINVAL;
	}

	snd_hda_set_dev_select(codec, pin_nid, dev_id);

	if (spec->intel_hsw_fixup) {
		conns = spec->num_cvts;
		memcpy(per_pin->mux_nids, spec->cvt_nids,
		       sizeof(hda_nid_t) * conns);
	} else {
		conns = snd_hda_get_raw_connections(codec, pin_nid,
						    per_pin->mux_nids,
						    HDA_MAX_CONNECTIONS);
	}

	/* all the device entries on the same pin have the same conn list */
	per_pin->num_mux_nids = conns;

	return 0;
}

static int hdmi_find_pcm_slot(struct hdmi_spec *spec,
			      struct hdmi_spec_per_pin *per_pin)
{
	int i;

	/* on the new machines, try to assign the pcm slot dynamically,
	 * not use the preferred fixed map (legacy way) anymore.
	 */
	if (spec->dyn_pcm_no_legacy)
		goto last_try;

	/*
	 * generic_hdmi_build_pcms() may allocate extra PCMs on some
	 * platforms (with maximum of 'num_nids + dev_num - 1')
	 *
	 * The per_pin of pin_nid_idx=n and dev_id=m prefers to get pcm-n
	 * if m==0. This guarantees that dynamic pcm assignments are compatible
	 * with the legacy static per_pin-pcm assignment that existed in the
	 * days before DP-MST.
	 *
	 * Intel DP-MST prefers this legacy behavior for compatibility, too.
	 *
	 * per_pin of m!=0 prefers to get pcm=(num_nids + (m - 1)).
	 */

	if (per_pin->dev_id == 0 || spec->intel_hsw_fixup) {
		if (!test_bit(per_pin->pin_nid_idx, &spec->pcm_bitmap))
			return per_pin->pin_nid_idx;
	} else {
		i = spec->num_nids + (per_pin->dev_id - 1);
		if (i < spec->pcm_used && !(test_bit(i, &spec->pcm_bitmap)))
			return i;
	}

	/* have a second try; check the area over num_nids */
	for (i = spec->num_nids; i < spec->pcm_used; i++) {
		if (!test_bit(i, &spec->pcm_bitmap))
			return i;
	}

 last_try:
	/* the last try; check the empty slots in pins */
	for (i = 0; i < spec->num_nids; i++) {
		if (!test_bit(i, &spec->pcm_bitmap))
			return i;
	}
	return -EBUSY;
}

static void hdmi_attach_hda_pcm(struct hdmi_spec *spec,
				struct hdmi_spec_per_pin *per_pin)
{
	int idx;

	/* pcm already be attached to the pin */
	if (per_pin->pcm)
		return;
	idx = hdmi_find_pcm_slot(spec, per_pin);
	if (idx == -EBUSY)
		return;
	per_pin->pcm_idx = idx;
	per_pin->pcm = get_hdmi_pcm(spec, idx);
	set_bit(idx, &spec->pcm_bitmap);
}

static void hdmi_detach_hda_pcm(struct hdmi_spec *spec,
				struct hdmi_spec_per_pin *per_pin)
{
	int idx;

	/* pcm already be detached from the pin */
	if (!per_pin->pcm)
		return;
	idx = per_pin->pcm_idx;
	per_pin->pcm_idx = -1;
	per_pin->pcm = NULL;
	if (idx >= 0 && idx < spec->pcm_used)
		clear_bit(idx, &spec->pcm_bitmap);
}

static int hdmi_get_pin_cvt_mux(struct hdmi_spec *spec,
		struct hdmi_spec_per_pin *per_pin, hda_nid_t cvt_nid)
{
	int mux_idx;

	for (mux_idx = 0; mux_idx < per_pin->num_mux_nids; mux_idx++)
		if (per_pin->mux_nids[mux_idx] == cvt_nid)
			break;
	return mux_idx;
}

static bool check_non_pcm_per_cvt(struct hda_codec *codec, hda_nid_t cvt_nid);

static void hdmi_pcm_setup_pin(struct hdmi_spec *spec,
			   struct hdmi_spec_per_pin *per_pin)
{
	struct hda_codec *codec = per_pin->codec;
	struct hda_pcm *pcm;
	struct hda_pcm_stream *hinfo;
	struct snd_pcm_substream *substream;
	int mux_idx;
	bool non_pcm;

	if (per_pin->pcm_idx >= 0 && per_pin->pcm_idx < spec->pcm_used)
		pcm = get_pcm_rec(spec, per_pin->pcm_idx);
	else
		return;
	if (!pcm->pcm)
		return;
	if (!test_bit(per_pin->pcm_idx, &spec->pcm_in_use))
		return;

	/* hdmi audio only uses playback and one substream */
	hinfo = pcm->stream;
	substream = pcm->pcm->streams[0].substream;

	per_pin->cvt_nid = hinfo->nid;

	mux_idx = hdmi_get_pin_cvt_mux(spec, per_pin, hinfo->nid);
	if (mux_idx < per_pin->num_mux_nids) {
		snd_hda_set_dev_select(codec, per_pin->pin_nid,
				   per_pin->dev_id);
		snd_hda_codec_write_cache(codec, per_pin->pin_nid, 0,
				AC_VERB_SET_CONNECT_SEL,
				mux_idx);
	}
	snd_hda_spdif_ctls_assign(codec, per_pin->pcm_idx, hinfo->nid);

	non_pcm = check_non_pcm_per_cvt(codec, hinfo->nid);
	if (substream->runtime)
		per_pin->channels = substream->runtime->channels;
	per_pin->setup = true;
	per_pin->mux_idx = mux_idx;

	hdmi_setup_audio_infoframe(codec, per_pin, non_pcm);
}

static void hdmi_pcm_reset_pin(struct hdmi_spec *spec,
			   struct hdmi_spec_per_pin *per_pin)
{
	if (per_pin->pcm_idx >= 0 && per_pin->pcm_idx < spec->pcm_used)
		snd_hda_spdif_ctls_unassign(per_pin->codec, per_pin->pcm_idx);

	per_pin->chmap_set = false;
	memset(per_pin->chmap, 0, sizeof(per_pin->chmap));

	per_pin->setup = false;
	per_pin->channels = 0;
}

static struct snd_jack *pin_idx_to_pcm_jack(struct hda_codec *codec,
					    struct hdmi_spec_per_pin *per_pin)
{
	struct hdmi_spec *spec = codec->spec;

	if (per_pin->pcm_idx >= 0)
		return spec->pcm_rec[per_pin->pcm_idx].jack;
	else
		return NULL;
}

/* update per_pin ELD from the given new ELD;
 * setup info frame and notification accordingly
 * also notify ELD kctl and report jack status changes
 */
static void update_eld(struct hda_codec *codec,
		       struct hdmi_spec_per_pin *per_pin,
		       struct hdmi_eld *eld,
		       int repoll)
{
	struct hdmi_eld *pin_eld = &per_pin->sink_eld;
	struct hdmi_spec *spec = codec->spec;
	struct snd_jack *pcm_jack;
	bool old_eld_valid = pin_eld->eld_valid;
	bool eld_changed;
	int pcm_idx;

	if (eld->eld_valid) {
		if (eld->eld_size <= 0 ||
		    snd_hdmi_parse_eld(codec, &eld->info, eld->eld_buffer,
				       eld->eld_size) < 0) {
			eld->eld_valid = false;
			if (repoll) {
				schedule_delayed_work(&per_pin->work,
						      msecs_to_jiffies(300));
				return;
			}
		}
	}

	if (!eld->eld_valid || eld->eld_size <= 0) {
		eld->eld_valid = false;
		eld->eld_size = 0;
	}

	/* for monitor disconnection, save pcm_idx firstly */
	pcm_idx = per_pin->pcm_idx;

	/*
	 * pcm_idx >=0 before update_eld() means it is in monitor
	 * disconnected event. Jack must be fetched before update_eld().
	 */
	pcm_jack = pin_idx_to_pcm_jack(codec, per_pin);

	if (spec->dyn_pcm_assign) {
		if (eld->eld_valid) {
			hdmi_attach_hda_pcm(spec, per_pin);
			hdmi_pcm_setup_pin(spec, per_pin);
		} else {
			hdmi_pcm_reset_pin(spec, per_pin);
			hdmi_detach_hda_pcm(spec, per_pin);
		}
	}
	/* if pcm_idx == -1, it means this is in monitor connection event
	 * we can get the correct pcm_idx now.
	 */
	if (pcm_idx == -1)
		pcm_idx = per_pin->pcm_idx;
	if (!pcm_jack)
		pcm_jack = pin_idx_to_pcm_jack(codec, per_pin);

	if (eld->eld_valid)
		snd_hdmi_show_eld(codec, &eld->info);

	eld_changed = (pin_eld->eld_valid != eld->eld_valid);
	eld_changed |= (pin_eld->monitor_present != eld->monitor_present);
	if (!eld_changed && eld->eld_valid && pin_eld->eld_valid)
		if (pin_eld->eld_size != eld->eld_size ||
		    memcmp(pin_eld->eld_buffer, eld->eld_buffer,
			   eld->eld_size) != 0)
			eld_changed = true;

	if (eld_changed) {
		pin_eld->monitor_present = eld->monitor_present;
		pin_eld->eld_valid = eld->eld_valid;
		pin_eld->eld_size = eld->eld_size;
		if (eld->eld_valid)
			memcpy(pin_eld->eld_buffer, eld->eld_buffer,
			       eld->eld_size);
		pin_eld->info = eld->info;
	}

	/*
	 * Re-setup pin and infoframe. This is needed e.g. when
	 * - sink is first plugged-in
	 * - transcoder can change during stream playback on Haswell
	 *   and this can make HW reset converter selection on a pin.
	 */
	if (eld->eld_valid && !old_eld_valid && per_pin->setup) {
		pin_cvt_fixup(codec, per_pin, 0);
		hdmi_setup_audio_infoframe(codec, per_pin, per_pin->non_pcm);
	}

	if (eld_changed && pcm_idx >= 0)
		snd_ctl_notify(codec->card,
			       SNDRV_CTL_EVENT_MASK_VALUE |
			       SNDRV_CTL_EVENT_MASK_INFO,
			       &get_hdmi_pcm(spec, pcm_idx)->eld_ctl->id);

	if (eld_changed && pcm_jack)
		snd_jack_report(pcm_jack,
				(eld->monitor_present && eld->eld_valid) ?
				SND_JACK_AVOUT : 0);
}

/* update ELD and jack state via HD-audio verbs */
static void hdmi_present_sense_via_verbs(struct hdmi_spec_per_pin *per_pin,
					 int repoll)
{
	struct hda_codec *codec = per_pin->codec;
	struct hdmi_spec *spec = codec->spec;
	struct hdmi_eld *eld = &spec->temp_eld;
	hda_nid_t pin_nid = per_pin->pin_nid;
	int dev_id = per_pin->dev_id;
	/*
	 * Always execute a GetPinSense verb here, even when called from
	 * hdmi_intrinsic_event; for some NVIDIA HW, the unsolicited
	 * response's PD bit is not the real PD value, but indicates that
	 * the real PD value changed. An older version of the HD-audio
	 * specification worked this way. Hence, we just ignore the data in
	 * the unsolicited response to avoid custom WARs.
	 */
	int present;
	int ret;

	ret = snd_hda_power_up_pm(codec);
	if (ret < 0 && pm_runtime_suspended(hda_codec_dev(codec)))
		goto out;

	present = snd_hda_jack_pin_sense(codec, pin_nid, dev_id);

	mutex_lock(&per_pin->lock);
	eld->monitor_present = !!(present & AC_PINSENSE_PRESENCE);
	if (eld->monitor_present)
		eld->eld_valid  = !!(present & AC_PINSENSE_ELDV);
	else
		eld->eld_valid = false;

	codec_dbg(codec,
		"HDMI status: Codec=%d NID=0x%x Presence_Detect=%d ELD_Valid=%d\n",
		codec->addr, pin_nid, eld->monitor_present, eld->eld_valid);

	if (eld->eld_valid) {
		if (spec->ops.pin_get_eld(codec, pin_nid, dev_id,
					  eld->eld_buffer, &eld->eld_size) < 0)
			eld->eld_valid = false;
	}

	update_eld(codec, per_pin, eld, repoll);
	mutex_unlock(&per_pin->lock);
 out:
	snd_hda_power_down_pm(codec);
}

#define I915_SILENT_RATE		48000
#define I915_SILENT_CHANNELS		2
#define I915_SILENT_FORMAT		SNDRV_PCM_FORMAT_S16_LE
#define I915_SILENT_FORMAT_BITS	16
#define I915_SILENT_FMT_MASK		0xf

static void silent_stream_enable(struct hda_codec *codec,
				 struct hdmi_spec_per_pin *per_pin)
{
	struct hdmi_spec *spec = codec->spec;
	struct hdmi_spec_per_cvt *per_cvt;
	int cvt_idx, pin_idx, err;
	unsigned int format;

	mutex_lock(&per_pin->lock);

	if (per_pin->setup) {
		codec_dbg(codec, "hdmi: PCM already open, no silent stream\n");
		goto unlock_out;
	}

	pin_idx = pin_id_to_pin_index(codec, per_pin->pin_nid, per_pin->dev_id);
	err = hdmi_choose_cvt(codec, pin_idx, &cvt_idx);
	if (err) {
		codec_err(codec, "hdmi: no free converter to enable silent mode\n");
		goto unlock_out;
	}

	per_cvt = get_cvt(spec, cvt_idx);
	per_cvt->assigned = 1;
	per_pin->cvt_nid = per_cvt->cvt_nid;
	per_pin->silent_stream = true;

	codec_dbg(codec, "hdmi: enabling silent stream pin-NID=0x%x cvt-NID=0x%x\n",
		  per_pin->pin_nid, per_cvt->cvt_nid);

	snd_hda_set_dev_select(codec, per_pin->pin_nid, per_pin->dev_id);
	snd_hda_codec_write_cache(codec, per_pin->pin_nid, 0,
				  AC_VERB_SET_CONNECT_SEL,
				  per_pin->mux_idx);

	/* configure unused pins to choose other converters */
	pin_cvt_fixup(codec, per_pin, 0);

	snd_hdac_sync_audio_rate(&codec->core, per_pin->pin_nid,
				 per_pin->dev_id, I915_SILENT_RATE);

	/* trigger silent stream generation in hw */
	format = snd_hdac_calc_stream_format(I915_SILENT_RATE, I915_SILENT_CHANNELS,
					     I915_SILENT_FORMAT, I915_SILENT_FORMAT_BITS, 0);
	snd_hda_codec_setup_stream(codec, per_pin->cvt_nid,
				   I915_SILENT_FMT_MASK, I915_SILENT_FMT_MASK, format);
	usleep_range(100, 200);
	snd_hda_codec_setup_stream(codec, per_pin->cvt_nid, I915_SILENT_FMT_MASK, 0, format);

	per_pin->channels = I915_SILENT_CHANNELS;
	hdmi_setup_audio_infoframe(codec, per_pin, per_pin->non_pcm);

 unlock_out:
	mutex_unlock(&per_pin->lock);
}

static void silent_stream_disable(struct hda_codec *codec,
				  struct hdmi_spec_per_pin *per_pin)
{
	struct hdmi_spec *spec = codec->spec;
	struct hdmi_spec_per_cvt *per_cvt;
	int cvt_idx;

	mutex_lock(&per_pin->lock);
	if (!per_pin->silent_stream)
		goto unlock_out;

	codec_dbg(codec, "HDMI: disable silent stream on pin-NID=0x%x cvt-NID=0x%x\n",
		  per_pin->pin_nid, per_pin->cvt_nid);

	cvt_idx = cvt_nid_to_cvt_index(codec, per_pin->cvt_nid);
	if (cvt_idx >= 0 && cvt_idx < spec->num_cvts) {
		per_cvt = get_cvt(spec, cvt_idx);
		per_cvt->assigned = 0;
	}

	per_pin->cvt_nid = 0;
	per_pin->silent_stream = false;

 unlock_out:
	mutex_unlock(&per_pin->lock);
}

/* update ELD and jack state via audio component */
static void sync_eld_via_acomp(struct hda_codec *codec,
			       struct hdmi_spec_per_pin *per_pin)
{
	struct hdmi_spec *spec = codec->spec;
	struct hdmi_eld *eld = &spec->temp_eld;
	bool monitor_prev, monitor_next;

	mutex_lock(&per_pin->lock);
	eld->monitor_present = false;
	monitor_prev = per_pin->sink_eld.monitor_present;
	eld->eld_size = snd_hdac_acomp_get_eld(&codec->core, per_pin->pin_nid,
				      per_pin->dev_id, &eld->monitor_present,
				      eld->eld_buffer, ELD_MAX_SIZE);
	eld->eld_valid = (eld->eld_size > 0);
	update_eld(codec, per_pin, eld, 0);
	monitor_next = per_pin->sink_eld.monitor_present;
	mutex_unlock(&per_pin->lock);

	/*
	 * Power-up will call hdmi_present_sense, so the PM calls
	 * have to be done without mutex held.
	 */

	if (spec->send_silent_stream) {
		int pm_ret;

		if (!monitor_prev && monitor_next) {
			pm_ret = snd_hda_power_up_pm(codec);
			if (pm_ret < 0)
				codec_err(codec,
				"Monitor plugged-in, Failed to power up codec ret=[%d]\n",
				pm_ret);
			silent_stream_enable(codec, per_pin);
		} else if (monitor_prev && !monitor_next) {
			silent_stream_disable(codec, per_pin);
			pm_ret = snd_hda_power_down_pm(codec);
			if (pm_ret < 0)
				codec_err(codec,
				"Monitor plugged-out, Failed to power down codec ret=[%d]\n",
				pm_ret);
		}
	}
}

static void hdmi_present_sense(struct hdmi_spec_per_pin *per_pin, int repoll)
{
	struct hda_codec *codec = per_pin->codec;

	if (!codec_has_acomp(codec))
		hdmi_present_sense_via_verbs(per_pin, repoll);
	else
		sync_eld_via_acomp(codec, per_pin);
}

static void hdmi_repoll_eld(struct work_struct *work)
{
	struct hdmi_spec_per_pin *per_pin =
	container_of(to_delayed_work(work), struct hdmi_spec_per_pin, work);
	struct hda_codec *codec = per_pin->codec;
	struct hdmi_spec *spec = codec->spec;
	struct hda_jack_tbl *jack;

	jack = snd_hda_jack_tbl_get_mst(codec, per_pin->pin_nid,
					per_pin->dev_id);
	if (jack)
		jack->jack_dirty = 1;

	if (per_pin->repoll_count++ > 6)
		per_pin->repoll_count = 0;

	mutex_lock(&spec->pcm_lock);
	hdmi_present_sense(per_pin, per_pin->repoll_count);
	mutex_unlock(&spec->pcm_lock);
}

static int hdmi_add_pin(struct hda_codec *codec, hda_nid_t pin_nid)
{
	struct hdmi_spec *spec = codec->spec;
	unsigned int caps, config;
	int pin_idx;
	struct hdmi_spec_per_pin *per_pin;
	int err;
	int dev_num, i;

	caps = snd_hda_query_pin_caps(codec, pin_nid);
	if (!(caps & (AC_PINCAP_HDMI | AC_PINCAP_DP)))
		return 0;

	/*
	 * For DP MST audio, Configuration Default is the same for
	 * all device entries on the same pin
	 */
	config = snd_hda_codec_get_pincfg(codec, pin_nid);
	if (get_defcfg_connect(config) == AC_JACK_PORT_NONE &&
	    !spec->force_connect)
		return 0;

	/*
	 * To simplify the implementation, malloc all
	 * the virtual pins in the initialization statically
	 */
	if (spec->intel_hsw_fixup) {
		/*
		 * On Intel platforms, device entries count returned
		 * by AC_PAR_DEVLIST_LEN is dynamic, and depends on
		 * the type of receiver that is connected. Allocate pin
		 * structures based on worst case.
		 */
		dev_num = spec->dev_num;
	} else if (spec->dyn_pcm_assign && codec->dp_mst) {
		dev_num = snd_hda_get_num_devices(codec, pin_nid) + 1;
		/*
		 * spec->dev_num is the maxinum number of device entries
		 * among all the pins
		 */
		spec->dev_num = (spec->dev_num > dev_num) ?
			spec->dev_num : dev_num;
	} else {
		/*
		 * If the platform doesn't support DP MST,
		 * manually set dev_num to 1. This means
		 * the pin has only one device entry.
		 */
		dev_num = 1;
		spec->dev_num = 1;
	}

	for (i = 0; i < dev_num; i++) {
		pin_idx = spec->num_pins;
		per_pin = snd_array_new(&spec->pins);

		if (!per_pin)
			return -ENOMEM;

		if (spec->dyn_pcm_assign) {
			per_pin->pcm = NULL;
			per_pin->pcm_idx = -1;
		} else {
			per_pin->pcm = get_hdmi_pcm(spec, pin_idx);
			per_pin->pcm_idx = pin_idx;
		}
		per_pin->pin_nid = pin_nid;
		per_pin->pin_nid_idx = spec->num_nids;
		per_pin->dev_id = i;
		per_pin->non_pcm = false;
		snd_hda_set_dev_select(codec, pin_nid, i);
		err = hdmi_read_pin_conn(codec, pin_idx);
		if (err < 0)
			return err;
		spec->num_pins++;
	}
	spec->num_nids++;

	return 0;
}

static int hdmi_add_cvt(struct hda_codec *codec, hda_nid_t cvt_nid)
{
	struct hdmi_spec *spec = codec->spec;
	struct hdmi_spec_per_cvt *per_cvt;
	unsigned int chans;
	int err;

	chans = get_wcaps(codec, cvt_nid);
	chans = get_wcaps_channels(chans);

	per_cvt = snd_array_new(&spec->cvts);
	if (!per_cvt)
		return -ENOMEM;

	per_cvt->cvt_nid = cvt_nid;
	per_cvt->channels_min = 2;
	if (chans <= 16) {
		per_cvt->channels_max = chans;
		if (chans > spec->chmap.channels_max)
			spec->chmap.channels_max = chans;
	}

	err = snd_hda_query_supported_pcm(codec, cvt_nid,
					  &per_cvt->rates,
					  &per_cvt->formats,
					  &per_cvt->maxbps);
	if (err < 0)
		return err;

	if (spec->num_cvts < ARRAY_SIZE(spec->cvt_nids))
		spec->cvt_nids[spec->num_cvts] = cvt_nid;
	spec->num_cvts++;

	return 0;
}

static const struct snd_pci_quirk force_connect_list[] = {
	SND_PCI_QUIRK(0x103c, 0x870f, "HP", 1),
	SND_PCI_QUIRK(0x103c, 0x871a, "HP", 1),
	{}
};

static int hdmi_parse_codec(struct hda_codec *codec)
{
	struct hdmi_spec *spec = codec->spec;
	hda_nid_t start_nid;
	unsigned int caps;
	int i, nodes;
	const struct snd_pci_quirk *q;

	nodes = snd_hda_get_sub_nodes(codec, codec->core.afg, &start_nid);
	if (!start_nid || nodes < 0) {
		codec_warn(codec, "HDMI: failed to get afg sub nodes\n");
		return -EINVAL;
	}

	q = snd_pci_quirk_lookup(codec->bus->pci, force_connect_list);

	if (q && q->value)
		spec->force_connect = true;

	/*
	 * hdmi_add_pin() assumes total amount of converters to
	 * be known, so first discover all converters
	 */
	for (i = 0; i < nodes; i++) {
		hda_nid_t nid = start_nid + i;

		caps = get_wcaps(codec, nid);

		if (!(caps & AC_WCAP_DIGITAL))
			continue;

		if (get_wcaps_type(caps) == AC_WID_AUD_OUT)
			hdmi_add_cvt(codec, nid);
	}

	/* discover audio pins */
	for (i = 0; i < nodes; i++) {
		hda_nid_t nid = start_nid + i;

		caps = get_wcaps(codec, nid);

		if (!(caps & AC_WCAP_DIGITAL))
			continue;

		if (get_wcaps_type(caps) == AC_WID_PIN)
			hdmi_add_pin(codec, nid);
	}

	return 0;
}

/*
 */
static bool check_non_pcm_per_cvt(struct hda_codec *codec, hda_nid_t cvt_nid)
{
	struct hda_spdif_out *spdif;
	bool non_pcm;

	mutex_lock(&codec->spdif_mutex);
	spdif = snd_hda_spdif_out_of_nid(codec, cvt_nid);
	/* Add sanity check to pass klockwork check.
	 * This should never happen.
	 */
	if (WARN_ON(spdif == NULL)) {
		mutex_unlock(&codec->spdif_mutex);
		return true;
	}
	non_pcm = !!(spdif->status & IEC958_AES0_NONAUDIO);
	mutex_unlock(&codec->spdif_mutex);
	return non_pcm;
}

/*
 * HDMI callbacks
 */

static int generic_hdmi_playback_pcm_prepare(struct hda_pcm_stream *hinfo,
					   struct hda_codec *codec,
					   unsigned int stream_tag,
					   unsigned int format,
					   struct snd_pcm_substream *substream)
{
	hda_nid_t cvt_nid = hinfo->nid;
	struct hdmi_spec *spec = codec->spec;
	int pin_idx;
	struct hdmi_spec_per_pin *per_pin;
	struct snd_pcm_runtime *runtime = substream->runtime;
	bool non_pcm;
	int pinctl, stripe;
	int err = 0;

	mutex_lock(&spec->pcm_lock);
	pin_idx = hinfo_to_pin_index(codec, hinfo);
	if (spec->dyn_pcm_assign && pin_idx < 0) {
		/* when dyn_pcm_assign and pcm is not bound to a pin
		 * skip pin setup and return 0 to make audio playback
		 * be ongoing
		 */
		pin_cvt_fixup(codec, NULL, cvt_nid);
		snd_hda_codec_setup_stream(codec, cvt_nid,
					stream_tag, 0, format);
		goto unlock;
	}

	if (snd_BUG_ON(pin_idx < 0)) {
		err = -EINVAL;
		goto unlock;
	}
	per_pin = get_pin(spec, pin_idx);

	/* Verify pin:cvt selections to avoid silent audio after S3.
	 * After S3, the audio driver restores pin:cvt selections
	 * but this can happen before gfx is ready and such selection
	 * is overlooked by HW. Thus multiple pins can share a same
	 * default convertor and mute control will affect each other,
	 * which can cause a resumed audio playback become silent
	 * after S3.
	 */
	pin_cvt_fixup(codec, per_pin, 0);

	/* Call sync_audio_rate to set the N/CTS/M manually if necessary */
	/* Todo: add DP1.2 MST audio support later */
	if (codec_has_acomp(codec))
		snd_hdac_sync_audio_rate(&codec->core, per_pin->pin_nid,
					 per_pin->dev_id, runtime->rate);

	non_pcm = check_non_pcm_per_cvt(codec, cvt_nid);
	mutex_lock(&per_pin->lock);
	per_pin->channels = substream->runtime->channels;
	per_pin->setup = true;

	if (get_wcaps(codec, cvt_nid) & AC_WCAP_STRIPE) {
		stripe = snd_hdac_get_stream_stripe_ctl(&codec->bus->core,
							substream);
		snd_hda_codec_write(codec, cvt_nid, 0,
				    AC_VERB_SET_STRIPE_CONTROL,
				    stripe);
	}

	hdmi_setup_audio_infoframe(codec, per_pin, non_pcm);
	mutex_unlock(&per_pin->lock);
	if (spec->dyn_pin_out) {
		snd_hda_set_dev_select(codec, per_pin->pin_nid,
				       per_pin->dev_id);
		pinctl = snd_hda_codec_read(codec, per_pin->pin_nid, 0,
					    AC_VERB_GET_PIN_WIDGET_CONTROL, 0);
		snd_hda_codec_write(codec, per_pin->pin_nid, 0,
				    AC_VERB_SET_PIN_WIDGET_CONTROL,
				    pinctl | PIN_OUT);
	}

	/* snd_hda_set_dev_select() has been called before */
	err = spec->ops.setup_stream(codec, cvt_nid, per_pin->pin_nid,
				     per_pin->dev_id, stream_tag, format);
 unlock:
	mutex_unlock(&spec->pcm_lock);
	return err;
}

static int generic_hdmi_playback_pcm_cleanup(struct hda_pcm_stream *hinfo,
					     struct hda_codec *codec,
					     struct snd_pcm_substream *substream)
{
	snd_hda_codec_cleanup_stream(codec, hinfo->nid);
	return 0;
}

static int hdmi_pcm_close(struct hda_pcm_stream *hinfo,
			  struct hda_codec *codec,
			  struct snd_pcm_substream *substream)
{
	struct hdmi_spec *spec = codec->spec;
	int cvt_idx, pin_idx, pcm_idx;
	struct hdmi_spec_per_cvt *per_cvt;
	struct hdmi_spec_per_pin *per_pin;
	int pinctl;
	int err = 0;

	mutex_lock(&spec->pcm_lock);
	if (hinfo->nid) {
		pcm_idx = hinfo_to_pcm_index(codec, hinfo);
		if (snd_BUG_ON(pcm_idx < 0)) {
			err = -EINVAL;
			goto unlock;
		}
		cvt_idx = cvt_nid_to_cvt_index(codec, hinfo->nid);
		if (snd_BUG_ON(cvt_idx < 0)) {
			err = -EINVAL;
			goto unlock;
		}
		per_cvt = get_cvt(spec, cvt_idx);
		per_cvt->assigned = 0;
		hinfo->nid = 0;

		azx_stream(get_azx_dev(substream))->stripe = 0;

		snd_hda_spdif_ctls_unassign(codec, pcm_idx);
		clear_bit(pcm_idx, &spec->pcm_in_use);
		pin_idx = hinfo_to_pin_index(codec, hinfo);
		if (spec->dyn_pcm_assign && pin_idx < 0)
			goto unlock;

		if (snd_BUG_ON(pin_idx < 0)) {
			err = -EINVAL;
			goto unlock;
		}
		per_pin = get_pin(spec, pin_idx);

		if (spec->dyn_pin_out) {
			snd_hda_set_dev_select(codec, per_pin->pin_nid,
					       per_pin->dev_id);
			pinctl = snd_hda_codec_read(codec, per_pin->pin_nid, 0,
					AC_VERB_GET_PIN_WIDGET_CONTROL, 0);
			snd_hda_codec_write(codec, per_pin->pin_nid, 0,
					    AC_VERB_SET_PIN_WIDGET_CONTROL,
					    pinctl & ~PIN_OUT);
		}

		mutex_lock(&per_pin->lock);
		per_pin->chmap_set = false;
		memset(per_pin->chmap, 0, sizeof(per_pin->chmap));

		per_pin->setup = false;
		per_pin->channels = 0;
		mutex_unlock(&per_pin->lock);
	}

unlock:
	mutex_unlock(&spec->pcm_lock);

	return err;
}

static const struct hda_pcm_ops generic_ops = {
	.open = hdmi_pcm_open,
	.close = hdmi_pcm_close,
	.prepare = generic_hdmi_playback_pcm_prepare,
	.cleanup = generic_hdmi_playback_pcm_cleanup,
};

static int hdmi_get_spk_alloc(struct hdac_device *hdac, int pcm_idx)
{
	struct hda_codec *codec = hdac_to_hda_codec(hdac);
	struct hdmi_spec *spec = codec->spec;
	struct hdmi_spec_per_pin *per_pin = pcm_idx_to_pin(spec, pcm_idx);

	if (!per_pin)
		return 0;

	return per_pin->sink_eld.info.spk_alloc;
}

static void hdmi_get_chmap(struct hdac_device *hdac, int pcm_idx,
					unsigned char *chmap)
{
	struct hda_codec *codec = hdac_to_hda_codec(hdac);
	struct hdmi_spec *spec = codec->spec;
	struct hdmi_spec_per_pin *per_pin = pcm_idx_to_pin(spec, pcm_idx);

	/* chmap is already set to 0 in caller */
	if (!per_pin)
		return;

	memcpy(chmap, per_pin->chmap, ARRAY_SIZE(per_pin->chmap));
}

static void hdmi_set_chmap(struct hdac_device *hdac, int pcm_idx,
				unsigned char *chmap, int prepared)
{
	struct hda_codec *codec = hdac_to_hda_codec(hdac);
	struct hdmi_spec *spec = codec->spec;
	struct hdmi_spec_per_pin *per_pin = pcm_idx_to_pin(spec, pcm_idx);

	if (!per_pin)
		return;
	mutex_lock(&per_pin->lock);
	per_pin->chmap_set = true;
	memcpy(per_pin->chmap, chmap, ARRAY_SIZE(per_pin->chmap));
	if (prepared)
		hdmi_setup_audio_infoframe(codec, per_pin, per_pin->non_pcm);
	mutex_unlock(&per_pin->lock);
}

static bool is_hdmi_pcm_attached(struct hdac_device *hdac, int pcm_idx)
{
	struct hda_codec *codec = hdac_to_hda_codec(hdac);
	struct hdmi_spec *spec = codec->spec;
	struct hdmi_spec_per_pin *per_pin = pcm_idx_to_pin(spec, pcm_idx);

	return per_pin ? true:false;
}

static int generic_hdmi_build_pcms(struct hda_codec *codec)
{
	struct hdmi_spec *spec = codec->spec;
	int idx, pcm_num;

	/*
	 * for non-mst mode, pcm number is the same as before
	 * for DP MST mode without extra PCM, pcm number is same
	 * for DP MST mode with extra PCMs, pcm number is
	 *  (nid number + dev_num - 1)
	 * dev_num is the device entry number in a pin
	 */

	if (codec->mst_no_extra_pcms)
		pcm_num = spec->num_nids;
	else
		pcm_num = spec->num_nids + spec->dev_num - 1;

	codec_dbg(codec, "hdmi: pcm_num set to %d\n", pcm_num);

	for (idx = 0; idx < pcm_num; idx++) {
		struct hda_pcm *info;
		struct hda_pcm_stream *pstr;

		info = snd_hda_codec_pcm_new(codec, "HDMI %d", idx);
		if (!info)
			return -ENOMEM;

		spec->pcm_rec[idx].pcm = info;
		spec->pcm_used++;
		info->pcm_type = HDA_PCM_TYPE_HDMI;
		info->own_chmap = true;

		pstr = &info->stream[SNDRV_PCM_STREAM_PLAYBACK];
		pstr->substreams = 1;
		pstr->ops = generic_ops;
		/* pcm number is less than 16 */
		if (spec->pcm_used >= 16)
			break;
		/* other pstr fields are set in open */
	}

	return 0;
}

static void free_hdmi_jack_priv(struct snd_jack *jack)
{
	struct hdmi_pcm *pcm = jack->private_data;

	pcm->jack = NULL;
}

static int generic_hdmi_build_jack(struct hda_codec *codec, int pcm_idx)
{
	char hdmi_str[32] = "HDMI/DP";
	struct hdmi_spec *spec = codec->spec;
	struct hdmi_spec_per_pin *per_pin = get_pin(spec, pcm_idx);
	struct snd_jack *jack;
	int pcmdev = get_pcm_rec(spec, pcm_idx)->device;
	int err;

	if (pcmdev > 0)
		sprintf(hdmi_str + strlen(hdmi_str), ",pcm=%d", pcmdev);
	if (!spec->dyn_pcm_assign &&
	    !is_jack_detectable(codec, per_pin->pin_nid))
		strncat(hdmi_str, " Phantom",
			sizeof(hdmi_str) - strlen(hdmi_str) - 1);

	err = snd_jack_new(codec->card, hdmi_str, SND_JACK_AVOUT, &jack,
			   true, false);
	if (err < 0)
		return err;

	spec->pcm_rec[pcm_idx].jack = jack;
	jack->private_data = &spec->pcm_rec[pcm_idx];
	jack->private_free = free_hdmi_jack_priv;
	return 0;
}

static int generic_hdmi_build_controls(struct hda_codec *codec)
{
	struct hdmi_spec *spec = codec->spec;
	int dev, err;
	int pin_idx, pcm_idx;

	for (pcm_idx = 0; pcm_idx < spec->pcm_used; pcm_idx++) {
		if (!get_pcm_rec(spec, pcm_idx)->pcm) {
			/* no PCM: mark this for skipping permanently */
			set_bit(pcm_idx, &spec->pcm_bitmap);
			continue;
		}

		err = generic_hdmi_build_jack(codec, pcm_idx);
		if (err < 0)
			return err;

		/* create the spdif for each pcm
		 * pin will be bound when monitor is connected
		 */
		if (spec->dyn_pcm_assign)
			err = snd_hda_create_dig_out_ctls(codec,
					  0, spec->cvt_nids[0],
					  HDA_PCM_TYPE_HDMI);
		else {
			struct hdmi_spec_per_pin *per_pin =
				get_pin(spec, pcm_idx);
			err = snd_hda_create_dig_out_ctls(codec,
						  per_pin->pin_nid,
						  per_pin->mux_nids[0],
						  HDA_PCM_TYPE_HDMI);
		}
		if (err < 0)
			return err;
		snd_hda_spdif_ctls_unassign(codec, pcm_idx);

		dev = get_pcm_rec(spec, pcm_idx)->device;
		if (dev != SNDRV_PCM_INVALID_DEVICE) {
			/* add control for ELD Bytes */
			err = hdmi_create_eld_ctl(codec, pcm_idx, dev);
			if (err < 0)
				return err;
		}
	}

	for (pin_idx = 0; pin_idx < spec->num_pins; pin_idx++) {
		struct hdmi_spec_per_pin *per_pin = get_pin(spec, pin_idx);
		struct hdmi_eld *pin_eld = &per_pin->sink_eld;

		pin_eld->eld_valid = false;
		hdmi_present_sense(per_pin, 0);
	}

	/* add channel maps */
	for (pcm_idx = 0; pcm_idx < spec->pcm_used; pcm_idx++) {
		struct hda_pcm *pcm;

		pcm = get_pcm_rec(spec, pcm_idx);
		if (!pcm || !pcm->pcm)
			break;
		err = snd_hdac_add_chmap_ctls(pcm->pcm, pcm_idx, &spec->chmap);
		if (err < 0)
			return err;
	}

	return 0;
}

static int generic_hdmi_init_per_pins(struct hda_codec *codec)
{
	struct hdmi_spec *spec = codec->spec;
	int pin_idx;

	for (pin_idx = 0; pin_idx < spec->num_pins; pin_idx++) {
		struct hdmi_spec_per_pin *per_pin = get_pin(spec, pin_idx);

		per_pin->codec = codec;
		mutex_init(&per_pin->lock);
		INIT_DELAYED_WORK(&per_pin->work, hdmi_repoll_eld);
		eld_proc_new(per_pin, pin_idx);
	}
	return 0;
}

static int generic_hdmi_init(struct hda_codec *codec)
{
	struct hdmi_spec *spec = codec->spec;
	int pin_idx;

	mutex_lock(&spec->bind_lock);
	for (pin_idx = 0; pin_idx < spec->num_pins; pin_idx++) {
		struct hdmi_spec_per_pin *per_pin = get_pin(spec, pin_idx);
		hda_nid_t pin_nid = per_pin->pin_nid;
		int dev_id = per_pin->dev_id;

		snd_hda_set_dev_select(codec, pin_nid, dev_id);
		hdmi_init_pin(codec, pin_nid);
		if (codec_has_acomp(codec))
			continue;
		snd_hda_jack_detect_enable_callback_mst(codec, pin_nid, dev_id,
							jack_callback);
	}
	mutex_unlock(&spec->bind_lock);
	return 0;
}

static void hdmi_array_init(struct hdmi_spec *spec, int nums)
{
	snd_array_init(&spec->pins, sizeof(struct hdmi_spec_per_pin), nums);
	snd_array_init(&spec->cvts, sizeof(struct hdmi_spec_per_cvt), nums);
}

static void hdmi_array_free(struct hdmi_spec *spec)
{
	snd_array_free(&spec->pins);
	snd_array_free(&spec->cvts);
}

static void generic_spec_free(struct hda_codec *codec)
{
	struct hdmi_spec *spec = codec->spec;

	if (spec) {
		hdmi_array_free(spec);
		kfree(spec);
		codec->spec = NULL;
	}
	codec->dp_mst = false;
}

static void generic_hdmi_free(struct hda_codec *codec)
{
	struct hdmi_spec *spec = codec->spec;
	int pin_idx, pcm_idx;

	if (spec->acomp_registered) {
		snd_hdac_acomp_exit(&codec->bus->core);
	} else if (codec_has_acomp(codec)) {
		snd_hdac_acomp_register_notifier(&codec->bus->core, NULL);
	}
	codec->relaxed_resume = 0;

	for (pin_idx = 0; pin_idx < spec->num_pins; pin_idx++) {
		struct hdmi_spec_per_pin *per_pin = get_pin(spec, pin_idx);
		cancel_delayed_work_sync(&per_pin->work);
		eld_proc_free(per_pin);
	}

	for (pcm_idx = 0; pcm_idx < spec->pcm_used; pcm_idx++) {
		if (spec->pcm_rec[pcm_idx].jack == NULL)
			continue;
		if (spec->dyn_pcm_assign)
			snd_device_free(codec->card,
					spec->pcm_rec[pcm_idx].jack);
		else
			spec->pcm_rec[pcm_idx].jack = NULL;
	}

	generic_spec_free(codec);
}

#ifdef CONFIG_PM
static int generic_hdmi_suspend(struct hda_codec *codec)
{
	struct hdmi_spec *spec = codec->spec;
	int pin_idx;

	for (pin_idx = 0; pin_idx < spec->num_pins; pin_idx++) {
		struct hdmi_spec_per_pin *per_pin = get_pin(spec, pin_idx);
		cancel_delayed_work_sync(&per_pin->work);
	}
	return 0;
}

static int generic_hdmi_resume(struct hda_codec *codec)
{
	struct hdmi_spec *spec = codec->spec;
	int pin_idx;

	codec->patch_ops.init(codec);
	snd_hda_regmap_sync(codec);

	for (pin_idx = 0; pin_idx < spec->num_pins; pin_idx++) {
		struct hdmi_spec_per_pin *per_pin = get_pin(spec, pin_idx);
		hdmi_present_sense(per_pin, 1);
	}
	return 0;
}
#endif

static const struct hda_codec_ops generic_hdmi_patch_ops = {
	.init			= generic_hdmi_init,
	.free			= generic_hdmi_free,
	.build_pcms		= generic_hdmi_build_pcms,
	.build_controls		= generic_hdmi_build_controls,
	.unsol_event		= hdmi_unsol_event,
#ifdef CONFIG_PM
	.suspend		= generic_hdmi_suspend,
	.resume			= generic_hdmi_resume,
#endif
};

static const struct hdmi_ops generic_standard_hdmi_ops = {
	.pin_get_eld				= hdmi_pin_get_eld,
	.pin_setup_infoframe			= hdmi_pin_setup_infoframe,
	.pin_hbr_setup				= hdmi_pin_hbr_setup,
	.setup_stream				= hdmi_setup_stream,
};

/* allocate codec->spec and assign/initialize generic parser ops */
static int alloc_generic_hdmi(struct hda_codec *codec)
{
	struct hdmi_spec *spec;

	spec = kzalloc(sizeof(*spec), GFP_KERNEL);
	if (!spec)
		return -ENOMEM;

	spec->codec = codec;
	spec->ops = generic_standard_hdmi_ops;
	spec->dev_num = 1;	/* initialize to 1 */
	mutex_init(&spec->pcm_lock);
	mutex_init(&spec->bind_lock);
	snd_hdac_register_chmap_ops(&codec->core, &spec->chmap);

	spec->chmap.ops.get_chmap = hdmi_get_chmap;
	spec->chmap.ops.set_chmap = hdmi_set_chmap;
	spec->chmap.ops.is_pcm_attached = is_hdmi_pcm_attached;
	spec->chmap.ops.get_spk_alloc = hdmi_get_spk_alloc;

	codec->spec = spec;
	hdmi_array_init(spec, 4);

	codec->patch_ops = generic_hdmi_patch_ops;

	return 0;
}

/* generic HDMI parser */
static int patch_generic_hdmi(struct hda_codec *codec)
{
	int err;

	err = alloc_generic_hdmi(codec);
	if (err < 0)
		return err;

	err = hdmi_parse_codec(codec);
	if (err < 0) {
		generic_spec_free(codec);
		return err;
	}

	generic_hdmi_init_per_pins(codec);
	return 0;
}

/*
 * generic audio component binding
 */

/* turn on / off the unsol event jack detection dynamically */
static void reprogram_jack_detect(struct hda_codec *codec, hda_nid_t nid,
				  int dev_id, bool use_acomp)
{
	struct hda_jack_tbl *tbl;

	tbl = snd_hda_jack_tbl_get_mst(codec, nid, dev_id);
	if (tbl) {
		/* clear unsol even if component notifier is used, or re-enable
		 * if notifier is cleared
		 */
		unsigned int val = use_acomp ? 0 : (AC_USRSP_EN | tbl->tag);
		snd_hda_codec_write_cache(codec, nid, 0,
					  AC_VERB_SET_UNSOLICITED_ENABLE, val);
	}
}

/* set up / clear component notifier dynamically */
static void generic_acomp_notifier_set(struct drm_audio_component *acomp,
				       bool use_acomp)
{
	struct hdmi_spec *spec;
	int i;

	spec = container_of(acomp->audio_ops, struct hdmi_spec, drm_audio_ops);
	mutex_lock(&spec->bind_lock);
	spec->use_acomp_notifier = use_acomp;
	spec->codec->relaxed_resume = use_acomp;
	spec->codec->bus->keep_power = 0;
	/* reprogram each jack detection logic depending on the notifier */
	for (i = 0; i < spec->num_pins; i++)
		reprogram_jack_detect(spec->codec,
				      get_pin(spec, i)->pin_nid,
				      get_pin(spec, i)->dev_id,
				      use_acomp);
	mutex_unlock(&spec->bind_lock);
}

/* enable / disable the notifier via master bind / unbind */
static int generic_acomp_master_bind(struct device *dev,
				     struct drm_audio_component *acomp)
{
	generic_acomp_notifier_set(acomp, true);
	return 0;
}

static void generic_acomp_master_unbind(struct device *dev,
					struct drm_audio_component *acomp)
{
	generic_acomp_notifier_set(acomp, false);
}

/* check whether both HD-audio and DRM PCI devices belong to the same bus */
static int match_bound_vga(struct device *dev, int subtype, void *data)
{
	struct hdac_bus *bus = data;
	struct pci_dev *pci, *master;

	if (!dev_is_pci(dev) || !dev_is_pci(bus->dev))
		return 0;
	master = to_pci_dev(bus->dev);
	pci = to_pci_dev(dev);
	return master->bus == pci->bus;
}

/* audio component notifier for AMD/Nvidia HDMI codecs */
static void generic_acomp_pin_eld_notify(void *audio_ptr, int port, int dev_id)
{
	struct hda_codec *codec = audio_ptr;
	struct hdmi_spec *spec = codec->spec;
	hda_nid_t pin_nid = spec->port2pin(codec, port);

	if (!pin_nid)
		return;
	if (get_wcaps_type(get_wcaps(codec, pin_nid)) != AC_WID_PIN)
		return;
	/* skip notification during system suspend (but not in runtime PM);
	 * the state will be updated at resume
	 */
	if (codec->core.dev.power.power_state.event == PM_EVENT_SUSPEND)
		return;
	/* ditto during suspend/resume process itself */
	if (snd_hdac_is_in_pm(&codec->core))
		return;

	check_presence_and_report(codec, pin_nid, dev_id);
}

/* set up the private drm_audio_ops from the template */
static void setup_drm_audio_ops(struct hda_codec *codec,
				const struct drm_audio_component_audio_ops *ops)
{
	struct hdmi_spec *spec = codec->spec;

	spec->drm_audio_ops.audio_ptr = codec;
	/* intel_audio_codec_enable() or intel_audio_codec_disable()
	 * will call pin_eld_notify with using audio_ptr pointer
	 * We need make sure audio_ptr is really setup
	 */
	wmb();
	spec->drm_audio_ops.pin2port = ops->pin2port;
	spec->drm_audio_ops.pin_eld_notify = ops->pin_eld_notify;
	spec->drm_audio_ops.master_bind = ops->master_bind;
	spec->drm_audio_ops.master_unbind = ops->master_unbind;
}

/* initialize the generic HDMI audio component */
static void generic_acomp_init(struct hda_codec *codec,
			       const struct drm_audio_component_audio_ops *ops,
			       int (*port2pin)(struct hda_codec *, int))
{
	struct hdmi_spec *spec = codec->spec;

	if (!enable_acomp) {
		codec_info(codec, "audio component disabled by module option\n");
		return;
	}

	spec->port2pin = port2pin;
	setup_drm_audio_ops(codec, ops);
	if (!snd_hdac_acomp_init(&codec->bus->core, &spec->drm_audio_ops,
				 match_bound_vga, 0)) {
		spec->acomp_registered = true;
	}
}

/*
 * Intel codec parsers and helpers
 */

#define INTEL_GET_VENDOR_VERB	0xf81
#define INTEL_SET_VENDOR_VERB	0x781
#define INTEL_EN_DP12		0x02	/* enable DP 1.2 features */
#define INTEL_EN_ALL_PIN_CVTS	0x01	/* enable 2nd & 3rd pins and convertors */

static void intel_haswell_enable_all_pins(struct hda_codec *codec,
					  bool update_tree)
{
	unsigned int vendor_param;
	struct hdmi_spec *spec = codec->spec;

	vendor_param = snd_hda_codec_read(codec, spec->vendor_nid, 0,
				INTEL_GET_VENDOR_VERB, 0);
	if (vendor_param == -1 || vendor_param & INTEL_EN_ALL_PIN_CVTS)
		return;

	vendor_param |= INTEL_EN_ALL_PIN_CVTS;
	vendor_param = snd_hda_codec_read(codec, spec->vendor_nid, 0,
				INTEL_SET_VENDOR_VERB, vendor_param);
	if (vendor_param == -1)
		return;

	if (update_tree)
		snd_hda_codec_update_widgets(codec);
}

static void intel_haswell_fixup_enable_dp12(struct hda_codec *codec)
{
	unsigned int vendor_param;
	struct hdmi_spec *spec = codec->spec;

	vendor_param = snd_hda_codec_read(codec, spec->vendor_nid, 0,
				INTEL_GET_VENDOR_VERB, 0);
	if (vendor_param == -1 || vendor_param & INTEL_EN_DP12)
		return;

	/* enable DP1.2 mode */
	vendor_param |= INTEL_EN_DP12;
	snd_hdac_regmap_add_vendor_verb(&codec->core, INTEL_SET_VENDOR_VERB);
	snd_hda_codec_write_cache(codec, spec->vendor_nid, 0,
				INTEL_SET_VENDOR_VERB, vendor_param);
}

/* Haswell needs to re-issue the vendor-specific verbs before turning to D0.
 * Otherwise you may get severe h/w communication errors.
 */
static void haswell_set_power_state(struct hda_codec *codec, hda_nid_t fg,
				unsigned int power_state)
{
	if (power_state == AC_PWRST_D0) {
		intel_haswell_enable_all_pins(codec, false);
		intel_haswell_fixup_enable_dp12(codec);
	}

	snd_hda_codec_read(codec, fg, 0, AC_VERB_SET_POWER_STATE, power_state);
	snd_hda_codec_set_power_to_all(codec, fg, power_state);
}

/* There is a fixed mapping between audio pin node and display port.
 * on SNB, IVY, HSW, BSW, SKL, BXT, KBL:
 * Pin Widget 5 - PORT B (port = 1 in i915 driver)
 * Pin Widget 6 - PORT C (port = 2 in i915 driver)
 * Pin Widget 7 - PORT D (port = 3 in i915 driver)
 *
 * on VLV, ILK:
 * Pin Widget 4 - PORT B (port = 1 in i915 driver)
 * Pin Widget 5 - PORT C (port = 2 in i915 driver)
 * Pin Widget 6 - PORT D (port = 3 in i915 driver)
 */
static int intel_base_nid(struct hda_codec *codec)
{
	switch (codec->core.vendor_id) {
	case 0x80860054: /* ILK */
	case 0x80862804: /* ILK */
	case 0x80862882: /* VLV */
		return 4;
	default:
		return 5;
	}
}

static int intel_pin2port(void *audio_ptr, int pin_nid)
{
	struct hda_codec *codec = audio_ptr;
	struct hdmi_spec *spec = codec->spec;
	int base_nid, i;

	if (!spec->port_num) {
		base_nid = intel_base_nid(codec);
		if (WARN_ON(pin_nid < base_nid || pin_nid >= base_nid + 3))
			return -1;
		return pin_nid - base_nid + 1;
	}

	/*
	 * looking for the pin number in the mapping table and return
	 * the index which indicate the port number
	 */
	for (i = 0; i < spec->port_num; i++) {
		if (pin_nid == spec->port_map[i])
			return i;
	}

	codec_info(codec, "Can't find the HDMI/DP port for pin NID 0x%x\n", pin_nid);
	return -1;
}

static int intel_port2pin(struct hda_codec *codec, int port)
{
	struct hdmi_spec *spec = codec->spec;

	if (!spec->port_num) {
		/* we assume only from port-B to port-D */
		if (port < 1 || port > 3)
			return 0;
		return port + intel_base_nid(codec) - 1;
	}

	if (port < 0 || port >= spec->port_num)
		return 0;
	return spec->port_map[port];
}

static void intel_pin_eld_notify(void *audio_ptr, int port, int pipe)
{
	struct hda_codec *codec = audio_ptr;
	int pin_nid;
	int dev_id = pipe;

	pin_nid = intel_port2pin(codec, port);
	if (!pin_nid)
		return;
	/* skip notification during system suspend (but not in runtime PM);
	 * the state will be updated at resume
	 */
	if (codec->core.dev.power.power_state.event == PM_EVENT_SUSPEND)
		return;
	/* ditto during suspend/resume process itself */
	if (snd_hdac_is_in_pm(&codec->core))
		return;

	snd_hdac_i915_set_bclk(&codec->bus->core);
	check_presence_and_report(codec, pin_nid, dev_id);
}

static const struct drm_audio_component_audio_ops intel_audio_ops = {
	.pin2port = intel_pin2port,
	.pin_eld_notify = intel_pin_eld_notify,
};

/* register i915 component pin_eld_notify callback */
static void register_i915_notifier(struct hda_codec *codec)
{
	struct hdmi_spec *spec = codec->spec;

	spec->use_acomp_notifier = true;
	spec->port2pin = intel_port2pin;
	setup_drm_audio_ops(codec, &intel_audio_ops);
	snd_hdac_acomp_register_notifier(&codec->bus->core,
					&spec->drm_audio_ops);
	/* no need for forcible resume for jack check thanks to notifier */
	codec->relaxed_resume = 1;
}

/* setup_stream ops override for HSW+ */
static int i915_hsw_setup_stream(struct hda_codec *codec, hda_nid_t cvt_nid,
				 hda_nid_t pin_nid, int dev_id, u32 stream_tag,
				 int format)
{
	haswell_verify_D0(codec, cvt_nid, pin_nid);
	return hdmi_setup_stream(codec, cvt_nid, pin_nid, dev_id,
				 stream_tag, format);
}

/* pin_cvt_fixup ops override for HSW+ and VLV+ */
static void i915_pin_cvt_fixup(struct hda_codec *codec,
			       struct hdmi_spec_per_pin *per_pin,
			       hda_nid_t cvt_nid)
{
	if (per_pin) {
		haswell_verify_D0(codec, per_pin->cvt_nid, per_pin->pin_nid);
		snd_hda_set_dev_select(codec, per_pin->pin_nid,
			       per_pin->dev_id);
		intel_verify_pin_cvt_connect(codec, per_pin);
		intel_not_share_assigned_cvt(codec, per_pin->pin_nid,
				     per_pin->dev_id, per_pin->mux_idx);
	} else {
		intel_not_share_assigned_cvt_nid(codec, 0, 0, cvt_nid);
	}
}

/* precondition and allocation for Intel codecs */
static int alloc_intel_hdmi(struct hda_codec *codec)
{
	int err;

	/* requires i915 binding */
	if (!codec->bus->core.audio_component) {
		codec_info(codec, "No i915 binding for Intel HDMI/DP codec\n");
		/* set probe_id here to prevent generic fallback binding */
		codec->probe_id = HDA_CODEC_ID_SKIP_PROBE;
		return -ENODEV;
	}

	err = alloc_generic_hdmi(codec);
	if (err < 0)
		return err;
	/* no need to handle unsol events */
	codec->patch_ops.unsol_event = NULL;
	return 0;
}

/* parse and post-process for Intel codecs */
static int parse_intel_hdmi(struct hda_codec *codec)
{
	int err, retries = 3;

	do {
		err = hdmi_parse_codec(codec);
	} while (err < 0 && retries--);

	if (err < 0) {
		generic_spec_free(codec);
		return err;
	}

	generic_hdmi_init_per_pins(codec);
	register_i915_notifier(codec);
	return 0;
}

/* Intel Haswell and onwards; audio component with eld notifier */
static int intel_hsw_common_init(struct hda_codec *codec, hda_nid_t vendor_nid,
				 const int *port_map, int port_num, int dev_num)
{
	struct hdmi_spec *spec;
	int err;

	err = alloc_intel_hdmi(codec);
	if (err < 0)
		return err;
	spec = codec->spec;
	codec->dp_mst = true;
	spec->dyn_pcm_assign = true;
	spec->vendor_nid = vendor_nid;
	spec->port_map = port_map;
	spec->port_num = port_num;
	spec->intel_hsw_fixup = true;
	spec->dev_num = dev_num;

	intel_haswell_enable_all_pins(codec, true);
	intel_haswell_fixup_enable_dp12(codec);

	codec->display_power_control = 1;

	codec->patch_ops.set_power_state = haswell_set_power_state;
	codec->depop_delay = 0;
	codec->auto_runtime_pm = 1;

	spec->ops.setup_stream = i915_hsw_setup_stream;
	spec->ops.pin_cvt_fixup = i915_pin_cvt_fixup;

	/*
	 * Enable silent stream feature, if it is enabled via
	 * module param or Kconfig option
	 */
	if (enable_silent_stream)
		spec->send_silent_stream = true;

	return parse_intel_hdmi(codec);
}

static int patch_i915_hsw_hdmi(struct hda_codec *codec)
{
	return intel_hsw_common_init(codec, 0x08, NULL, 0, 3);
}

static int patch_i915_glk_hdmi(struct hda_codec *codec)
{
	return intel_hsw_common_init(codec, 0x0b, NULL, 0, 3);
}

static int patch_i915_icl_hdmi(struct hda_codec *codec)
{
	/*
	 * pin to port mapping table where the value indicate the pin number and
	 * the index indicate the port number.
	 */
	static const int map[] = {0x0, 0x4, 0x6, 0x8, 0xa, 0xb};

	return intel_hsw_common_init(codec, 0x02, map, ARRAY_SIZE(map), 3);
}

static int patch_i915_tgl_hdmi(struct hda_codec *codec)
{
	/*
	 * pin to port mapping table where the value indicate the pin number and
	 * the index indicate the port number.
	 */
	static const int map[] = {0x4, 0x6, 0x8, 0xa, 0xb, 0xc, 0xd, 0xe, 0xf};
	int ret;
<<<<<<< HEAD

	ret = intel_hsw_common_init(codec, 0x02, map, ARRAY_SIZE(map));
	if (!ret) {
		struct hdmi_spec *spec = codec->spec;

		spec->dyn_pcm_no_legacy = true;
	}

=======

	ret = intel_hsw_common_init(codec, 0x02, map, ARRAY_SIZE(map), 4);
	if (!ret) {
		struct hdmi_spec *spec = codec->spec;

		spec->dyn_pcm_no_legacy = true;
	}

>>>>>>> 11e4b63a
	return ret;
}

/* Intel Baytrail and Braswell; with eld notifier */
static int patch_i915_byt_hdmi(struct hda_codec *codec)
{
	struct hdmi_spec *spec;
	int err;

	err = alloc_intel_hdmi(codec);
	if (err < 0)
		return err;
	spec = codec->spec;

	/* For Valleyview/Cherryview, only the display codec is in the display
	 * power well and can use link_power ops to request/release the power.
	 */
	codec->display_power_control = 1;

	codec->depop_delay = 0;
	codec->auto_runtime_pm = 1;

	spec->ops.pin_cvt_fixup = i915_pin_cvt_fixup;

	return parse_intel_hdmi(codec);
}

/* Intel IronLake, SandyBridge and IvyBridge; with eld notifier */
static int patch_i915_cpt_hdmi(struct hda_codec *codec)
{
	int err;

	err = alloc_intel_hdmi(codec);
	if (err < 0)
		return err;
	return parse_intel_hdmi(codec);
}

/*
 * Shared non-generic implementations
 */

static int simple_playback_build_pcms(struct hda_codec *codec)
{
	struct hdmi_spec *spec = codec->spec;
	struct hda_pcm *info;
	unsigned int chans;
	struct hda_pcm_stream *pstr;
	struct hdmi_spec_per_cvt *per_cvt;

	per_cvt = get_cvt(spec, 0);
	chans = get_wcaps(codec, per_cvt->cvt_nid);
	chans = get_wcaps_channels(chans);

	info = snd_hda_codec_pcm_new(codec, "HDMI 0");
	if (!info)
		return -ENOMEM;
	spec->pcm_rec[0].pcm = info;
	info->pcm_type = HDA_PCM_TYPE_HDMI;
	pstr = &info->stream[SNDRV_PCM_STREAM_PLAYBACK];
	*pstr = spec->pcm_playback;
	pstr->nid = per_cvt->cvt_nid;
	if (pstr->channels_max <= 2 && chans && chans <= 16)
		pstr->channels_max = chans;

	return 0;
}

/* unsolicited event for jack sensing */
static void simple_hdmi_unsol_event(struct hda_codec *codec,
				    unsigned int res)
{
	snd_hda_jack_set_dirty_all(codec);
	snd_hda_jack_report_sync(codec);
}

/* generic_hdmi_build_jack can be used for simple_hdmi, too,
 * as long as spec->pins[] is set correctly
 */
#define simple_hdmi_build_jack	generic_hdmi_build_jack

static int simple_playback_build_controls(struct hda_codec *codec)
{
	struct hdmi_spec *spec = codec->spec;
	struct hdmi_spec_per_cvt *per_cvt;
	int err;

	per_cvt = get_cvt(spec, 0);
	err = snd_hda_create_dig_out_ctls(codec, per_cvt->cvt_nid,
					  per_cvt->cvt_nid,
					  HDA_PCM_TYPE_HDMI);
	if (err < 0)
		return err;
	return simple_hdmi_build_jack(codec, 0);
}

static int simple_playback_init(struct hda_codec *codec)
{
	struct hdmi_spec *spec = codec->spec;
	struct hdmi_spec_per_pin *per_pin = get_pin(spec, 0);
	hda_nid_t pin = per_pin->pin_nid;

	snd_hda_codec_write(codec, pin, 0,
			    AC_VERB_SET_PIN_WIDGET_CONTROL, PIN_OUT);
	/* some codecs require to unmute the pin */
	if (get_wcaps(codec, pin) & AC_WCAP_OUT_AMP)
		snd_hda_codec_write(codec, pin, 0, AC_VERB_SET_AMP_GAIN_MUTE,
				    AMP_OUT_UNMUTE);
	snd_hda_jack_detect_enable(codec, pin, per_pin->dev_id);
	return 0;
}

static void simple_playback_free(struct hda_codec *codec)
{
	struct hdmi_spec *spec = codec->spec;

	hdmi_array_free(spec);
	kfree(spec);
}

/*
 * Nvidia specific implementations
 */

#define Nv_VERB_SET_Channel_Allocation          0xF79
#define Nv_VERB_SET_Info_Frame_Checksum         0xF7A
#define Nv_VERB_SET_Audio_Protection_On         0xF98
#define Nv_VERB_SET_Audio_Protection_Off        0xF99

#define nvhdmi_master_con_nid_7x	0x04
#define nvhdmi_master_pin_nid_7x	0x05

static const hda_nid_t nvhdmi_con_nids_7x[4] = {
	/*front, rear, clfe, rear_surr */
	0x6, 0x8, 0xa, 0xc,
};

static const struct hda_verb nvhdmi_basic_init_7x_2ch[] = {
	/* set audio protect on */
	{ 0x1, Nv_VERB_SET_Audio_Protection_On, 0x1},
	/* enable digital output on pin widget */
	{ 0x5, AC_VERB_SET_PIN_WIDGET_CONTROL, PIN_OUT | 0x5 },
	{} /* terminator */
};

static const struct hda_verb nvhdmi_basic_init_7x_8ch[] = {
	/* set audio protect on */
	{ 0x1, Nv_VERB_SET_Audio_Protection_On, 0x1},
	/* enable digital output on pin widget */
	{ 0x5, AC_VERB_SET_PIN_WIDGET_CONTROL, PIN_OUT | 0x5 },
	{ 0x7, AC_VERB_SET_PIN_WIDGET_CONTROL, PIN_OUT | 0x5 },
	{ 0x9, AC_VERB_SET_PIN_WIDGET_CONTROL, PIN_OUT | 0x5 },
	{ 0xb, AC_VERB_SET_PIN_WIDGET_CONTROL, PIN_OUT | 0x5 },
	{ 0xd, AC_VERB_SET_PIN_WIDGET_CONTROL, PIN_OUT | 0x5 },
	{} /* terminator */
};

#ifdef LIMITED_RATE_FMT_SUPPORT
/* support only the safe format and rate */
#define SUPPORTED_RATES		SNDRV_PCM_RATE_48000
#define SUPPORTED_MAXBPS	16
#define SUPPORTED_FORMATS	SNDRV_PCM_FMTBIT_S16_LE
#else
/* support all rates and formats */
#define SUPPORTED_RATES \
	(SNDRV_PCM_RATE_32000 | SNDRV_PCM_RATE_44100 | SNDRV_PCM_RATE_48000 |\
	SNDRV_PCM_RATE_88200 | SNDRV_PCM_RATE_96000 | SNDRV_PCM_RATE_176400 |\
	 SNDRV_PCM_RATE_192000)
#define SUPPORTED_MAXBPS	24
#define SUPPORTED_FORMATS \
	(SNDRV_PCM_FMTBIT_S16_LE | SNDRV_PCM_FMTBIT_S32_LE)
#endif

static int nvhdmi_7x_init_2ch(struct hda_codec *codec)
{
	snd_hda_sequence_write(codec, nvhdmi_basic_init_7x_2ch);
	return 0;
}

static int nvhdmi_7x_init_8ch(struct hda_codec *codec)
{
	snd_hda_sequence_write(codec, nvhdmi_basic_init_7x_8ch);
	return 0;
}

static const unsigned int channels_2_6_8[] = {
	2, 6, 8
};

static const unsigned int channels_2_8[] = {
	2, 8
};

static const struct snd_pcm_hw_constraint_list hw_constraints_2_6_8_channels = {
	.count = ARRAY_SIZE(channels_2_6_8),
	.list = channels_2_6_8,
	.mask = 0,
};

static const struct snd_pcm_hw_constraint_list hw_constraints_2_8_channels = {
	.count = ARRAY_SIZE(channels_2_8),
	.list = channels_2_8,
	.mask = 0,
};

static int simple_playback_pcm_open(struct hda_pcm_stream *hinfo,
				    struct hda_codec *codec,
				    struct snd_pcm_substream *substream)
{
	struct hdmi_spec *spec = codec->spec;
	const struct snd_pcm_hw_constraint_list *hw_constraints_channels = NULL;

	switch (codec->preset->vendor_id) {
	case 0x10de0002:
	case 0x10de0003:
	case 0x10de0005:
	case 0x10de0006:
		hw_constraints_channels = &hw_constraints_2_8_channels;
		break;
	case 0x10de0007:
		hw_constraints_channels = &hw_constraints_2_6_8_channels;
		break;
	default:
		break;
	}

	if (hw_constraints_channels != NULL) {
		snd_pcm_hw_constraint_list(substream->runtime, 0,
				SNDRV_PCM_HW_PARAM_CHANNELS,
				hw_constraints_channels);
	} else {
		snd_pcm_hw_constraint_step(substream->runtime, 0,
					   SNDRV_PCM_HW_PARAM_CHANNELS, 2);
	}

	return snd_hda_multi_out_dig_open(codec, &spec->multiout);
}

static int simple_playback_pcm_close(struct hda_pcm_stream *hinfo,
				     struct hda_codec *codec,
				     struct snd_pcm_substream *substream)
{
	struct hdmi_spec *spec = codec->spec;
	return snd_hda_multi_out_dig_close(codec, &spec->multiout);
}

static int simple_playback_pcm_prepare(struct hda_pcm_stream *hinfo,
				       struct hda_codec *codec,
				       unsigned int stream_tag,
				       unsigned int format,
				       struct snd_pcm_substream *substream)
{
	struct hdmi_spec *spec = codec->spec;
	return snd_hda_multi_out_dig_prepare(codec, &spec->multiout,
					     stream_tag, format, substream);
}

static const struct hda_pcm_stream simple_pcm_playback = {
	.substreams = 1,
	.channels_min = 2,
	.channels_max = 2,
	.ops = {
		.open = simple_playback_pcm_open,
		.close = simple_playback_pcm_close,
		.prepare = simple_playback_pcm_prepare
	},
};

static const struct hda_codec_ops simple_hdmi_patch_ops = {
	.build_controls = simple_playback_build_controls,
	.build_pcms = simple_playback_build_pcms,
	.init = simple_playback_init,
	.free = simple_playback_free,
	.unsol_event = simple_hdmi_unsol_event,
};

static int patch_simple_hdmi(struct hda_codec *codec,
			     hda_nid_t cvt_nid, hda_nid_t pin_nid)
{
	struct hdmi_spec *spec;
	struct hdmi_spec_per_cvt *per_cvt;
	struct hdmi_spec_per_pin *per_pin;

	spec = kzalloc(sizeof(*spec), GFP_KERNEL);
	if (!spec)
		return -ENOMEM;

	spec->codec = codec;
	codec->spec = spec;
	hdmi_array_init(spec, 1);

	spec->multiout.num_dacs = 0;  /* no analog */
	spec->multiout.max_channels = 2;
	spec->multiout.dig_out_nid = cvt_nid;
	spec->num_cvts = 1;
	spec->num_pins = 1;
	per_pin = snd_array_new(&spec->pins);
	per_cvt = snd_array_new(&spec->cvts);
	if (!per_pin || !per_cvt) {
		simple_playback_free(codec);
		return -ENOMEM;
	}
	per_cvt->cvt_nid = cvt_nid;
	per_pin->pin_nid = pin_nid;
	spec->pcm_playback = simple_pcm_playback;

	codec->patch_ops = simple_hdmi_patch_ops;

	return 0;
}

static void nvhdmi_8ch_7x_set_info_frame_parameters(struct hda_codec *codec,
						    int channels)
{
	unsigned int chanmask;
	int chan = channels ? (channels - 1) : 1;

	switch (channels) {
	default:
	case 0:
	case 2:
		chanmask = 0x00;
		break;
	case 4:
		chanmask = 0x08;
		break;
	case 6:
		chanmask = 0x0b;
		break;
	case 8:
		chanmask = 0x13;
		break;
	}

	/* Set the audio infoframe channel allocation and checksum fields.  The
	 * channel count is computed implicitly by the hardware. */
	snd_hda_codec_write(codec, 0x1, 0,
			Nv_VERB_SET_Channel_Allocation, chanmask);

	snd_hda_codec_write(codec, 0x1, 0,
			Nv_VERB_SET_Info_Frame_Checksum,
			(0x71 - chan - chanmask));
}

static int nvhdmi_8ch_7x_pcm_close(struct hda_pcm_stream *hinfo,
				   struct hda_codec *codec,
				   struct snd_pcm_substream *substream)
{
	struct hdmi_spec *spec = codec->spec;
	int i;

	snd_hda_codec_write(codec, nvhdmi_master_con_nid_7x,
			0, AC_VERB_SET_CHANNEL_STREAMID, 0);
	for (i = 0; i < 4; i++) {
		/* set the stream id */
		snd_hda_codec_write(codec, nvhdmi_con_nids_7x[i], 0,
				AC_VERB_SET_CHANNEL_STREAMID, 0);
		/* set the stream format */
		snd_hda_codec_write(codec, nvhdmi_con_nids_7x[i], 0,
				AC_VERB_SET_STREAM_FORMAT, 0);
	}

	/* The audio hardware sends a channel count of 0x7 (8ch) when all the
	 * streams are disabled. */
	nvhdmi_8ch_7x_set_info_frame_parameters(codec, 8);

	return snd_hda_multi_out_dig_close(codec, &spec->multiout);
}

static int nvhdmi_8ch_7x_pcm_prepare(struct hda_pcm_stream *hinfo,
				     struct hda_codec *codec,
				     unsigned int stream_tag,
				     unsigned int format,
				     struct snd_pcm_substream *substream)
{
	int chs;
	unsigned int dataDCC2, channel_id;
	int i;
	struct hdmi_spec *spec = codec->spec;
	struct hda_spdif_out *spdif;
	struct hdmi_spec_per_cvt *per_cvt;

	mutex_lock(&codec->spdif_mutex);
	per_cvt = get_cvt(spec, 0);
	spdif = snd_hda_spdif_out_of_nid(codec, per_cvt->cvt_nid);

	chs = substream->runtime->channels;

	dataDCC2 = 0x2;

	/* turn off SPDIF once; otherwise the IEC958 bits won't be updated */
	if (codec->spdif_status_reset && (spdif->ctls & AC_DIG1_ENABLE))
		snd_hda_codec_write(codec,
				nvhdmi_master_con_nid_7x,
				0,
				AC_VERB_SET_DIGI_CONVERT_1,
				spdif->ctls & ~AC_DIG1_ENABLE & 0xff);

	/* set the stream id */
	snd_hda_codec_write(codec, nvhdmi_master_con_nid_7x, 0,
			AC_VERB_SET_CHANNEL_STREAMID, (stream_tag << 4) | 0x0);

	/* set the stream format */
	snd_hda_codec_write(codec, nvhdmi_master_con_nid_7x, 0,
			AC_VERB_SET_STREAM_FORMAT, format);

	/* turn on again (if needed) */
	/* enable and set the channel status audio/data flag */
	if (codec->spdif_status_reset && (spdif->ctls & AC_DIG1_ENABLE)) {
		snd_hda_codec_write(codec,
				nvhdmi_master_con_nid_7x,
				0,
				AC_VERB_SET_DIGI_CONVERT_1,
				spdif->ctls & 0xff);
		snd_hda_codec_write(codec,
				nvhdmi_master_con_nid_7x,
				0,
				AC_VERB_SET_DIGI_CONVERT_2, dataDCC2);
	}

	for (i = 0; i < 4; i++) {
		if (chs == 2)
			channel_id = 0;
		else
			channel_id = i * 2;

		/* turn off SPDIF once;
		 *otherwise the IEC958 bits won't be updated
		 */
		if (codec->spdif_status_reset &&
		(spdif->ctls & AC_DIG1_ENABLE))
			snd_hda_codec_write(codec,
				nvhdmi_con_nids_7x[i],
				0,
				AC_VERB_SET_DIGI_CONVERT_1,
				spdif->ctls & ~AC_DIG1_ENABLE & 0xff);
		/* set the stream id */
		snd_hda_codec_write(codec,
				nvhdmi_con_nids_7x[i],
				0,
				AC_VERB_SET_CHANNEL_STREAMID,
				(stream_tag << 4) | channel_id);
		/* set the stream format */
		snd_hda_codec_write(codec,
				nvhdmi_con_nids_7x[i],
				0,
				AC_VERB_SET_STREAM_FORMAT,
				format);
		/* turn on again (if needed) */
		/* enable and set the channel status audio/data flag */
		if (codec->spdif_status_reset &&
		(spdif->ctls & AC_DIG1_ENABLE)) {
			snd_hda_codec_write(codec,
					nvhdmi_con_nids_7x[i],
					0,
					AC_VERB_SET_DIGI_CONVERT_1,
					spdif->ctls & 0xff);
			snd_hda_codec_write(codec,
					nvhdmi_con_nids_7x[i],
					0,
					AC_VERB_SET_DIGI_CONVERT_2, dataDCC2);
		}
	}

	nvhdmi_8ch_7x_set_info_frame_parameters(codec, chs);

	mutex_unlock(&codec->spdif_mutex);
	return 0;
}

static const struct hda_pcm_stream nvhdmi_pcm_playback_8ch_7x = {
	.substreams = 1,
	.channels_min = 2,
	.channels_max = 8,
	.nid = nvhdmi_master_con_nid_7x,
	.rates = SUPPORTED_RATES,
	.maxbps = SUPPORTED_MAXBPS,
	.formats = SUPPORTED_FORMATS,
	.ops = {
		.open = simple_playback_pcm_open,
		.close = nvhdmi_8ch_7x_pcm_close,
		.prepare = nvhdmi_8ch_7x_pcm_prepare
	},
};

static int patch_nvhdmi_2ch(struct hda_codec *codec)
{
	struct hdmi_spec *spec;
	int err = patch_simple_hdmi(codec, nvhdmi_master_con_nid_7x,
				    nvhdmi_master_pin_nid_7x);
	if (err < 0)
		return err;

	codec->patch_ops.init = nvhdmi_7x_init_2ch;
	/* override the PCM rates, etc, as the codec doesn't give full list */
	spec = codec->spec;
	spec->pcm_playback.rates = SUPPORTED_RATES;
	spec->pcm_playback.maxbps = SUPPORTED_MAXBPS;
	spec->pcm_playback.formats = SUPPORTED_FORMATS;
	return 0;
}

static int nvhdmi_7x_8ch_build_pcms(struct hda_codec *codec)
{
	struct hdmi_spec *spec = codec->spec;
	int err = simple_playback_build_pcms(codec);
	if (!err) {
		struct hda_pcm *info = get_pcm_rec(spec, 0);
		info->own_chmap = true;
	}
	return err;
}

static int nvhdmi_7x_8ch_build_controls(struct hda_codec *codec)
{
	struct hdmi_spec *spec = codec->spec;
	struct hda_pcm *info;
	struct snd_pcm_chmap *chmap;
	int err;

	err = simple_playback_build_controls(codec);
	if (err < 0)
		return err;

	/* add channel maps */
	info = get_pcm_rec(spec, 0);
	err = snd_pcm_add_chmap_ctls(info->pcm,
				     SNDRV_PCM_STREAM_PLAYBACK,
				     snd_pcm_alt_chmaps, 8, 0, &chmap);
	if (err < 0)
		return err;
	switch (codec->preset->vendor_id) {
	case 0x10de0002:
	case 0x10de0003:
	case 0x10de0005:
	case 0x10de0006:
		chmap->channel_mask = (1U << 2) | (1U << 8);
		break;
	case 0x10de0007:
		chmap->channel_mask = (1U << 2) | (1U << 6) | (1U << 8);
	}
	return 0;
}

static int patch_nvhdmi_8ch_7x(struct hda_codec *codec)
{
	struct hdmi_spec *spec;
	int err = patch_nvhdmi_2ch(codec);
	if (err < 0)
		return err;
	spec = codec->spec;
	spec->multiout.max_channels = 8;
	spec->pcm_playback = nvhdmi_pcm_playback_8ch_7x;
	codec->patch_ops.init = nvhdmi_7x_init_8ch;
	codec->patch_ops.build_pcms = nvhdmi_7x_8ch_build_pcms;
	codec->patch_ops.build_controls = nvhdmi_7x_8ch_build_controls;

	/* Initialize the audio infoframe channel mask and checksum to something
	 * valid */
	nvhdmi_8ch_7x_set_info_frame_parameters(codec, 8);

	return 0;
}

/*
 * NVIDIA codecs ignore ASP mapping for 2ch - confirmed on:
 * - 0x10de0015
 * - 0x10de0040
 */
static int nvhdmi_chmap_cea_alloc_validate_get_type(struct hdac_chmap *chmap,
		struct hdac_cea_channel_speaker_allocation *cap, int channels)
{
	if (cap->ca_index == 0x00 && channels == 2)
		return SNDRV_CTL_TLVT_CHMAP_FIXED;

	/* If the speaker allocation matches the channel count, it is OK. */
	if (cap->channels != channels)
		return -1;

	/* all channels are remappable freely */
	return SNDRV_CTL_TLVT_CHMAP_VAR;
}

static int nvhdmi_chmap_validate(struct hdac_chmap *chmap,
		int ca, int chs, unsigned char *map)
{
	if (ca == 0x00 && (map[0] != SNDRV_CHMAP_FL || map[1] != SNDRV_CHMAP_FR))
		return -EINVAL;

	return 0;
}

/* map from pin NID to port; port is 0-based */
/* for Nvidia: assume widget NID starting from 4, with step 1 (4, 5, 6, ...) */
static int nvhdmi_pin2port(void *audio_ptr, int pin_nid)
{
	return pin_nid - 4;
}

/* reverse-map from port to pin NID: see above */
static int nvhdmi_port2pin(struct hda_codec *codec, int port)
{
	return port + 4;
}

static const struct drm_audio_component_audio_ops nvhdmi_audio_ops = {
	.pin2port = nvhdmi_pin2port,
	.pin_eld_notify = generic_acomp_pin_eld_notify,
	.master_bind = generic_acomp_master_bind,
	.master_unbind = generic_acomp_master_unbind,
};

static int patch_nvhdmi(struct hda_codec *codec)
{
	struct hdmi_spec *spec;
	int err;

	err = alloc_generic_hdmi(codec);
	if (err < 0)
		return err;
	codec->dp_mst = true;

	spec = codec->spec;
	spec->dyn_pcm_assign = true;

	err = hdmi_parse_codec(codec);
	if (err < 0) {
		generic_spec_free(codec);
		return err;
	}

	generic_hdmi_init_per_pins(codec);

	spec->dyn_pin_out = true;

	spec->chmap.ops.chmap_cea_alloc_validate_get_type =
		nvhdmi_chmap_cea_alloc_validate_get_type;
	spec->chmap.ops.chmap_validate = nvhdmi_chmap_validate;

	codec->link_down_at_suspend = 1;

	generic_acomp_init(codec, &nvhdmi_audio_ops, nvhdmi_port2pin);

	return 0;
}

static int patch_nvhdmi_legacy(struct hda_codec *codec)
{
	struct hdmi_spec *spec;
	int err;

	err = patch_generic_hdmi(codec);
	if (err)
		return err;

	spec = codec->spec;
	spec->dyn_pin_out = true;

	spec->chmap.ops.chmap_cea_alloc_validate_get_type =
		nvhdmi_chmap_cea_alloc_validate_get_type;
	spec->chmap.ops.chmap_validate = nvhdmi_chmap_validate;

	codec->link_down_at_suspend = 1;

	return 0;
}

/*
 * The HDA codec on NVIDIA Tegra contains two scratch registers that are
 * accessed using vendor-defined verbs. These registers can be used for
 * interoperability between the HDA and HDMI drivers.
 */

/* Audio Function Group node */
#define NVIDIA_AFG_NID 0x01

/*
 * The SCRATCH0 register is used to notify the HDMI codec of changes in audio
 * format. On Tegra, bit 31 is used as a trigger that causes an interrupt to
 * be raised in the HDMI codec. The remainder of the bits is arbitrary. This
 * implementation stores the HDA format (see AC_FMT_*) in bits [15:0] and an
 * additional bit (at position 30) to signal the validity of the format.
 *
 * | 31      | 30    | 29  16 | 15   0 |
 * +---------+-------+--------+--------+
 * | TRIGGER | VALID | UNUSED | FORMAT |
 * +-----------------------------------|
 *
 * Note that for the trigger bit to take effect it needs to change value
 * (i.e. it needs to be toggled).
 */
#define NVIDIA_GET_SCRATCH0		0xfa6
#define NVIDIA_SET_SCRATCH0_BYTE0	0xfa7
#define NVIDIA_SET_SCRATCH0_BYTE1	0xfa8
#define NVIDIA_SET_SCRATCH0_BYTE2	0xfa9
#define NVIDIA_SET_SCRATCH0_BYTE3	0xfaa
#define NVIDIA_SCRATCH_TRIGGER (1 << 7)
#define NVIDIA_SCRATCH_VALID   (1 << 6)

#define NVIDIA_GET_SCRATCH1		0xfab
#define NVIDIA_SET_SCRATCH1_BYTE0	0xfac
#define NVIDIA_SET_SCRATCH1_BYTE1	0xfad
#define NVIDIA_SET_SCRATCH1_BYTE2	0xfae
#define NVIDIA_SET_SCRATCH1_BYTE3	0xfaf

/*
 * The format parameter is the HDA audio format (see AC_FMT_*). If set to 0,
 * the format is invalidated so that the HDMI codec can be disabled.
 */
static void tegra_hdmi_set_format(struct hda_codec *codec, unsigned int format)
{
	unsigned int value;

	/* bits [31:30] contain the trigger and valid bits */
	value = snd_hda_codec_read(codec, NVIDIA_AFG_NID, 0,
				   NVIDIA_GET_SCRATCH0, 0);
	value = (value >> 24) & 0xff;

	/* bits [15:0] are used to store the HDA format */
	snd_hda_codec_write(codec, NVIDIA_AFG_NID, 0,
			    NVIDIA_SET_SCRATCH0_BYTE0,
			    (format >> 0) & 0xff);
	snd_hda_codec_write(codec, NVIDIA_AFG_NID, 0,
			    NVIDIA_SET_SCRATCH0_BYTE1,
			    (format >> 8) & 0xff);

	/* bits [16:24] are unused */
	snd_hda_codec_write(codec, NVIDIA_AFG_NID, 0,
			    NVIDIA_SET_SCRATCH0_BYTE2, 0);

	/*
	 * Bit 30 signals that the data is valid and hence that HDMI audio can
	 * be enabled.
	 */
	if (format == 0)
		value &= ~NVIDIA_SCRATCH_VALID;
	else
		value |= NVIDIA_SCRATCH_VALID;

	/*
	 * Whenever the trigger bit is toggled, an interrupt is raised in the
	 * HDMI codec. The HDMI driver will use that as trigger to update its
	 * configuration.
	 */
	value ^= NVIDIA_SCRATCH_TRIGGER;

	snd_hda_codec_write(codec, NVIDIA_AFG_NID, 0,
			    NVIDIA_SET_SCRATCH0_BYTE3, value);
}

static int tegra_hdmi_pcm_prepare(struct hda_pcm_stream *hinfo,
				  struct hda_codec *codec,
				  unsigned int stream_tag,
				  unsigned int format,
				  struct snd_pcm_substream *substream)
{
	int err;

	err = generic_hdmi_playback_pcm_prepare(hinfo, codec, stream_tag,
						format, substream);
	if (err < 0)
		return err;

	/* notify the HDMI codec of the format change */
	tegra_hdmi_set_format(codec, format);

	return 0;
}

static int tegra_hdmi_pcm_cleanup(struct hda_pcm_stream *hinfo,
				  struct hda_codec *codec,
				  struct snd_pcm_substream *substream)
{
	/* invalidate the format in the HDMI codec */
	tegra_hdmi_set_format(codec, 0);

	return generic_hdmi_playback_pcm_cleanup(hinfo, codec, substream);
}

static struct hda_pcm *hda_find_pcm_by_type(struct hda_codec *codec, int type)
{
	struct hdmi_spec *spec = codec->spec;
	unsigned int i;

	for (i = 0; i < spec->num_pins; i++) {
		struct hda_pcm *pcm = get_pcm_rec(spec, i);

		if (pcm->pcm_type == type)
			return pcm;
	}

	return NULL;
}

static int tegra_hdmi_build_pcms(struct hda_codec *codec)
{
	struct hda_pcm_stream *stream;
	struct hda_pcm *pcm;
	int err;

	err = generic_hdmi_build_pcms(codec);
	if (err < 0)
		return err;

	pcm = hda_find_pcm_by_type(codec, HDA_PCM_TYPE_HDMI);
	if (!pcm)
		return -ENODEV;

	/*
	 * Override ->prepare() and ->cleanup() operations to notify the HDMI
	 * codec about format changes.
	 */
	stream = &pcm->stream[SNDRV_PCM_STREAM_PLAYBACK];
	stream->ops.prepare = tegra_hdmi_pcm_prepare;
	stream->ops.cleanup = tegra_hdmi_pcm_cleanup;

	return 0;
}

static int patch_tegra_hdmi(struct hda_codec *codec)
{
	struct hdmi_spec *spec;
	int err;

	err = patch_generic_hdmi(codec);
	if (err)
		return err;

	codec->patch_ops.build_pcms = tegra_hdmi_build_pcms;
	spec = codec->spec;
	spec->chmap.ops.chmap_cea_alloc_validate_get_type =
		nvhdmi_chmap_cea_alloc_validate_get_type;
	spec->chmap.ops.chmap_validate = nvhdmi_chmap_validate;

	return 0;
}

/*
 * ATI/AMD-specific implementations
 */

#define is_amdhdmi_rev3_or_later(codec) \
	((codec)->core.vendor_id == 0x1002aa01 && \
	 ((codec)->core.revision_id & 0xff00) >= 0x0300)
#define has_amd_full_remap_support(codec) is_amdhdmi_rev3_or_later(codec)

/* ATI/AMD specific HDA pin verbs, see the AMD HDA Verbs specification */
#define ATI_VERB_SET_CHANNEL_ALLOCATION	0x771
#define ATI_VERB_SET_DOWNMIX_INFO	0x772
#define ATI_VERB_SET_MULTICHANNEL_01	0x777
#define ATI_VERB_SET_MULTICHANNEL_23	0x778
#define ATI_VERB_SET_MULTICHANNEL_45	0x779
#define ATI_VERB_SET_MULTICHANNEL_67	0x77a
#define ATI_VERB_SET_HBR_CONTROL	0x77c
#define ATI_VERB_SET_MULTICHANNEL_1	0x785
#define ATI_VERB_SET_MULTICHANNEL_3	0x786
#define ATI_VERB_SET_MULTICHANNEL_5	0x787
#define ATI_VERB_SET_MULTICHANNEL_7	0x788
#define ATI_VERB_SET_MULTICHANNEL_MODE	0x789
#define ATI_VERB_GET_CHANNEL_ALLOCATION	0xf71
#define ATI_VERB_GET_DOWNMIX_INFO	0xf72
#define ATI_VERB_GET_MULTICHANNEL_01	0xf77
#define ATI_VERB_GET_MULTICHANNEL_23	0xf78
#define ATI_VERB_GET_MULTICHANNEL_45	0xf79
#define ATI_VERB_GET_MULTICHANNEL_67	0xf7a
#define ATI_VERB_GET_HBR_CONTROL	0xf7c
#define ATI_VERB_GET_MULTICHANNEL_1	0xf85
#define ATI_VERB_GET_MULTICHANNEL_3	0xf86
#define ATI_VERB_GET_MULTICHANNEL_5	0xf87
#define ATI_VERB_GET_MULTICHANNEL_7	0xf88
#define ATI_VERB_GET_MULTICHANNEL_MODE	0xf89

/* AMD specific HDA cvt verbs */
#define ATI_VERB_SET_RAMP_RATE		0x770
#define ATI_VERB_GET_RAMP_RATE		0xf70

#define ATI_OUT_ENABLE 0x1

#define ATI_MULTICHANNEL_MODE_PAIRED	0
#define ATI_MULTICHANNEL_MODE_SINGLE	1

#define ATI_HBR_CAPABLE 0x01
#define ATI_HBR_ENABLE 0x10

static int atihdmi_pin_get_eld(struct hda_codec *codec, hda_nid_t nid,
			       int dev_id, unsigned char *buf, int *eld_size)
{
	WARN_ON(dev_id != 0);
	/* call hda_eld.c ATI/AMD-specific function */
	return snd_hdmi_get_eld_ati(codec, nid, buf, eld_size,
				    is_amdhdmi_rev3_or_later(codec));
}

static void atihdmi_pin_setup_infoframe(struct hda_codec *codec,
					hda_nid_t pin_nid, int dev_id, int ca,
					int active_channels, int conn_type)
{
	WARN_ON(dev_id != 0);
	snd_hda_codec_write(codec, pin_nid, 0, ATI_VERB_SET_CHANNEL_ALLOCATION, ca);
}

static int atihdmi_paired_swap_fc_lfe(int pos)
{
	/*
	 * ATI/AMD have automatic FC/LFE swap built-in
	 * when in pairwise mapping mode.
	 */

	switch (pos) {
		/* see channel_allocations[].speakers[] */
		case 2: return 3;
		case 3: return 2;
		default: break;
	}

	return pos;
}

static int atihdmi_paired_chmap_validate(struct hdac_chmap *chmap,
			int ca, int chs, unsigned char *map)
{
	struct hdac_cea_channel_speaker_allocation *cap;
	int i, j;

	/* check that only channel pairs need to be remapped on old pre-rev3 ATI/AMD */

	cap = snd_hdac_get_ch_alloc_from_ca(ca);
	for (i = 0; i < chs; ++i) {
		int mask = snd_hdac_chmap_to_spk_mask(map[i]);
		bool ok = false;
		bool companion_ok = false;

		if (!mask)
			continue;

		for (j = 0 + i % 2; j < 8; j += 2) {
			int chan_idx = 7 - atihdmi_paired_swap_fc_lfe(j);
			if (cap->speakers[chan_idx] == mask) {
				/* channel is in a supported position */
				ok = true;

				if (i % 2 == 0 && i + 1 < chs) {
					/* even channel, check the odd companion */
					int comp_chan_idx = 7 - atihdmi_paired_swap_fc_lfe(j + 1);
					int comp_mask_req = snd_hdac_chmap_to_spk_mask(map[i+1]);
					int comp_mask_act = cap->speakers[comp_chan_idx];

					if (comp_mask_req == comp_mask_act)
						companion_ok = true;
					else
						return -EINVAL;
				}
				break;
			}
		}

		if (!ok)
			return -EINVAL;

		if (companion_ok)
			i++; /* companion channel already checked */
	}

	return 0;
}

static int atihdmi_pin_set_slot_channel(struct hdac_device *hdac,
		hda_nid_t pin_nid, int hdmi_slot, int stream_channel)
{
	struct hda_codec *codec = hdac_to_hda_codec(hdac);
	int verb;
	int ati_channel_setup = 0;

	if (hdmi_slot > 7)
		return -EINVAL;

	if (!has_amd_full_remap_support(codec)) {
		hdmi_slot = atihdmi_paired_swap_fc_lfe(hdmi_slot);

		/* In case this is an odd slot but without stream channel, do not
		 * disable the slot since the corresponding even slot could have a
		 * channel. In case neither have a channel, the slot pair will be
		 * disabled when this function is called for the even slot. */
		if (hdmi_slot % 2 != 0 && stream_channel == 0xf)
			return 0;

		hdmi_slot -= hdmi_slot % 2;

		if (stream_channel != 0xf)
			stream_channel -= stream_channel % 2;
	}

	verb = ATI_VERB_SET_MULTICHANNEL_01 + hdmi_slot/2 + (hdmi_slot % 2) * 0x00e;

	/* ati_channel_setup format: [7..4] = stream_channel_id, [1] = mute, [0] = enable */

	if (stream_channel != 0xf)
		ati_channel_setup = (stream_channel << 4) | ATI_OUT_ENABLE;

	return snd_hda_codec_write(codec, pin_nid, 0, verb, ati_channel_setup);
}

static int atihdmi_pin_get_slot_channel(struct hdac_device *hdac,
				hda_nid_t pin_nid, int asp_slot)
{
	struct hda_codec *codec = hdac_to_hda_codec(hdac);
	bool was_odd = false;
	int ati_asp_slot = asp_slot;
	int verb;
	int ati_channel_setup;

	if (asp_slot > 7)
		return -EINVAL;

	if (!has_amd_full_remap_support(codec)) {
		ati_asp_slot = atihdmi_paired_swap_fc_lfe(asp_slot);
		if (ati_asp_slot % 2 != 0) {
			ati_asp_slot -= 1;
			was_odd = true;
		}
	}

	verb = ATI_VERB_GET_MULTICHANNEL_01 + ati_asp_slot/2 + (ati_asp_slot % 2) * 0x00e;

	ati_channel_setup = snd_hda_codec_read(codec, pin_nid, 0, verb, 0);

	if (!(ati_channel_setup & ATI_OUT_ENABLE))
		return 0xf;

	return ((ati_channel_setup & 0xf0) >> 4) + !!was_odd;
}

static int atihdmi_paired_chmap_cea_alloc_validate_get_type(
		struct hdac_chmap *chmap,
		struct hdac_cea_channel_speaker_allocation *cap,
		int channels)
{
	int c;

	/*
	 * Pre-rev3 ATI/AMD codecs operate in a paired channel mode, so
	 * we need to take that into account (a single channel may take 2
	 * channel slots if we need to carry a silent channel next to it).
	 * On Rev3+ AMD codecs this function is not used.
	 */
	int chanpairs = 0;

	/* We only produce even-numbered channel count TLVs */
	if ((channels % 2) != 0)
		return -1;

	for (c = 0; c < 7; c += 2) {
		if (cap->speakers[c] || cap->speakers[c+1])
			chanpairs++;
	}

	if (chanpairs * 2 != channels)
		return -1;

	return SNDRV_CTL_TLVT_CHMAP_PAIRED;
}

static void atihdmi_paired_cea_alloc_to_tlv_chmap(struct hdac_chmap *hchmap,
		struct hdac_cea_channel_speaker_allocation *cap,
		unsigned int *chmap, int channels)
{
	/* produce paired maps for pre-rev3 ATI/AMD codecs */
	int count = 0;
	int c;

	for (c = 7; c >= 0; c--) {
		int chan = 7 - atihdmi_paired_swap_fc_lfe(7 - c);
		int spk = cap->speakers[chan];
		if (!spk) {
			/* add N/A channel if the companion channel is occupied */
			if (cap->speakers[chan + (chan % 2 ? -1 : 1)])
				chmap[count++] = SNDRV_CHMAP_NA;

			continue;
		}

		chmap[count++] = snd_hdac_spk_to_chmap(spk);
	}

	WARN_ON(count != channels);
}

static int atihdmi_pin_hbr_setup(struct hda_codec *codec, hda_nid_t pin_nid,
				 int dev_id, bool hbr)
{
	int hbr_ctl, hbr_ctl_new;

	WARN_ON(dev_id != 0);

	hbr_ctl = snd_hda_codec_read(codec, pin_nid, 0, ATI_VERB_GET_HBR_CONTROL, 0);
	if (hbr_ctl >= 0 && (hbr_ctl & ATI_HBR_CAPABLE)) {
		if (hbr)
			hbr_ctl_new = hbr_ctl | ATI_HBR_ENABLE;
		else
			hbr_ctl_new = hbr_ctl & ~ATI_HBR_ENABLE;

		codec_dbg(codec,
			  "atihdmi_pin_hbr_setup: NID=0x%x, %shbr-ctl=0x%x\n",
				pin_nid,
				hbr_ctl == hbr_ctl_new ? "" : "new-",
				hbr_ctl_new);

		if (hbr_ctl != hbr_ctl_new)
			snd_hda_codec_write(codec, pin_nid, 0,
						ATI_VERB_SET_HBR_CONTROL,
						hbr_ctl_new);

	} else if (hbr)
		return -EINVAL;

	return 0;
}

static int atihdmi_setup_stream(struct hda_codec *codec, hda_nid_t cvt_nid,
				hda_nid_t pin_nid, int dev_id,
				u32 stream_tag, int format)
{
	if (is_amdhdmi_rev3_or_later(codec)) {
		int ramp_rate = 180; /* default as per AMD spec */
		/* disable ramp-up/down for non-pcm as per AMD spec */
		if (format & AC_FMT_TYPE_NON_PCM)
			ramp_rate = 0;

		snd_hda_codec_write(codec, cvt_nid, 0, ATI_VERB_SET_RAMP_RATE, ramp_rate);
	}

	return hdmi_setup_stream(codec, cvt_nid, pin_nid, dev_id,
				 stream_tag, format);
}


static int atihdmi_init(struct hda_codec *codec)
{
	struct hdmi_spec *spec = codec->spec;
	int pin_idx, err;

	err = generic_hdmi_init(codec);

	if (err)
		return err;

	for (pin_idx = 0; pin_idx < spec->num_pins; pin_idx++) {
		struct hdmi_spec_per_pin *per_pin = get_pin(spec, pin_idx);

		/* make sure downmix information in infoframe is zero */
		snd_hda_codec_write(codec, per_pin->pin_nid, 0, ATI_VERB_SET_DOWNMIX_INFO, 0);

		/* enable channel-wise remap mode if supported */
		if (has_amd_full_remap_support(codec))
			snd_hda_codec_write(codec, per_pin->pin_nid, 0,
					    ATI_VERB_SET_MULTICHANNEL_MODE,
					    ATI_MULTICHANNEL_MODE_SINGLE);
	}
	codec->auto_runtime_pm = 1;

	return 0;
}

/* map from pin NID to port; port is 0-based */
/* for AMD: assume widget NID starting from 3, with step 2 (3, 5, 7, ...) */
static int atihdmi_pin2port(void *audio_ptr, int pin_nid)
{
	return pin_nid / 2 - 1;
}

/* reverse-map from port to pin NID: see above */
static int atihdmi_port2pin(struct hda_codec *codec, int port)
{
	return port * 2 + 3;
}

static const struct drm_audio_component_audio_ops atihdmi_audio_ops = {
	.pin2port = atihdmi_pin2port,
	.pin_eld_notify = generic_acomp_pin_eld_notify,
	.master_bind = generic_acomp_master_bind,
	.master_unbind = generic_acomp_master_unbind,
};

static int patch_atihdmi(struct hda_codec *codec)
{
	struct hdmi_spec *spec;
	struct hdmi_spec_per_cvt *per_cvt;
	int err, cvt_idx;

	err = patch_generic_hdmi(codec);

	if (err)
		return err;

	codec->patch_ops.init = atihdmi_init;

	spec = codec->spec;

	spec->ops.pin_get_eld = atihdmi_pin_get_eld;
	spec->ops.pin_setup_infoframe = atihdmi_pin_setup_infoframe;
	spec->ops.pin_hbr_setup = atihdmi_pin_hbr_setup;
	spec->ops.setup_stream = atihdmi_setup_stream;

	spec->chmap.ops.pin_get_slot_channel = atihdmi_pin_get_slot_channel;
	spec->chmap.ops.pin_set_slot_channel = atihdmi_pin_set_slot_channel;

	if (!has_amd_full_remap_support(codec)) {
		/* override to ATI/AMD-specific versions with pairwise mapping */
		spec->chmap.ops.chmap_cea_alloc_validate_get_type =
			atihdmi_paired_chmap_cea_alloc_validate_get_type;
		spec->chmap.ops.cea_alloc_to_tlv_chmap =
				atihdmi_paired_cea_alloc_to_tlv_chmap;
		spec->chmap.ops.chmap_validate = atihdmi_paired_chmap_validate;
	}

	/* ATI/AMD converters do not advertise all of their capabilities */
	for (cvt_idx = 0; cvt_idx < spec->num_cvts; cvt_idx++) {
		per_cvt = get_cvt(spec, cvt_idx);
		per_cvt->channels_max = max(per_cvt->channels_max, 8u);
		per_cvt->rates |= SUPPORTED_RATES;
		per_cvt->formats |= SUPPORTED_FORMATS;
		per_cvt->maxbps = max(per_cvt->maxbps, 24u);
	}

	spec->chmap.channels_max = max(spec->chmap.channels_max, 8u);

	/* AMD GPUs have neither EPSS nor CLKSTOP bits, hence preventing
	 * the link-down as is.  Tell the core to allow it.
	 */
	codec->link_down_at_suspend = 1;

	generic_acomp_init(codec, &atihdmi_audio_ops, atihdmi_port2pin);

	return 0;
}

/* VIA HDMI Implementation */
#define VIAHDMI_CVT_NID	0x02	/* audio converter1 */
#define VIAHDMI_PIN_NID	0x03	/* HDMI output pin1 */

static int patch_via_hdmi(struct hda_codec *codec)
{
	return patch_simple_hdmi(codec, VIAHDMI_CVT_NID, VIAHDMI_PIN_NID);
}

/*
 * patch entries
 */
static const struct hda_device_id snd_hda_id_hdmi[] = {
HDA_CODEC_ENTRY(0x1002793c, "RS600 HDMI",	patch_atihdmi),
HDA_CODEC_ENTRY(0x10027919, "RS600 HDMI",	patch_atihdmi),
HDA_CODEC_ENTRY(0x1002791a, "RS690/780 HDMI",	patch_atihdmi),
HDA_CODEC_ENTRY(0x1002aa01, "R6xx HDMI",	patch_atihdmi),
HDA_CODEC_ENTRY(0x10951390, "SiI1390 HDMI",	patch_generic_hdmi),
HDA_CODEC_ENTRY(0x10951392, "SiI1392 HDMI",	patch_generic_hdmi),
HDA_CODEC_ENTRY(0x17e80047, "Chrontel HDMI",	patch_generic_hdmi),
HDA_CODEC_ENTRY(0x10de0001, "MCP73 HDMI",	patch_nvhdmi_2ch),
HDA_CODEC_ENTRY(0x10de0002, "MCP77/78 HDMI",	patch_nvhdmi_8ch_7x),
HDA_CODEC_ENTRY(0x10de0003, "MCP77/78 HDMI",	patch_nvhdmi_8ch_7x),
HDA_CODEC_ENTRY(0x10de0004, "GPU 04 HDMI",	patch_nvhdmi_8ch_7x),
HDA_CODEC_ENTRY(0x10de0005, "MCP77/78 HDMI",	patch_nvhdmi_8ch_7x),
HDA_CODEC_ENTRY(0x10de0006, "MCP77/78 HDMI",	patch_nvhdmi_8ch_7x),
HDA_CODEC_ENTRY(0x10de0007, "MCP79/7A HDMI",	patch_nvhdmi_8ch_7x),
HDA_CODEC_ENTRY(0x10de0008, "GPU 08 HDMI/DP",	patch_nvhdmi_legacy),
HDA_CODEC_ENTRY(0x10de0009, "GPU 09 HDMI/DP",	patch_nvhdmi_legacy),
HDA_CODEC_ENTRY(0x10de000a, "GPU 0a HDMI/DP",	patch_nvhdmi_legacy),
HDA_CODEC_ENTRY(0x10de000b, "GPU 0b HDMI/DP",	patch_nvhdmi_legacy),
HDA_CODEC_ENTRY(0x10de000c, "MCP89 HDMI",	patch_nvhdmi_legacy),
HDA_CODEC_ENTRY(0x10de000d, "GPU 0d HDMI/DP",	patch_nvhdmi_legacy),
HDA_CODEC_ENTRY(0x10de0010, "GPU 10 HDMI/DP",	patch_nvhdmi_legacy),
HDA_CODEC_ENTRY(0x10de0011, "GPU 11 HDMI/DP",	patch_nvhdmi_legacy),
HDA_CODEC_ENTRY(0x10de0012, "GPU 12 HDMI/DP",	patch_nvhdmi_legacy),
HDA_CODEC_ENTRY(0x10de0013, "GPU 13 HDMI/DP",	patch_nvhdmi_legacy),
HDA_CODEC_ENTRY(0x10de0014, "GPU 14 HDMI/DP",	patch_nvhdmi_legacy),
HDA_CODEC_ENTRY(0x10de0015, "GPU 15 HDMI/DP",	patch_nvhdmi_legacy),
HDA_CODEC_ENTRY(0x10de0016, "GPU 16 HDMI/DP",	patch_nvhdmi_legacy),
/* 17 is known to be absent */
HDA_CODEC_ENTRY(0x10de0018, "GPU 18 HDMI/DP",	patch_nvhdmi_legacy),
HDA_CODEC_ENTRY(0x10de0019, "GPU 19 HDMI/DP",	patch_nvhdmi_legacy),
HDA_CODEC_ENTRY(0x10de001a, "GPU 1a HDMI/DP",	patch_nvhdmi_legacy),
HDA_CODEC_ENTRY(0x10de001b, "GPU 1b HDMI/DP",	patch_nvhdmi_legacy),
HDA_CODEC_ENTRY(0x10de001c, "GPU 1c HDMI/DP",	patch_nvhdmi_legacy),
HDA_CODEC_ENTRY(0x10de0020, "Tegra30 HDMI",	patch_tegra_hdmi),
HDA_CODEC_ENTRY(0x10de0022, "Tegra114 HDMI",	patch_tegra_hdmi),
HDA_CODEC_ENTRY(0x10de0028, "Tegra124 HDMI",	patch_tegra_hdmi),
HDA_CODEC_ENTRY(0x10de0029, "Tegra210 HDMI/DP",	patch_tegra_hdmi),
HDA_CODEC_ENTRY(0x10de002d, "Tegra186 HDMI/DP0", patch_tegra_hdmi),
HDA_CODEC_ENTRY(0x10de002e, "Tegra186 HDMI/DP1", patch_tegra_hdmi),
HDA_CODEC_ENTRY(0x10de002f, "Tegra194 HDMI/DP2", patch_tegra_hdmi),
HDA_CODEC_ENTRY(0x10de0030, "Tegra194 HDMI/DP3", patch_tegra_hdmi),
HDA_CODEC_ENTRY(0x10de0040, "GPU 40 HDMI/DP",	patch_nvhdmi),
HDA_CODEC_ENTRY(0x10de0041, "GPU 41 HDMI/DP",	patch_nvhdmi),
HDA_CODEC_ENTRY(0x10de0042, "GPU 42 HDMI/DP",	patch_nvhdmi),
HDA_CODEC_ENTRY(0x10de0043, "GPU 43 HDMI/DP",	patch_nvhdmi),
HDA_CODEC_ENTRY(0x10de0044, "GPU 44 HDMI/DP",	patch_nvhdmi),
HDA_CODEC_ENTRY(0x10de0045, "GPU 45 HDMI/DP",	patch_nvhdmi),
HDA_CODEC_ENTRY(0x10de0050, "GPU 50 HDMI/DP",	patch_nvhdmi),
HDA_CODEC_ENTRY(0x10de0051, "GPU 51 HDMI/DP",	patch_nvhdmi),
HDA_CODEC_ENTRY(0x10de0052, "GPU 52 HDMI/DP",	patch_nvhdmi),
HDA_CODEC_ENTRY(0x10de0060, "GPU 60 HDMI/DP",	patch_nvhdmi),
HDA_CODEC_ENTRY(0x10de0061, "GPU 61 HDMI/DP",	patch_nvhdmi),
HDA_CODEC_ENTRY(0x10de0062, "GPU 62 HDMI/DP",	patch_nvhdmi),
HDA_CODEC_ENTRY(0x10de0067, "MCP67 HDMI",	patch_nvhdmi_2ch),
HDA_CODEC_ENTRY(0x10de0070, "GPU 70 HDMI/DP",	patch_nvhdmi),
HDA_CODEC_ENTRY(0x10de0071, "GPU 71 HDMI/DP",	patch_nvhdmi),
HDA_CODEC_ENTRY(0x10de0072, "GPU 72 HDMI/DP",	patch_nvhdmi),
HDA_CODEC_ENTRY(0x10de0073, "GPU 73 HDMI/DP",	patch_nvhdmi),
HDA_CODEC_ENTRY(0x10de0074, "GPU 74 HDMI/DP",	patch_nvhdmi),
HDA_CODEC_ENTRY(0x10de0076, "GPU 76 HDMI/DP",	patch_nvhdmi),
HDA_CODEC_ENTRY(0x10de007b, "GPU 7b HDMI/DP",	patch_nvhdmi),
HDA_CODEC_ENTRY(0x10de007c, "GPU 7c HDMI/DP",	patch_nvhdmi),
HDA_CODEC_ENTRY(0x10de007d, "GPU 7d HDMI/DP",	patch_nvhdmi),
HDA_CODEC_ENTRY(0x10de007e, "GPU 7e HDMI/DP",	patch_nvhdmi),
HDA_CODEC_ENTRY(0x10de0080, "GPU 80 HDMI/DP",	patch_nvhdmi),
HDA_CODEC_ENTRY(0x10de0081, "GPU 81 HDMI/DP",	patch_nvhdmi),
HDA_CODEC_ENTRY(0x10de0082, "GPU 82 HDMI/DP",	patch_nvhdmi),
HDA_CODEC_ENTRY(0x10de0083, "GPU 83 HDMI/DP",	patch_nvhdmi),
HDA_CODEC_ENTRY(0x10de0084, "GPU 84 HDMI/DP",	patch_nvhdmi),
HDA_CODEC_ENTRY(0x10de0090, "GPU 90 HDMI/DP",	patch_nvhdmi),
HDA_CODEC_ENTRY(0x10de0091, "GPU 91 HDMI/DP",	patch_nvhdmi),
HDA_CODEC_ENTRY(0x10de0092, "GPU 92 HDMI/DP",	patch_nvhdmi),
HDA_CODEC_ENTRY(0x10de0093, "GPU 93 HDMI/DP",	patch_nvhdmi),
HDA_CODEC_ENTRY(0x10de0094, "GPU 94 HDMI/DP",	patch_nvhdmi),
HDA_CODEC_ENTRY(0x10de0095, "GPU 95 HDMI/DP",	patch_nvhdmi),
HDA_CODEC_ENTRY(0x10de0097, "GPU 97 HDMI/DP",	patch_nvhdmi),
HDA_CODEC_ENTRY(0x10de0098, "GPU 98 HDMI/DP",	patch_nvhdmi),
HDA_CODEC_ENTRY(0x10de0099, "GPU 99 HDMI/DP",	patch_nvhdmi),
HDA_CODEC_ENTRY(0x10de009a, "GPU 9a HDMI/DP",	patch_nvhdmi),
HDA_CODEC_ENTRY(0x10de009d, "GPU 9d HDMI/DP",	patch_nvhdmi),
HDA_CODEC_ENTRY(0x10de009e, "GPU 9e HDMI/DP",	patch_nvhdmi),
HDA_CODEC_ENTRY(0x10de009f, "GPU 9f HDMI/DP",	patch_nvhdmi),
HDA_CODEC_ENTRY(0x10de00a0, "GPU a0 HDMI/DP",	patch_nvhdmi),
HDA_CODEC_ENTRY(0x10de8001, "MCP73 HDMI",	patch_nvhdmi_2ch),
HDA_CODEC_ENTRY(0x10de8067, "MCP67/68 HDMI",	patch_nvhdmi_2ch),
HDA_CODEC_ENTRY(0x11069f80, "VX900 HDMI/DP",	patch_via_hdmi),
HDA_CODEC_ENTRY(0x11069f81, "VX900 HDMI/DP",	patch_via_hdmi),
HDA_CODEC_ENTRY(0x11069f84, "VX11 HDMI/DP",	patch_generic_hdmi),
HDA_CODEC_ENTRY(0x11069f85, "VX11 HDMI/DP",	patch_generic_hdmi),
HDA_CODEC_ENTRY(0x80860054, "IbexPeak HDMI",	patch_i915_cpt_hdmi),
HDA_CODEC_ENTRY(0x80862800, "Geminilake HDMI",	patch_i915_glk_hdmi),
HDA_CODEC_ENTRY(0x80862801, "Bearlake HDMI",	patch_generic_hdmi),
HDA_CODEC_ENTRY(0x80862802, "Cantiga HDMI",	patch_generic_hdmi),
HDA_CODEC_ENTRY(0x80862803, "Eaglelake HDMI",	patch_generic_hdmi),
HDA_CODEC_ENTRY(0x80862804, "IbexPeak HDMI",	patch_i915_cpt_hdmi),
HDA_CODEC_ENTRY(0x80862805, "CougarPoint HDMI",	patch_i915_cpt_hdmi),
HDA_CODEC_ENTRY(0x80862806, "PantherPoint HDMI", patch_i915_cpt_hdmi),
HDA_CODEC_ENTRY(0x80862807, "Haswell HDMI",	patch_i915_hsw_hdmi),
HDA_CODEC_ENTRY(0x80862808, "Broadwell HDMI",	patch_i915_hsw_hdmi),
HDA_CODEC_ENTRY(0x80862809, "Skylake HDMI",	patch_i915_hsw_hdmi),
HDA_CODEC_ENTRY(0x8086280a, "Broxton HDMI",	patch_i915_hsw_hdmi),
HDA_CODEC_ENTRY(0x8086280b, "Kabylake HDMI",	patch_i915_hsw_hdmi),
HDA_CODEC_ENTRY(0x8086280c, "Cannonlake HDMI",	patch_i915_glk_hdmi),
HDA_CODEC_ENTRY(0x8086280d, "Geminilake HDMI",	patch_i915_glk_hdmi),
HDA_CODEC_ENTRY(0x8086280f, "Icelake HDMI",	patch_i915_icl_hdmi),
HDA_CODEC_ENTRY(0x80862812, "Tigerlake HDMI",	patch_i915_tgl_hdmi),
HDA_CODEC_ENTRY(0x80862814, "DG1 HDMI",	patch_i915_tgl_hdmi),
HDA_CODEC_ENTRY(0x80862815, "Alderlake HDMI",	patch_i915_tgl_hdmi),
HDA_CODEC_ENTRY(0x8086281c, "Alderlake-P HDMI", patch_i915_tgl_hdmi),
HDA_CODEC_ENTRY(0x80862816, "Rocketlake HDMI",	patch_i915_tgl_hdmi),
HDA_CODEC_ENTRY(0x8086281a, "Jasperlake HDMI",	patch_i915_icl_hdmi),
HDA_CODEC_ENTRY(0x8086281b, "Elkhartlake HDMI",	patch_i915_icl_hdmi),
HDA_CODEC_ENTRY(0x80862880, "CedarTrail HDMI",	patch_generic_hdmi),
HDA_CODEC_ENTRY(0x80862882, "Valleyview2 HDMI",	patch_i915_byt_hdmi),
HDA_CODEC_ENTRY(0x80862883, "Braswell HDMI",	patch_i915_byt_hdmi),
HDA_CODEC_ENTRY(0x808629fb, "Crestline HDMI",	patch_generic_hdmi),
/* special ID for generic HDMI */
HDA_CODEC_ENTRY(HDA_CODEC_ID_GENERIC_HDMI, "Generic HDMI", patch_generic_hdmi),
{} /* terminator */
};
MODULE_DEVICE_TABLE(hdaudio, snd_hda_id_hdmi);

MODULE_LICENSE("GPL");
MODULE_DESCRIPTION("HDMI HD-audio codec");
MODULE_ALIAS("snd-hda-codec-intelhdmi");
MODULE_ALIAS("snd-hda-codec-nvhdmi");
MODULE_ALIAS("snd-hda-codec-atihdmi");

static struct hda_codec_driver hdmi_driver = {
	.id = snd_hda_id_hdmi,
};

module_hda_codec_driver(hdmi_driver);<|MERGE_RESOLUTION|>--- conflicted
+++ resolved
@@ -3006,16 +3006,6 @@
 	 */
 	static const int map[] = {0x4, 0x6, 0x8, 0xa, 0xb, 0xc, 0xd, 0xe, 0xf};
 	int ret;
-<<<<<<< HEAD
-
-	ret = intel_hsw_common_init(codec, 0x02, map, ARRAY_SIZE(map));
-	if (!ret) {
-		struct hdmi_spec *spec = codec->spec;
-
-		spec->dyn_pcm_no_legacy = true;
-	}
-
-=======
 
 	ret = intel_hsw_common_init(codec, 0x02, map, ARRAY_SIZE(map), 4);
 	if (!ret) {
@@ -3024,7 +3014,6 @@
 		spec->dyn_pcm_no_legacy = true;
 	}
 
->>>>>>> 11e4b63a
 	return ret;
 }
 
