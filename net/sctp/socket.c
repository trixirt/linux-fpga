// SPDX-License-Identifier: GPL-2.0-or-later
/* SCTP kernel implementation
 * (C) Copyright IBM Corp. 2001, 2004
 * Copyright (c) 1999-2000 Cisco, Inc.
 * Copyright (c) 1999-2001 Motorola, Inc.
 * Copyright (c) 2001-2003 Intel Corp.
 * Copyright (c) 2001-2002 Nokia, Inc.
 * Copyright (c) 2001 La Monte H.P. Yarroll
 *
 * This file is part of the SCTP kernel implementation
 *
 * These functions interface with the sockets layer to implement the
 * SCTP Extensions for the Sockets API.
 *
 * Note that the descriptions from the specification are USER level
 * functions--this file is the functions which populate the struct proto
 * for SCTP which is the BOTTOM of the sockets interface.
 *
 * Please send any bug reports or fixes you make to the
 * email address(es):
 *    lksctp developers <linux-sctp@vger.kernel.org>
 *
 * Written or modified by:
 *    La Monte H.P. Yarroll <piggy@acm.org>
 *    Narasimha Budihal     <narsi@refcode.org>
 *    Karl Knutson          <karl@athena.chicago.il.us>
 *    Jon Grimm             <jgrimm@us.ibm.com>
 *    Xingang Guo           <xingang.guo@intel.com>
 *    Daisy Chang           <daisyc@us.ibm.com>
 *    Sridhar Samudrala     <samudrala@us.ibm.com>
 *    Inaky Perez-Gonzalez  <inaky.gonzalez@intel.com>
 *    Ardelle Fan	    <ardelle.fan@intel.com>
 *    Ryan Layer	    <rmlayer@us.ibm.com>
 *    Anup Pemmaiah         <pemmaiah@cc.usu.edu>
 *    Kevin Gao             <kevin.gao@intel.com>
 */

#define pr_fmt(fmt) KBUILD_MODNAME ": " fmt

#include <crypto/hash.h>
#include <linux/types.h>
#include <linux/kernel.h>
#include <linux/wait.h>
#include <linux/time.h>
#include <linux/sched/signal.h>
#include <linux/ip.h>
#include <linux/capability.h>
#include <linux/fcntl.h>
#include <linux/poll.h>
#include <linux/init.h>
#include <linux/slab.h>
#include <linux/file.h>
#include <linux/compat.h>
#include <linux/rhashtable.h>

#include <net/ip.h>
#include <net/icmp.h>
#include <net/route.h>
#include <net/ipv6.h>
#include <net/inet_common.h>
#include <net/busy_poll.h>

#include <linux/socket.h> /* for sa_family_t */
#include <linux/export.h>
#include <net/sock.h>
#include <net/sctp/sctp.h>
#include <net/sctp/sm.h>
#include <net/sctp/stream_sched.h>

/* Forward declarations for internal helper functions. */
static bool sctp_writeable(struct sock *sk);
static void sctp_wfree(struct sk_buff *skb);
static int sctp_wait_for_sndbuf(struct sctp_association *asoc, long *timeo_p,
				size_t msg_len);
static int sctp_wait_for_packet(struct sock *sk, int *err, long *timeo_p);
static int sctp_wait_for_connect(struct sctp_association *, long *timeo_p);
static int sctp_wait_for_accept(struct sock *sk, long timeo);
static void sctp_wait_for_close(struct sock *sk, long timeo);
static void sctp_destruct_sock(struct sock *sk);
static struct sctp_af *sctp_sockaddr_af(struct sctp_sock *opt,
					union sctp_addr *addr, int len);
static int sctp_bindx_add(struct sock *, struct sockaddr *, int);
static int sctp_bindx_rem(struct sock *, struct sockaddr *, int);
static int sctp_send_asconf_add_ip(struct sock *, struct sockaddr *, int);
static int sctp_send_asconf_del_ip(struct sock *, struct sockaddr *, int);
static int sctp_send_asconf(struct sctp_association *asoc,
			    struct sctp_chunk *chunk);
static int sctp_do_bind(struct sock *, union sctp_addr *, int);
static int sctp_autobind(struct sock *sk);
static int sctp_sock_migrate(struct sock *oldsk, struct sock *newsk,
			     struct sctp_association *assoc,
			     enum sctp_socket_type type);

static unsigned long sctp_memory_pressure;
static atomic_long_t sctp_memory_allocated;
struct percpu_counter sctp_sockets_allocated;

static void sctp_enter_memory_pressure(struct sock *sk)
{
	sctp_memory_pressure = 1;
}


/* Get the sndbuf space available at the time on the association.  */
static inline int sctp_wspace(struct sctp_association *asoc)
{
	struct sock *sk = asoc->base.sk;

	return asoc->ep->sndbuf_policy ? sk->sk_sndbuf - asoc->sndbuf_used
				       : sk_stream_wspace(sk);
}

/* Increment the used sndbuf space count of the corresponding association by
 * the size of the outgoing data chunk.
 * Also, set the skb destructor for sndbuf accounting later.
 *
 * Since it is always 1-1 between chunk and skb, and also a new skb is always
 * allocated for chunk bundling in sctp_packet_transmit(), we can use the
 * destructor in the data chunk skb for the purpose of the sndbuf space
 * tracking.
 */
static inline void sctp_set_owner_w(struct sctp_chunk *chunk)
{
	struct sctp_association *asoc = chunk->asoc;
	struct sock *sk = asoc->base.sk;

	/* The sndbuf space is tracked per association.  */
	sctp_association_hold(asoc);

	if (chunk->shkey)
		sctp_auth_shkey_hold(chunk->shkey);

	skb_set_owner_w(chunk->skb, sk);

	chunk->skb->destructor = sctp_wfree;
	/* Save the chunk pointer in skb for sctp_wfree to use later.  */
	skb_shinfo(chunk->skb)->destructor_arg = chunk;

	refcount_add(sizeof(struct sctp_chunk), &sk->sk_wmem_alloc);
	asoc->sndbuf_used += chunk->skb->truesize + sizeof(struct sctp_chunk);
	sk->sk_wmem_queued += chunk->skb->truesize + sizeof(struct sctp_chunk);
	sk_mem_charge(sk, chunk->skb->truesize);
}

static void sctp_clear_owner_w(struct sctp_chunk *chunk)
{
	skb_orphan(chunk->skb);
}

#define traverse_and_process()	\
do {				\
	msg = chunk->msg;	\
	if (msg == prev_msg)	\
		continue;	\
	list_for_each_entry(c, &msg->chunks, frag_list) {	\
		if ((clear && asoc->base.sk == c->skb->sk) ||	\
		    (!clear && asoc->base.sk != c->skb->sk))	\
			cb(c);	\
	}			\
	prev_msg = msg;		\
} while (0)

static void sctp_for_each_tx_datachunk(struct sctp_association *asoc,
				       bool clear,
				       void (*cb)(struct sctp_chunk *))

{
	struct sctp_datamsg *msg, *prev_msg = NULL;
	struct sctp_outq *q = &asoc->outqueue;
	struct sctp_chunk *chunk, *c;
	struct sctp_transport *t;

	list_for_each_entry(t, &asoc->peer.transport_addr_list, transports)
		list_for_each_entry(chunk, &t->transmitted, transmitted_list)
			traverse_and_process();

	list_for_each_entry(chunk, &q->retransmit, transmitted_list)
		traverse_and_process();

	list_for_each_entry(chunk, &q->sacked, transmitted_list)
		traverse_and_process();

	list_for_each_entry(chunk, &q->abandoned, transmitted_list)
		traverse_and_process();

	list_for_each_entry(chunk, &q->out_chunk_list, list)
		traverse_and_process();
}

static void sctp_for_each_rx_skb(struct sctp_association *asoc, struct sock *sk,
				 void (*cb)(struct sk_buff *, struct sock *))

{
	struct sk_buff *skb, *tmp;

	sctp_skb_for_each(skb, &asoc->ulpq.lobby, tmp)
		cb(skb, sk);

	sctp_skb_for_each(skb, &asoc->ulpq.reasm, tmp)
		cb(skb, sk);

	sctp_skb_for_each(skb, &asoc->ulpq.reasm_uo, tmp)
		cb(skb, sk);
}

/* Verify that this is a valid address. */
static inline int sctp_verify_addr(struct sock *sk, union sctp_addr *addr,
				   int len)
{
	struct sctp_af *af;

	/* Verify basic sockaddr. */
	af = sctp_sockaddr_af(sctp_sk(sk), addr, len);
	if (!af)
		return -EINVAL;

	/* Is this a valid SCTP address?  */
	if (!af->addr_valid(addr, sctp_sk(sk), NULL))
		return -EINVAL;

	if (!sctp_sk(sk)->pf->send_verify(sctp_sk(sk), (addr)))
		return -EINVAL;

	return 0;
}

/* Look up the association by its id.  If this is not a UDP-style
 * socket, the ID field is always ignored.
 */
struct sctp_association *sctp_id2assoc(struct sock *sk, sctp_assoc_t id)
{
	struct sctp_association *asoc = NULL;

	/* If this is not a UDP-style socket, assoc id should be ignored. */
	if (!sctp_style(sk, UDP)) {
		/* Return NULL if the socket state is not ESTABLISHED. It
		 * could be a TCP-style listening socket or a socket which
		 * hasn't yet called connect() to establish an association.
		 */
		if (!sctp_sstate(sk, ESTABLISHED) && !sctp_sstate(sk, CLOSING))
			return NULL;

		/* Get the first and the only association from the list. */
		if (!list_empty(&sctp_sk(sk)->ep->asocs))
			asoc = list_entry(sctp_sk(sk)->ep->asocs.next,
					  struct sctp_association, asocs);
		return asoc;
	}

	/* Otherwise this is a UDP-style socket. */
	if (id <= SCTP_ALL_ASSOC)
		return NULL;

	spin_lock_bh(&sctp_assocs_id_lock);
	asoc = (struct sctp_association *)idr_find(&sctp_assocs_id, (int)id);
	if (asoc && (asoc->base.sk != sk || asoc->base.dead))
		asoc = NULL;
	spin_unlock_bh(&sctp_assocs_id_lock);

	return asoc;
}

/* Look up the transport from an address and an assoc id. If both address and
 * id are specified, the associations matching the address and the id should be
 * the same.
 */
static struct sctp_transport *sctp_addr_id2transport(struct sock *sk,
					      struct sockaddr_storage *addr,
					      sctp_assoc_t id)
{
	struct sctp_association *addr_asoc = NULL, *id_asoc = NULL;
	struct sctp_af *af = sctp_get_af_specific(addr->ss_family);
	union sctp_addr *laddr = (union sctp_addr *)addr;
	struct sctp_transport *transport;

	if (!af || sctp_verify_addr(sk, laddr, af->sockaddr_len))
		return NULL;

	addr_asoc = sctp_endpoint_lookup_assoc(sctp_sk(sk)->ep,
					       laddr,
					       &transport);

	if (!addr_asoc)
		return NULL;

	id_asoc = sctp_id2assoc(sk, id);
	if (id_asoc && (id_asoc != addr_asoc))
		return NULL;

	sctp_get_pf_specific(sk->sk_family)->addr_to_user(sctp_sk(sk),
						(union sctp_addr *)addr);

	return transport;
}

/* API 3.1.2 bind() - UDP Style Syntax
 * The syntax of bind() is,
 *
 *   ret = bind(int sd, struct sockaddr *addr, int addrlen);
 *
 *   sd      - the socket descriptor returned by socket().
 *   addr    - the address structure (struct sockaddr_in or struct
 *             sockaddr_in6 [RFC 2553]),
 *   addr_len - the size of the address structure.
 */
static int sctp_bind(struct sock *sk, struct sockaddr *addr, int addr_len)
{
	int retval = 0;

	lock_sock(sk);

	pr_debug("%s: sk:%p, addr:%p, addr_len:%d\n", __func__, sk,
		 addr, addr_len);

	/* Disallow binding twice. */
	if (!sctp_sk(sk)->ep->base.bind_addr.port)
		retval = sctp_do_bind(sk, (union sctp_addr *)addr,
				      addr_len);
	else
		retval = -EINVAL;

	release_sock(sk);

	return retval;
}

static int sctp_get_port_local(struct sock *, union sctp_addr *);

/* Verify this is a valid sockaddr. */
static struct sctp_af *sctp_sockaddr_af(struct sctp_sock *opt,
					union sctp_addr *addr, int len)
{
	struct sctp_af *af;

	/* Check minimum size.  */
	if (len < sizeof (struct sockaddr))
		return NULL;

	if (!opt->pf->af_supported(addr->sa.sa_family, opt))
		return NULL;

	if (addr->sa.sa_family == AF_INET6) {
		if (len < SIN6_LEN_RFC2133)
			return NULL;
		/* V4 mapped address are really of AF_INET family */
		if (ipv6_addr_v4mapped(&addr->v6.sin6_addr) &&
		    !opt->pf->af_supported(AF_INET, opt))
			return NULL;
	}

	/* If we get this far, af is valid. */
	af = sctp_get_af_specific(addr->sa.sa_family);

	if (len < af->sockaddr_len)
		return NULL;

	return af;
}

static void sctp_auto_asconf_init(struct sctp_sock *sp)
{
	struct net *net = sock_net(&sp->inet.sk);

	if (net->sctp.default_auto_asconf) {
		spin_lock(&net->sctp.addr_wq_lock);
		list_add_tail(&sp->auto_asconf_list, &net->sctp.auto_asconf_splist);
		spin_unlock(&net->sctp.addr_wq_lock);
		sp->do_auto_asconf = 1;
	}
}

/* Bind a local address either to an endpoint or to an association.  */
static int sctp_do_bind(struct sock *sk, union sctp_addr *addr, int len)
{
	struct net *net = sock_net(sk);
	struct sctp_sock *sp = sctp_sk(sk);
	struct sctp_endpoint *ep = sp->ep;
	struct sctp_bind_addr *bp = &ep->base.bind_addr;
	struct sctp_af *af;
	unsigned short snum;
	int ret = 0;

	/* Common sockaddr verification. */
	af = sctp_sockaddr_af(sp, addr, len);
	if (!af) {
		pr_debug("%s: sk:%p, newaddr:%p, len:%d EINVAL\n",
			 __func__, sk, addr, len);
		return -EINVAL;
	}

	snum = ntohs(addr->v4.sin_port);

	pr_debug("%s: sk:%p, new addr:%pISc, port:%d, new port:%d, len:%d\n",
		 __func__, sk, &addr->sa, bp->port, snum, len);

	/* PF specific bind() address verification. */
	if (!sp->pf->bind_verify(sp, addr))
		return -EADDRNOTAVAIL;

	/* We must either be unbound, or bind to the same port.
	 * It's OK to allow 0 ports if we are already bound.
	 * We'll just inhert an already bound port in this case
	 */
	if (bp->port) {
		if (!snum)
			snum = bp->port;
		else if (snum != bp->port) {
			pr_debug("%s: new port %d doesn't match existing port "
				 "%d\n", __func__, snum, bp->port);
			return -EINVAL;
		}
	}

	if (snum && inet_port_requires_bind_service(net, snum) &&
	    !ns_capable(net->user_ns, CAP_NET_BIND_SERVICE))
		return -EACCES;

	/* See if the address matches any of the addresses we may have
	 * already bound before checking against other endpoints.
	 */
	if (sctp_bind_addr_match(bp, addr, sp))
		return -EINVAL;

	/* Make sure we are allowed to bind here.
	 * The function sctp_get_port_local() does duplicate address
	 * detection.
	 */
	addr->v4.sin_port = htons(snum);
	if (sctp_get_port_local(sk, addr))
		return -EADDRINUSE;

	/* Refresh ephemeral port.  */
	if (!bp->port) {
		bp->port = inet_sk(sk)->inet_num;
		sctp_auto_asconf_init(sp);
	}

	/* Add the address to the bind address list.
	 * Use GFP_ATOMIC since BHs will be disabled.
	 */
	ret = sctp_add_bind_addr(bp, addr, af->sockaddr_len,
				 SCTP_ADDR_SRC, GFP_ATOMIC);

	if (ret) {
		sctp_put_port(sk);
		return ret;
	}
	/* Copy back into socket for getsockname() use. */
	inet_sk(sk)->inet_sport = htons(inet_sk(sk)->inet_num);
	sp->pf->to_sk_saddr(addr, sk);

	return ret;
}

 /* ADDIP Section 4.1.1 Congestion Control of ASCONF Chunks
 *
 * R1) One and only one ASCONF Chunk MAY be in transit and unacknowledged
 * at any one time.  If a sender, after sending an ASCONF chunk, decides
 * it needs to transfer another ASCONF Chunk, it MUST wait until the
 * ASCONF-ACK Chunk returns from the previous ASCONF Chunk before sending a
 * subsequent ASCONF. Note this restriction binds each side, so at any
 * time two ASCONF may be in-transit on any given association (one sent
 * from each endpoint).
 */
static int sctp_send_asconf(struct sctp_association *asoc,
			    struct sctp_chunk *chunk)
{
	int retval = 0;

	/* If there is an outstanding ASCONF chunk, queue it for later
	 * transmission.
	 */
	if (asoc->addip_last_asconf) {
		list_add_tail(&chunk->list, &asoc->addip_chunk_list);
		goto out;
	}

	/* Hold the chunk until an ASCONF_ACK is received. */
	sctp_chunk_hold(chunk);
	retval = sctp_primitive_ASCONF(asoc->base.net, asoc, chunk);
	if (retval)
		sctp_chunk_free(chunk);
	else
		asoc->addip_last_asconf = chunk;

out:
	return retval;
}

/* Add a list of addresses as bind addresses to local endpoint or
 * association.
 *
 * Basically run through each address specified in the addrs/addrcnt
 * array/length pair, determine if it is IPv6 or IPv4 and call
 * sctp_do_bind() on it.
 *
 * If any of them fails, then the operation will be reversed and the
 * ones that were added will be removed.
 *
 * Only sctp_setsockopt_bindx() is supposed to call this function.
 */
static int sctp_bindx_add(struct sock *sk, struct sockaddr *addrs, int addrcnt)
{
	int cnt;
	int retval = 0;
	void *addr_buf;
	struct sockaddr *sa_addr;
	struct sctp_af *af;

	pr_debug("%s: sk:%p, addrs:%p, addrcnt:%d\n", __func__, sk,
		 addrs, addrcnt);

	addr_buf = addrs;
	for (cnt = 0; cnt < addrcnt; cnt++) {
		/* The list may contain either IPv4 or IPv6 address;
		 * determine the address length for walking thru the list.
		 */
		sa_addr = addr_buf;
		af = sctp_get_af_specific(sa_addr->sa_family);
		if (!af) {
			retval = -EINVAL;
			goto err_bindx_add;
		}

		retval = sctp_do_bind(sk, (union sctp_addr *)sa_addr,
				      af->sockaddr_len);

		addr_buf += af->sockaddr_len;

err_bindx_add:
		if (retval < 0) {
			/* Failed. Cleanup the ones that have been added */
			if (cnt > 0)
				sctp_bindx_rem(sk, addrs, cnt);
			return retval;
		}
	}

	return retval;
}

/* Send an ASCONF chunk with Add IP address parameters to all the peers of the
 * associations that are part of the endpoint indicating that a list of local
 * addresses are added to the endpoint.
 *
 * If any of the addresses is already in the bind address list of the
 * association, we do not send the chunk for that association.  But it will not
 * affect other associations.
 *
 * Only sctp_setsockopt_bindx() is supposed to call this function.
 */
static int sctp_send_asconf_add_ip(struct sock		*sk,
				   struct sockaddr	*addrs,
				   int 			addrcnt)
{
	struct sctp_sock		*sp;
	struct sctp_endpoint		*ep;
	struct sctp_association		*asoc;
	struct sctp_bind_addr		*bp;
	struct sctp_chunk		*chunk;
	struct sctp_sockaddr_entry	*laddr;
	union sctp_addr			*addr;
	union sctp_addr			saveaddr;
	void				*addr_buf;
	struct sctp_af			*af;
	struct list_head		*p;
	int 				i;
	int 				retval = 0;

	sp = sctp_sk(sk);
	ep = sp->ep;

	if (!ep->asconf_enable)
		return retval;

	pr_debug("%s: sk:%p, addrs:%p, addrcnt:%d\n",
		 __func__, sk, addrs, addrcnt);

	list_for_each_entry(asoc, &ep->asocs, asocs) {
		if (!asoc->peer.asconf_capable)
			continue;

		if (asoc->peer.addip_disabled_mask & SCTP_PARAM_ADD_IP)
			continue;

		if (!sctp_state(asoc, ESTABLISHED))
			continue;

		/* Check if any address in the packed array of addresses is
		 * in the bind address list of the association. If so,
		 * do not send the asconf chunk to its peer, but continue with
		 * other associations.
		 */
		addr_buf = addrs;
		for (i = 0; i < addrcnt; i++) {
			addr = addr_buf;
			af = sctp_get_af_specific(addr->v4.sin_family);
			if (!af) {
				retval = -EINVAL;
				goto out;
			}

			if (sctp_assoc_lookup_laddr(asoc, addr))
				break;

			addr_buf += af->sockaddr_len;
		}
		if (i < addrcnt)
			continue;

		/* Use the first valid address in bind addr list of
		 * association as Address Parameter of ASCONF CHUNK.
		 */
		bp = &asoc->base.bind_addr;
		p = bp->address_list.next;
		laddr = list_entry(p, struct sctp_sockaddr_entry, list);
		chunk = sctp_make_asconf_update_ip(asoc, &laddr->a, addrs,
						   addrcnt, SCTP_PARAM_ADD_IP);
		if (!chunk) {
			retval = -ENOMEM;
			goto out;
		}

		/* Add the new addresses to the bind address list with
		 * use_as_src set to 0.
		 */
		addr_buf = addrs;
		for (i = 0; i < addrcnt; i++) {
			addr = addr_buf;
			af = sctp_get_af_specific(addr->v4.sin_family);
			memcpy(&saveaddr, addr, af->sockaddr_len);
			retval = sctp_add_bind_addr(bp, &saveaddr,
						    sizeof(saveaddr),
						    SCTP_ADDR_NEW, GFP_ATOMIC);
			addr_buf += af->sockaddr_len;
		}
		if (asoc->src_out_of_asoc_ok) {
			struct sctp_transport *trans;

			list_for_each_entry(trans,
			    &asoc->peer.transport_addr_list, transports) {
				trans->cwnd = min(4*asoc->pathmtu, max_t(__u32,
				    2*asoc->pathmtu, 4380));
				trans->ssthresh = asoc->peer.i.a_rwnd;
				trans->rto = asoc->rto_initial;
				sctp_max_rto(asoc, trans);
				trans->rtt = trans->srtt = trans->rttvar = 0;
				/* Clear the source and route cache */
				sctp_transport_route(trans, NULL,
						     sctp_sk(asoc->base.sk));
			}
		}
		retval = sctp_send_asconf(asoc, chunk);
	}

out:
	return retval;
}

/* Remove a list of addresses from bind addresses list.  Do not remove the
 * last address.
 *
 * Basically run through each address specified in the addrs/addrcnt
 * array/length pair, determine if it is IPv6 or IPv4 and call
 * sctp_del_bind() on it.
 *
 * If any of them fails, then the operation will be reversed and the
 * ones that were removed will be added back.
 *
 * At least one address has to be left; if only one address is
 * available, the operation will return -EBUSY.
 *
 * Only sctp_setsockopt_bindx() is supposed to call this function.
 */
static int sctp_bindx_rem(struct sock *sk, struct sockaddr *addrs, int addrcnt)
{
	struct sctp_sock *sp = sctp_sk(sk);
	struct sctp_endpoint *ep = sp->ep;
	int cnt;
	struct sctp_bind_addr *bp = &ep->base.bind_addr;
	int retval = 0;
	void *addr_buf;
	union sctp_addr *sa_addr;
	struct sctp_af *af;

	pr_debug("%s: sk:%p, addrs:%p, addrcnt:%d\n",
		 __func__, sk, addrs, addrcnt);

	addr_buf = addrs;
	for (cnt = 0; cnt < addrcnt; cnt++) {
		/* If the bind address list is empty or if there is only one
		 * bind address, there is nothing more to be removed (we need
		 * at least one address here).
		 */
		if (list_empty(&bp->address_list) ||
		    (sctp_list_single_entry(&bp->address_list))) {
			retval = -EBUSY;
			goto err_bindx_rem;
		}

		sa_addr = addr_buf;
		af = sctp_get_af_specific(sa_addr->sa.sa_family);
		if (!af) {
			retval = -EINVAL;
			goto err_bindx_rem;
		}

		if (!af->addr_valid(sa_addr, sp, NULL)) {
			retval = -EADDRNOTAVAIL;
			goto err_bindx_rem;
		}

		if (sa_addr->v4.sin_port &&
		    sa_addr->v4.sin_port != htons(bp->port)) {
			retval = -EINVAL;
			goto err_bindx_rem;
		}

		if (!sa_addr->v4.sin_port)
			sa_addr->v4.sin_port = htons(bp->port);

		/* FIXME - There is probably a need to check if sk->sk_saddr and
		 * sk->sk_rcv_addr are currently set to one of the addresses to
		 * be removed. This is something which needs to be looked into
		 * when we are fixing the outstanding issues with multi-homing
		 * socket routing and failover schemes. Refer to comments in
		 * sctp_do_bind(). -daisy
		 */
		retval = sctp_del_bind_addr(bp, sa_addr);

		addr_buf += af->sockaddr_len;
err_bindx_rem:
		if (retval < 0) {
			/* Failed. Add the ones that has been removed back */
			if (cnt > 0)
				sctp_bindx_add(sk, addrs, cnt);
			return retval;
		}
	}

	return retval;
}

/* Send an ASCONF chunk with Delete IP address parameters to all the peers of
 * the associations that are part of the endpoint indicating that a list of
 * local addresses are removed from the endpoint.
 *
 * If any of the addresses is already in the bind address list of the
 * association, we do not send the chunk for that association.  But it will not
 * affect other associations.
 *
 * Only sctp_setsockopt_bindx() is supposed to call this function.
 */
static int sctp_send_asconf_del_ip(struct sock		*sk,
				   struct sockaddr	*addrs,
				   int			addrcnt)
{
	struct sctp_sock	*sp;
	struct sctp_endpoint	*ep;
	struct sctp_association	*asoc;
	struct sctp_transport	*transport;
	struct sctp_bind_addr	*bp;
	struct sctp_chunk	*chunk;
	union sctp_addr		*laddr;
	void			*addr_buf;
	struct sctp_af		*af;
	struct sctp_sockaddr_entry *saddr;
	int 			i;
	int 			retval = 0;
	int			stored = 0;

	chunk = NULL;
	sp = sctp_sk(sk);
	ep = sp->ep;

	if (!ep->asconf_enable)
		return retval;

	pr_debug("%s: sk:%p, addrs:%p, addrcnt:%d\n",
		 __func__, sk, addrs, addrcnt);

	list_for_each_entry(asoc, &ep->asocs, asocs) {

		if (!asoc->peer.asconf_capable)
			continue;

		if (asoc->peer.addip_disabled_mask & SCTP_PARAM_DEL_IP)
			continue;

		if (!sctp_state(asoc, ESTABLISHED))
			continue;

		/* Check if any address in the packed array of addresses is
		 * not present in the bind address list of the association.
		 * If so, do not send the asconf chunk to its peer, but
		 * continue with other associations.
		 */
		addr_buf = addrs;
		for (i = 0; i < addrcnt; i++) {
			laddr = addr_buf;
			af = sctp_get_af_specific(laddr->v4.sin_family);
			if (!af) {
				retval = -EINVAL;
				goto out;
			}

			if (!sctp_assoc_lookup_laddr(asoc, laddr))
				break;

			addr_buf += af->sockaddr_len;
		}
		if (i < addrcnt)
			continue;

		/* Find one address in the association's bind address list
		 * that is not in the packed array of addresses. This is to
		 * make sure that we do not delete all the addresses in the
		 * association.
		 */
		bp = &asoc->base.bind_addr;
		laddr = sctp_find_unmatch_addr(bp, (union sctp_addr *)addrs,
					       addrcnt, sp);
		if ((laddr == NULL) && (addrcnt == 1)) {
			if (asoc->asconf_addr_del_pending)
				continue;
			asoc->asconf_addr_del_pending =
			    kzalloc(sizeof(union sctp_addr), GFP_ATOMIC);
			if (asoc->asconf_addr_del_pending == NULL) {
				retval = -ENOMEM;
				goto out;
			}
			asoc->asconf_addr_del_pending->sa.sa_family =
				    addrs->sa_family;
			asoc->asconf_addr_del_pending->v4.sin_port =
				    htons(bp->port);
			if (addrs->sa_family == AF_INET) {
				struct sockaddr_in *sin;

				sin = (struct sockaddr_in *)addrs;
				asoc->asconf_addr_del_pending->v4.sin_addr.s_addr = sin->sin_addr.s_addr;
			} else if (addrs->sa_family == AF_INET6) {
				struct sockaddr_in6 *sin6;

				sin6 = (struct sockaddr_in6 *)addrs;
				asoc->asconf_addr_del_pending->v6.sin6_addr = sin6->sin6_addr;
			}

			pr_debug("%s: keep the last address asoc:%p %pISc at %p\n",
				 __func__, asoc, &asoc->asconf_addr_del_pending->sa,
				 asoc->asconf_addr_del_pending);

			asoc->src_out_of_asoc_ok = 1;
			stored = 1;
			goto skip_mkasconf;
		}

		if (laddr == NULL)
			return -EINVAL;

		/* We do not need RCU protection throughout this loop
		 * because this is done under a socket lock from the
		 * setsockopt call.
		 */
		chunk = sctp_make_asconf_update_ip(asoc, laddr, addrs, addrcnt,
						   SCTP_PARAM_DEL_IP);
		if (!chunk) {
			retval = -ENOMEM;
			goto out;
		}

skip_mkasconf:
		/* Reset use_as_src flag for the addresses in the bind address
		 * list that are to be deleted.
		 */
		addr_buf = addrs;
		for (i = 0; i < addrcnt; i++) {
			laddr = addr_buf;
			af = sctp_get_af_specific(laddr->v4.sin_family);
			list_for_each_entry(saddr, &bp->address_list, list) {
				if (sctp_cmp_addr_exact(&saddr->a, laddr))
					saddr->state = SCTP_ADDR_DEL;
			}
			addr_buf += af->sockaddr_len;
		}

		/* Update the route and saddr entries for all the transports
		 * as some of the addresses in the bind address list are
		 * about to be deleted and cannot be used as source addresses.
		 */
		list_for_each_entry(transport, &asoc->peer.transport_addr_list,
					transports) {
			sctp_transport_route(transport, NULL,
					     sctp_sk(asoc->base.sk));
		}

		if (stored)
			/* We don't need to transmit ASCONF */
			continue;
		retval = sctp_send_asconf(asoc, chunk);
	}
out:
	return retval;
}

/* set addr events to assocs in the endpoint.  ep and addr_wq must be locked */
int sctp_asconf_mgmt(struct sctp_sock *sp, struct sctp_sockaddr_entry *addrw)
{
	struct sock *sk = sctp_opt2sk(sp);
	union sctp_addr *addr;
	struct sctp_af *af;

	/* It is safe to write port space in caller. */
	addr = &addrw->a;
	addr->v4.sin_port = htons(sp->ep->base.bind_addr.port);
	af = sctp_get_af_specific(addr->sa.sa_family);
	if (!af)
		return -EINVAL;
	if (sctp_verify_addr(sk, addr, af->sockaddr_len))
		return -EINVAL;

	if (addrw->state == SCTP_ADDR_NEW)
		return sctp_send_asconf_add_ip(sk, (struct sockaddr *)addr, 1);
	else
		return sctp_send_asconf_del_ip(sk, (struct sockaddr *)addr, 1);
}

/* Helper for tunneling sctp_bindx() requests through sctp_setsockopt()
 *
 * API 8.1
 * int sctp_bindx(int sd, struct sockaddr *addrs, int addrcnt,
 *                int flags);
 *
 * If sd is an IPv4 socket, the addresses passed must be IPv4 addresses.
 * If the sd is an IPv6 socket, the addresses passed can either be IPv4
 * or IPv6 addresses.
 *
 * A single address may be specified as INADDR_ANY or IN6ADDR_ANY, see
 * Section 3.1.2 for this usage.
 *
 * addrs is a pointer to an array of one or more socket addresses. Each
 * address is contained in its appropriate structure (i.e. struct
 * sockaddr_in or struct sockaddr_in6) the family of the address type
 * must be used to distinguish the address length (note that this
 * representation is termed a "packed array" of addresses). The caller
 * specifies the number of addresses in the array with addrcnt.
 *
 * On success, sctp_bindx() returns 0. On failure, sctp_bindx() returns
 * -1, and sets errno to the appropriate error code.
 *
 * For SCTP, the port given in each socket address must be the same, or
 * sctp_bindx() will fail, setting errno to EINVAL.
 *
 * The flags parameter is formed from the bitwise OR of zero or more of
 * the following currently defined flags:
 *
 * SCTP_BINDX_ADD_ADDR
 *
 * SCTP_BINDX_REM_ADDR
 *
 * SCTP_BINDX_ADD_ADDR directs SCTP to add the given addresses to the
 * association, and SCTP_BINDX_REM_ADDR directs SCTP to remove the given
 * addresses from the association. The two flags are mutually exclusive;
 * if both are given, sctp_bindx() will fail with EINVAL. A caller may
 * not remove all addresses from an association; sctp_bindx() will
 * reject such an attempt with EINVAL.
 *
 * An application can use sctp_bindx(SCTP_BINDX_ADD_ADDR) to associate
 * additional addresses with an endpoint after calling bind().  Or use
 * sctp_bindx(SCTP_BINDX_REM_ADDR) to remove some addresses a listening
 * socket is associated with so that no new association accepted will be
 * associated with those addresses. If the endpoint supports dynamic
 * address a SCTP_BINDX_REM_ADDR or SCTP_BINDX_ADD_ADDR may cause a
 * endpoint to send the appropriate message to the peer to change the
 * peers address lists.
 *
 * Adding and removing addresses from a connected association is
 * optional functionality. Implementations that do not support this
 * functionality should return EOPNOTSUPP.
 *
 * Basically do nothing but copying the addresses from user to kernel
 * land and invoking either sctp_bindx_add() or sctp_bindx_rem() on the sk.
 * This is used for tunneling the sctp_bindx() request through sctp_setsockopt()
 * from userspace.
 *
 * On exit there is no need to do sockfd_put(), sys_setsockopt() does
 * it.
 *
 * sk        The sk of the socket
 * addrs     The pointer to the addresses
 * addrssize Size of the addrs buffer
 * op        Operation to perform (add or remove, see the flags of
 *           sctp_bindx)
 *
 * Returns 0 if ok, <0 errno code on error.
 */
static int sctp_setsockopt_bindx(struct sock *sk, struct sockaddr *addrs,
				 int addrs_size, int op)
{
	int err;
	int addrcnt = 0;
	int walk_size = 0;
	struct sockaddr *sa_addr;
	void *addr_buf = addrs;
	struct sctp_af *af;

	pr_debug("%s: sk:%p addrs:%p addrs_size:%d opt:%d\n",
		 __func__, sk, addr_buf, addrs_size, op);

	if (unlikely(addrs_size <= 0))
		return -EINVAL;

	/* Walk through the addrs buffer and count the number of addresses. */
	while (walk_size < addrs_size) {
		if (walk_size + sizeof(sa_family_t) > addrs_size)
			return -EINVAL;

		sa_addr = addr_buf;
		af = sctp_get_af_specific(sa_addr->sa_family);

		/* If the address family is not supported or if this address
		 * causes the address buffer to overflow return EINVAL.
		 */
		if (!af || (walk_size + af->sockaddr_len) > addrs_size)
			return -EINVAL;
		addrcnt++;
		addr_buf += af->sockaddr_len;
		walk_size += af->sockaddr_len;
	}

	/* Do the work. */
	switch (op) {
	case SCTP_BINDX_ADD_ADDR:
		/* Allow security module to validate bindx addresses. */
		err = security_sctp_bind_connect(sk, SCTP_SOCKOPT_BINDX_ADD,
						 addrs, addrs_size);
		if (err)
			return err;
		err = sctp_bindx_add(sk, addrs, addrcnt);
		if (err)
			return err;
		return sctp_send_asconf_add_ip(sk, addrs, addrcnt);
	case SCTP_BINDX_REM_ADDR:
		err = sctp_bindx_rem(sk, addrs, addrcnt);
		if (err)
			return err;
		return sctp_send_asconf_del_ip(sk, addrs, addrcnt);

	default:
		return -EINVAL;
	}
}

static int sctp_bind_add(struct sock *sk, struct sockaddr *addrs,
		int addrlen)
{
	int err;

	lock_sock(sk);
	err = sctp_setsockopt_bindx(sk, addrs, addrlen, SCTP_BINDX_ADD_ADDR);
	release_sock(sk);
	return err;
}

static int sctp_connect_new_asoc(struct sctp_endpoint *ep,
				 const union sctp_addr *daddr,
				 const struct sctp_initmsg *init,
				 struct sctp_transport **tp)
{
	struct sctp_association *asoc;
	struct sock *sk = ep->base.sk;
	struct net *net = sock_net(sk);
	enum sctp_scope scope;
	int err;

	if (sctp_endpoint_is_peeled_off(ep, daddr))
		return -EADDRNOTAVAIL;

	if (!ep->base.bind_addr.port) {
		if (sctp_autobind(sk))
			return -EAGAIN;
	} else {
		if (inet_port_requires_bind_service(net, ep->base.bind_addr.port) &&
		    !ns_capable(net->user_ns, CAP_NET_BIND_SERVICE))
			return -EACCES;
	}

	scope = sctp_scope(daddr);
	asoc = sctp_association_new(ep, sk, scope, GFP_KERNEL);
	if (!asoc)
		return -ENOMEM;

	err = sctp_assoc_set_bind_addr_from_ep(asoc, scope, GFP_KERNEL);
	if (err < 0)
		goto free;

	*tp = sctp_assoc_add_peer(asoc, daddr, GFP_KERNEL, SCTP_UNKNOWN);
	if (!*tp) {
		err = -ENOMEM;
		goto free;
	}

	if (!init)
		return 0;

	if (init->sinit_num_ostreams) {
		__u16 outcnt = init->sinit_num_ostreams;

		asoc->c.sinit_num_ostreams = outcnt;
		/* outcnt has been changed, need to re-init stream */
		err = sctp_stream_init(&asoc->stream, outcnt, 0, GFP_KERNEL);
		if (err)
			goto free;
	}

	if (init->sinit_max_instreams)
		asoc->c.sinit_max_instreams = init->sinit_max_instreams;

	if (init->sinit_max_attempts)
		asoc->max_init_attempts = init->sinit_max_attempts;

	if (init->sinit_max_init_timeo)
		asoc->max_init_timeo =
			msecs_to_jiffies(init->sinit_max_init_timeo);

	return 0;
free:
	sctp_association_free(asoc);
	return err;
}

static int sctp_connect_add_peer(struct sctp_association *asoc,
				 union sctp_addr *daddr, int addr_len)
{
	struct sctp_endpoint *ep = asoc->ep;
	struct sctp_association *old;
	struct sctp_transport *t;
	int err;

	err = sctp_verify_addr(ep->base.sk, daddr, addr_len);
	if (err)
		return err;

	old = sctp_endpoint_lookup_assoc(ep, daddr, &t);
	if (old && old != asoc)
		return old->state >= SCTP_STATE_ESTABLISHED ? -EISCONN
							    : -EALREADY;

	if (sctp_endpoint_is_peeled_off(ep, daddr))
		return -EADDRNOTAVAIL;

	t = sctp_assoc_add_peer(asoc, daddr, GFP_KERNEL, SCTP_UNKNOWN);
	if (!t)
		return -ENOMEM;

	return 0;
}

/* __sctp_connect(struct sock* sk, struct sockaddr *kaddrs, int addrs_size)
 *
 * Common routine for handling connect() and sctp_connectx().
 * Connect will come in with just a single address.
 */
static int __sctp_connect(struct sock *sk, struct sockaddr *kaddrs,
			  int addrs_size, int flags, sctp_assoc_t *assoc_id)
{
	struct sctp_sock *sp = sctp_sk(sk);
	struct sctp_endpoint *ep = sp->ep;
	struct sctp_transport *transport;
	struct sctp_association *asoc;
	void *addr_buf = kaddrs;
	union sctp_addr *daddr;
	struct sctp_af *af;
	int walk_size, err;
	long timeo;

	if (sctp_sstate(sk, ESTABLISHED) || sctp_sstate(sk, CLOSING) ||
	    (sctp_style(sk, TCP) && sctp_sstate(sk, LISTENING)))
		return -EISCONN;

	daddr = addr_buf;
	af = sctp_get_af_specific(daddr->sa.sa_family);
	if (!af || af->sockaddr_len > addrs_size)
		return -EINVAL;

	err = sctp_verify_addr(sk, daddr, af->sockaddr_len);
	if (err)
		return err;

	asoc = sctp_endpoint_lookup_assoc(ep, daddr, &transport);
	if (asoc)
		return asoc->state >= SCTP_STATE_ESTABLISHED ? -EISCONN
							     : -EALREADY;

	err = sctp_connect_new_asoc(ep, daddr, NULL, &transport);
	if (err)
		return err;
	asoc = transport->asoc;

	addr_buf += af->sockaddr_len;
	walk_size = af->sockaddr_len;
	while (walk_size < addrs_size) {
		err = -EINVAL;
		if (walk_size + sizeof(sa_family_t) > addrs_size)
			goto out_free;

		daddr = addr_buf;
		af = sctp_get_af_specific(daddr->sa.sa_family);
		if (!af || af->sockaddr_len + walk_size > addrs_size)
			goto out_free;

		if (asoc->peer.port != ntohs(daddr->v4.sin_port))
			goto out_free;

		err = sctp_connect_add_peer(asoc, daddr, af->sockaddr_len);
		if (err)
			goto out_free;

		addr_buf  += af->sockaddr_len;
		walk_size += af->sockaddr_len;
	}

	/* In case the user of sctp_connectx() wants an association
	 * id back, assign one now.
	 */
	if (assoc_id) {
		err = sctp_assoc_set_id(asoc, GFP_KERNEL);
		if (err < 0)
			goto out_free;
	}

	err = sctp_primitive_ASSOCIATE(sock_net(sk), asoc, NULL);
	if (err < 0)
		goto out_free;

	/* Initialize sk's dport and daddr for getpeername() */
	inet_sk(sk)->inet_dport = htons(asoc->peer.port);
	sp->pf->to_sk_daddr(daddr, sk);
	sk->sk_err = 0;

	if (assoc_id)
		*assoc_id = asoc->assoc_id;

	timeo = sock_sndtimeo(sk, flags & O_NONBLOCK);
	return sctp_wait_for_connect(asoc, &timeo);

out_free:
	pr_debug("%s: took out_free path with asoc:%p kaddrs:%p err:%d\n",
		 __func__, asoc, kaddrs, err);
	sctp_association_free(asoc);
	return err;
}

/* Helper for tunneling sctp_connectx() requests through sctp_setsockopt()
 *
 * API 8.9
 * int sctp_connectx(int sd, struct sockaddr *addrs, int addrcnt,
 * 			sctp_assoc_t *asoc);
 *
 * If sd is an IPv4 socket, the addresses passed must be IPv4 addresses.
 * If the sd is an IPv6 socket, the addresses passed can either be IPv4
 * or IPv6 addresses.
 *
 * A single address may be specified as INADDR_ANY or IN6ADDR_ANY, see
 * Section 3.1.2 for this usage.
 *
 * addrs is a pointer to an array of one or more socket addresses. Each
 * address is contained in its appropriate structure (i.e. struct
 * sockaddr_in or struct sockaddr_in6) the family of the address type
 * must be used to distengish the address length (note that this
 * representation is termed a "packed array" of addresses). The caller
 * specifies the number of addresses in the array with addrcnt.
 *
 * On success, sctp_connectx() returns 0. It also sets the assoc_id to
 * the association id of the new association.  On failure, sctp_connectx()
 * returns -1, and sets errno to the appropriate error code.  The assoc_id
 * is not touched by the kernel.
 *
 * For SCTP, the port given in each socket address must be the same, or
 * sctp_connectx() will fail, setting errno to EINVAL.
 *
 * An application can use sctp_connectx to initiate an association with
 * an endpoint that is multi-homed.  Much like sctp_bindx() this call
 * allows a caller to specify multiple addresses at which a peer can be
 * reached.  The way the SCTP stack uses the list of addresses to set up
 * the association is implementation dependent.  This function only
 * specifies that the stack will try to make use of all the addresses in
 * the list when needed.
 *
 * Note that the list of addresses passed in is only used for setting up
 * the association.  It does not necessarily equal the set of addresses
 * the peer uses for the resulting association.  If the caller wants to
 * find out the set of peer addresses, it must use sctp_getpaddrs() to
 * retrieve them after the association has been set up.
 *
 * Basically do nothing but copying the addresses from user to kernel
 * land and invoking either sctp_connectx(). This is used for tunneling
 * the sctp_connectx() request through sctp_setsockopt() from userspace.
 *
 * On exit there is no need to do sockfd_put(), sys_setsockopt() does
 * it.
 *
 * sk        The sk of the socket
 * addrs     The pointer to the addresses
 * addrssize Size of the addrs buffer
 *
 * Returns >=0 if ok, <0 errno code on error.
 */
static int __sctp_setsockopt_connectx(struct sock *sk, struct sockaddr *kaddrs,
				      int addrs_size, sctp_assoc_t *assoc_id)
{
	int err = 0, flags = 0;

	pr_debug("%s: sk:%p addrs:%p addrs_size:%d\n",
		 __func__, sk, kaddrs, addrs_size);

	/* make sure the 1st addr's sa_family is accessible later */
	if (unlikely(addrs_size < sizeof(sa_family_t)))
		return -EINVAL;

	/* Allow security module to validate connectx addresses. */
	err = security_sctp_bind_connect(sk, SCTP_SOCKOPT_CONNECTX,
					 (struct sockaddr *)kaddrs,
					  addrs_size);
	if (err)
		return err;

	/* in-kernel sockets don't generally have a file allocated to them
	 * if all they do is call sock_create_kern().
	 */
	if (sk->sk_socket->file)
		flags = sk->sk_socket->file->f_flags;

	return __sctp_connect(sk, kaddrs, addrs_size, flags, assoc_id);
}

/*
 * This is an older interface.  It's kept for backward compatibility
 * to the option that doesn't provide association id.
 */
static int sctp_setsockopt_connectx_old(struct sock *sk,
					struct sockaddr *kaddrs,
					int addrs_size)
{
	return __sctp_setsockopt_connectx(sk, kaddrs, addrs_size, NULL);
}

/*
 * New interface for the API.  The since the API is done with a socket
 * option, to make it simple we feed back the association id is as a return
 * indication to the call.  Error is always negative and association id is
 * always positive.
 */
static int sctp_setsockopt_connectx(struct sock *sk,
				    struct sockaddr *kaddrs,
				    int addrs_size)
{
	sctp_assoc_t assoc_id = 0;
	int err = 0;

	err = __sctp_setsockopt_connectx(sk, kaddrs, addrs_size, &assoc_id);

	if (err)
		return err;
	else
		return assoc_id;
}

/*
 * New (hopefully final) interface for the API.
 * We use the sctp_getaddrs_old structure so that use-space library
 * can avoid any unnecessary allocations. The only different part
 * is that we store the actual length of the address buffer into the
 * addrs_num structure member. That way we can re-use the existing
 * code.
 */
#ifdef CONFIG_COMPAT
struct compat_sctp_getaddrs_old {
	sctp_assoc_t	assoc_id;
	s32		addr_num;
	compat_uptr_t	addrs;		/* struct sockaddr * */
};
#endif

static int sctp_getsockopt_connectx3(struct sock *sk, int len,
				     char __user *optval,
				     int __user *optlen)
{
	struct sctp_getaddrs_old param;
	sctp_assoc_t assoc_id = 0;
	struct sockaddr *kaddrs;
	int err = 0;

#ifdef CONFIG_COMPAT
	if (in_compat_syscall()) {
		struct compat_sctp_getaddrs_old param32;

		if (len < sizeof(param32))
			return -EINVAL;
		if (copy_from_user(&param32, optval, sizeof(param32)))
			return -EFAULT;

		param.assoc_id = param32.assoc_id;
		param.addr_num = param32.addr_num;
		param.addrs = compat_ptr(param32.addrs);
	} else
#endif
	{
		if (len < sizeof(param))
			return -EINVAL;
		if (copy_from_user(&param, optval, sizeof(param)))
			return -EFAULT;
	}

	kaddrs = memdup_user(param.addrs, param.addr_num);
	if (IS_ERR(kaddrs))
		return PTR_ERR(kaddrs);

	err = __sctp_setsockopt_connectx(sk, kaddrs, param.addr_num, &assoc_id);
	kfree(kaddrs);
	if (err == 0 || err == -EINPROGRESS) {
		if (copy_to_user(optval, &assoc_id, sizeof(assoc_id)))
			return -EFAULT;
		if (put_user(sizeof(assoc_id), optlen))
			return -EFAULT;
	}

	return err;
}

/* API 3.1.4 close() - UDP Style Syntax
 * Applications use close() to perform graceful shutdown (as described in
 * Section 10.1 of [SCTP]) on ALL the associations currently represented
 * by a UDP-style socket.
 *
 * The syntax is
 *
 *   ret = close(int sd);
 *
 *   sd      - the socket descriptor of the associations to be closed.
 *
 * To gracefully shutdown a specific association represented by the
 * UDP-style socket, an application should use the sendmsg() call,
 * passing no user data, but including the appropriate flag in the
 * ancillary data (see Section xxxx).
 *
 * If sd in the close() call is a branched-off socket representing only
 * one association, the shutdown is performed on that association only.
 *
 * 4.1.6 close() - TCP Style Syntax
 *
 * Applications use close() to gracefully close down an association.
 *
 * The syntax is:
 *
 *    int close(int sd);
 *
 *      sd      - the socket descriptor of the association to be closed.
 *
 * After an application calls close() on a socket descriptor, no further
 * socket operations will succeed on that descriptor.
 *
 * API 7.1.4 SO_LINGER
 *
 * An application using the TCP-style socket can use this option to
 * perform the SCTP ABORT primitive.  The linger option structure is:
 *
 *  struct  linger {
 *     int     l_onoff;                // option on/off
 *     int     l_linger;               // linger time
 * };
 *
 * To enable the option, set l_onoff to 1.  If the l_linger value is set
 * to 0, calling close() is the same as the ABORT primitive.  If the
 * value is set to a negative value, the setsockopt() call will return
 * an error.  If the value is set to a positive value linger_time, the
 * close() can be blocked for at most linger_time ms.  If the graceful
 * shutdown phase does not finish during this period, close() will
 * return but the graceful shutdown phase continues in the system.
 */
static void sctp_close(struct sock *sk, long timeout)
{
	struct net *net = sock_net(sk);
	struct sctp_endpoint *ep;
	struct sctp_association *asoc;
	struct list_head *pos, *temp;
	unsigned int data_was_unread;

	pr_debug("%s: sk:%p, timeout:%ld\n", __func__, sk, timeout);

	lock_sock_nested(sk, SINGLE_DEPTH_NESTING);
	sk->sk_shutdown = SHUTDOWN_MASK;
	inet_sk_set_state(sk, SCTP_SS_CLOSING);

	ep = sctp_sk(sk)->ep;

	/* Clean up any skbs sitting on the receive queue.  */
	data_was_unread = sctp_queue_purge_ulpevents(&sk->sk_receive_queue);
	data_was_unread += sctp_queue_purge_ulpevents(&sctp_sk(sk)->pd_lobby);

	/* Walk all associations on an endpoint.  */
	list_for_each_safe(pos, temp, &ep->asocs) {
		asoc = list_entry(pos, struct sctp_association, asocs);

		if (sctp_style(sk, TCP)) {
			/* A closed association can still be in the list if
			 * it belongs to a TCP-style listening socket that is
			 * not yet accepted. If so, free it. If not, send an
			 * ABORT or SHUTDOWN based on the linger options.
			 */
			if (sctp_state(asoc, CLOSED)) {
				sctp_association_free(asoc);
				continue;
			}
		}

		if (data_was_unread || !skb_queue_empty(&asoc->ulpq.lobby) ||
		    !skb_queue_empty(&asoc->ulpq.reasm) ||
		    !skb_queue_empty(&asoc->ulpq.reasm_uo) ||
		    (sock_flag(sk, SOCK_LINGER) && !sk->sk_lingertime)) {
			struct sctp_chunk *chunk;

			chunk = sctp_make_abort_user(asoc, NULL, 0);
			sctp_primitive_ABORT(net, asoc, chunk);
		} else
			sctp_primitive_SHUTDOWN(net, asoc, NULL);
	}

	/* On a TCP-style socket, block for at most linger_time if set. */
	if (sctp_style(sk, TCP) && timeout)
		sctp_wait_for_close(sk, timeout);

	/* This will run the backlog queue.  */
	release_sock(sk);

	/* Supposedly, no process has access to the socket, but
	 * the net layers still may.
	 */
	local_bh_disable();
	bh_lock_sock(sk);

	/* Hold the sock, since sk_common_release() will put sock_put()
	 * and we have just a little more cleanup.
	 */
	sock_hold(sk);
	sk_common_release(sk);

	bh_unlock_sock(sk);
	local_bh_enable();

	sock_put(sk);

	SCTP_DBG_OBJCNT_DEC(sock);
}

/* Handle EPIPE error. */
static int sctp_error(struct sock *sk, int flags, int err)
{
	if (err == -EPIPE)
		err = sock_error(sk) ? : -EPIPE;
	if (err == -EPIPE && !(flags & MSG_NOSIGNAL))
		send_sig(SIGPIPE, current, 0);
	return err;
}

/* API 3.1.3 sendmsg() - UDP Style Syntax
 *
 * An application uses sendmsg() and recvmsg() calls to transmit data to
 * and receive data from its peer.
 *
 *  ssize_t sendmsg(int socket, const struct msghdr *message,
 *                  int flags);
 *
 *  socket  - the socket descriptor of the endpoint.
 *  message - pointer to the msghdr structure which contains a single
 *            user message and possibly some ancillary data.
 *
 *            See Section 5 for complete description of the data
 *            structures.
 *
 *  flags   - flags sent or received with the user message, see Section
 *            5 for complete description of the flags.
 *
 * Note:  This function could use a rewrite especially when explicit
 * connect support comes in.
 */
/* BUG:  We do not implement the equivalent of sk_stream_wait_memory(). */

static int sctp_msghdr_parse(const struct msghdr *msg,
			     struct sctp_cmsgs *cmsgs);

static int sctp_sendmsg_parse(struct sock *sk, struct sctp_cmsgs *cmsgs,
			      struct sctp_sndrcvinfo *srinfo,
			      const struct msghdr *msg, size_t msg_len)
{
	__u16 sflags;
	int err;

	if (sctp_sstate(sk, LISTENING) && sctp_style(sk, TCP))
		return -EPIPE;

	if (msg_len > sk->sk_sndbuf)
		return -EMSGSIZE;

	memset(cmsgs, 0, sizeof(*cmsgs));
	err = sctp_msghdr_parse(msg, cmsgs);
	if (err) {
		pr_debug("%s: msghdr parse err:%x\n", __func__, err);
		return err;
	}

	memset(srinfo, 0, sizeof(*srinfo));
	if (cmsgs->srinfo) {
		srinfo->sinfo_stream = cmsgs->srinfo->sinfo_stream;
		srinfo->sinfo_flags = cmsgs->srinfo->sinfo_flags;
		srinfo->sinfo_ppid = cmsgs->srinfo->sinfo_ppid;
		srinfo->sinfo_context = cmsgs->srinfo->sinfo_context;
		srinfo->sinfo_assoc_id = cmsgs->srinfo->sinfo_assoc_id;
		srinfo->sinfo_timetolive = cmsgs->srinfo->sinfo_timetolive;
	}

	if (cmsgs->sinfo) {
		srinfo->sinfo_stream = cmsgs->sinfo->snd_sid;
		srinfo->sinfo_flags = cmsgs->sinfo->snd_flags;
		srinfo->sinfo_ppid = cmsgs->sinfo->snd_ppid;
		srinfo->sinfo_context = cmsgs->sinfo->snd_context;
		srinfo->sinfo_assoc_id = cmsgs->sinfo->snd_assoc_id;
	}

	if (cmsgs->prinfo) {
		srinfo->sinfo_timetolive = cmsgs->prinfo->pr_value;
		SCTP_PR_SET_POLICY(srinfo->sinfo_flags,
				   cmsgs->prinfo->pr_policy);
	}

	sflags = srinfo->sinfo_flags;
	if (!sflags && msg_len)
		return 0;

	if (sctp_style(sk, TCP) && (sflags & (SCTP_EOF | SCTP_ABORT)))
		return -EINVAL;

	if (((sflags & SCTP_EOF) && msg_len > 0) ||
	    (!(sflags & (SCTP_EOF | SCTP_ABORT)) && msg_len == 0))
		return -EINVAL;

	if ((sflags & SCTP_ADDR_OVER) && !msg->msg_name)
		return -EINVAL;

	return 0;
}

static int sctp_sendmsg_new_asoc(struct sock *sk, __u16 sflags,
				 struct sctp_cmsgs *cmsgs,
				 union sctp_addr *daddr,
				 struct sctp_transport **tp)
{
	struct sctp_endpoint *ep = sctp_sk(sk)->ep;
	struct sctp_association *asoc;
	struct cmsghdr *cmsg;
	__be32 flowinfo = 0;
	struct sctp_af *af;
	int err;

	*tp = NULL;

	if (sflags & (SCTP_EOF | SCTP_ABORT))
		return -EINVAL;

	if (sctp_style(sk, TCP) && (sctp_sstate(sk, ESTABLISHED) ||
				    sctp_sstate(sk, CLOSING)))
		return -EADDRNOTAVAIL;

	/* Label connection socket for first association 1-to-many
	 * style for client sequence socket()->sendmsg(). This
	 * needs to be done before sctp_assoc_add_peer() as that will
	 * set up the initial packet that needs to account for any
	 * security ip options (CIPSO/CALIPSO) added to the packet.
	 */
	af = sctp_get_af_specific(daddr->sa.sa_family);
	if (!af)
		return -EINVAL;
	err = security_sctp_bind_connect(sk, SCTP_SENDMSG_CONNECT,
					 (struct sockaddr *)daddr,
					 af->sockaddr_len);
	if (err < 0)
		return err;

	err = sctp_connect_new_asoc(ep, daddr, cmsgs->init, tp);
	if (err)
		return err;
	asoc = (*tp)->asoc;

	if (!cmsgs->addrs_msg)
		return 0;

	if (daddr->sa.sa_family == AF_INET6)
		flowinfo = daddr->v6.sin6_flowinfo;

	/* sendv addr list parse */
	for_each_cmsghdr(cmsg, cmsgs->addrs_msg) {
		union sctp_addr _daddr;
		int dlen;

		if (cmsg->cmsg_level != IPPROTO_SCTP ||
		    (cmsg->cmsg_type != SCTP_DSTADDRV4 &&
		     cmsg->cmsg_type != SCTP_DSTADDRV6))
			continue;

		daddr = &_daddr;
		memset(daddr, 0, sizeof(*daddr));
		dlen = cmsg->cmsg_len - sizeof(struct cmsghdr);
		if (cmsg->cmsg_type == SCTP_DSTADDRV4) {
			if (dlen < sizeof(struct in_addr)) {
				err = -EINVAL;
				goto free;
			}

			dlen = sizeof(struct in_addr);
			daddr->v4.sin_family = AF_INET;
			daddr->v4.sin_port = htons(asoc->peer.port);
			memcpy(&daddr->v4.sin_addr, CMSG_DATA(cmsg), dlen);
		} else {
			if (dlen < sizeof(struct in6_addr)) {
				err = -EINVAL;
				goto free;
			}

			dlen = sizeof(struct in6_addr);
			daddr->v6.sin6_flowinfo = flowinfo;
			daddr->v6.sin6_family = AF_INET6;
			daddr->v6.sin6_port = htons(asoc->peer.port);
			memcpy(&daddr->v6.sin6_addr, CMSG_DATA(cmsg), dlen);
		}

		err = sctp_connect_add_peer(asoc, daddr, sizeof(*daddr));
		if (err)
			goto free;
	}

	return 0;

free:
	sctp_association_free(asoc);
	return err;
}

static int sctp_sendmsg_check_sflags(struct sctp_association *asoc,
				     __u16 sflags, struct msghdr *msg,
				     size_t msg_len)
{
	struct sock *sk = asoc->base.sk;
	struct net *net = sock_net(sk);

	if (sctp_state(asoc, CLOSED) && sctp_style(sk, TCP))
		return -EPIPE;

	if ((sflags & SCTP_SENDALL) && sctp_style(sk, UDP) &&
	    !sctp_state(asoc, ESTABLISHED))
		return 0;

	if (sflags & SCTP_EOF) {
		pr_debug("%s: shutting down association:%p\n", __func__, asoc);
		sctp_primitive_SHUTDOWN(net, asoc, NULL);

		return 0;
	}

	if (sflags & SCTP_ABORT) {
		struct sctp_chunk *chunk;

		chunk = sctp_make_abort_user(asoc, msg, msg_len);
		if (!chunk)
			return -ENOMEM;

		pr_debug("%s: aborting association:%p\n", __func__, asoc);
		sctp_primitive_ABORT(net, asoc, chunk);
		iov_iter_revert(&msg->msg_iter, msg_len);

		return 0;
	}

	return 1;
}

static int sctp_sendmsg_to_asoc(struct sctp_association *asoc,
				struct msghdr *msg, size_t msg_len,
				struct sctp_transport *transport,
				struct sctp_sndrcvinfo *sinfo)
{
	struct sock *sk = asoc->base.sk;
	struct sctp_sock *sp = sctp_sk(sk);
	struct net *net = sock_net(sk);
	struct sctp_datamsg *datamsg;
	bool wait_connect = false;
	struct sctp_chunk *chunk;
	long timeo;
	int err;

	if (sinfo->sinfo_stream >= asoc->stream.outcnt) {
		err = -EINVAL;
		goto err;
	}

	if (unlikely(!SCTP_SO(&asoc->stream, sinfo->sinfo_stream)->ext)) {
		err = sctp_stream_init_ext(&asoc->stream, sinfo->sinfo_stream);
		if (err)
			goto err;
	}

	if (sp->disable_fragments && msg_len > asoc->frag_point) {
		err = -EMSGSIZE;
		goto err;
	}

	if (asoc->pmtu_pending) {
		if (sp->param_flags & SPP_PMTUD_ENABLE)
			sctp_assoc_sync_pmtu(asoc);
		asoc->pmtu_pending = 0;
	}

	if (sctp_wspace(asoc) < (int)msg_len)
		sctp_prsctp_prune(asoc, sinfo, msg_len - sctp_wspace(asoc));

	if (sk_under_memory_pressure(sk))
		sk_mem_reclaim(sk);

	if (sctp_wspace(asoc) <= 0 || !sk_wmem_schedule(sk, msg_len)) {
		timeo = sock_sndtimeo(sk, msg->msg_flags & MSG_DONTWAIT);
		err = sctp_wait_for_sndbuf(asoc, &timeo, msg_len);
		if (err)
			goto err;
	}

	if (sctp_state(asoc, CLOSED)) {
		err = sctp_primitive_ASSOCIATE(net, asoc, NULL);
		if (err)
			goto err;

		if (asoc->ep->intl_enable) {
			timeo = sock_sndtimeo(sk, 0);
			err = sctp_wait_for_connect(asoc, &timeo);
			if (err) {
				err = -ESRCH;
				goto err;
			}
		} else {
			wait_connect = true;
		}

		pr_debug("%s: we associated primitively\n", __func__);
	}

	datamsg = sctp_datamsg_from_user(asoc, sinfo, &msg->msg_iter);
	if (IS_ERR(datamsg)) {
		err = PTR_ERR(datamsg);
		goto err;
	}

	asoc->force_delay = !!(msg->msg_flags & MSG_MORE);

	list_for_each_entry(chunk, &datamsg->chunks, frag_list) {
		sctp_chunk_hold(chunk);
		sctp_set_owner_w(chunk);
		chunk->transport = transport;
	}

	err = sctp_primitive_SEND(net, asoc, datamsg);
	if (err) {
		sctp_datamsg_free(datamsg);
		goto err;
	}

	pr_debug("%s: we sent primitively\n", __func__);

	sctp_datamsg_put(datamsg);

	if (unlikely(wait_connect)) {
		timeo = sock_sndtimeo(sk, msg->msg_flags & MSG_DONTWAIT);
		sctp_wait_for_connect(asoc, &timeo);
	}

	err = msg_len;

err:
	return err;
}

static union sctp_addr *sctp_sendmsg_get_daddr(struct sock *sk,
					       const struct msghdr *msg,
					       struct sctp_cmsgs *cmsgs)
{
	union sctp_addr *daddr = NULL;
	int err;

	if (!sctp_style(sk, UDP_HIGH_BANDWIDTH) && msg->msg_name) {
		int len = msg->msg_namelen;

		if (len > sizeof(*daddr))
			len = sizeof(*daddr);

		daddr = (union sctp_addr *)msg->msg_name;

		err = sctp_verify_addr(sk, daddr, len);
		if (err)
			return ERR_PTR(err);
	}

	return daddr;
}

static void sctp_sendmsg_update_sinfo(struct sctp_association *asoc,
				      struct sctp_sndrcvinfo *sinfo,
				      struct sctp_cmsgs *cmsgs)
{
	if (!cmsgs->srinfo && !cmsgs->sinfo) {
		sinfo->sinfo_stream = asoc->default_stream;
		sinfo->sinfo_ppid = asoc->default_ppid;
		sinfo->sinfo_context = asoc->default_context;
		sinfo->sinfo_assoc_id = sctp_assoc2id(asoc);

		if (!cmsgs->prinfo)
			sinfo->sinfo_flags = asoc->default_flags;
	}

	if (!cmsgs->srinfo && !cmsgs->prinfo)
		sinfo->sinfo_timetolive = asoc->default_timetolive;

	if (cmsgs->authinfo) {
		/* Reuse sinfo_tsn to indicate that authinfo was set and
		 * sinfo_ssn to save the keyid on tx path.
		 */
		sinfo->sinfo_tsn = 1;
		sinfo->sinfo_ssn = cmsgs->authinfo->auth_keynumber;
	}
}

static int sctp_sendmsg(struct sock *sk, struct msghdr *msg, size_t msg_len)
{
	struct sctp_endpoint *ep = sctp_sk(sk)->ep;
	struct sctp_transport *transport = NULL;
	struct sctp_sndrcvinfo _sinfo, *sinfo;
	struct sctp_association *asoc, *tmp;
	struct sctp_cmsgs cmsgs;
	union sctp_addr *daddr;
	bool new = false;
	__u16 sflags;
	int err;

	/* Parse and get snd_info */
	err = sctp_sendmsg_parse(sk, &cmsgs, &_sinfo, msg, msg_len);
	if (err)
		goto out;

	sinfo  = &_sinfo;
	sflags = sinfo->sinfo_flags;

	/* Get daddr from msg */
	daddr = sctp_sendmsg_get_daddr(sk, msg, &cmsgs);
	if (IS_ERR(daddr)) {
		err = PTR_ERR(daddr);
		goto out;
	}

	lock_sock(sk);

	/* SCTP_SENDALL process */
	if ((sflags & SCTP_SENDALL) && sctp_style(sk, UDP)) {
		list_for_each_entry_safe(asoc, tmp, &ep->asocs, asocs) {
			err = sctp_sendmsg_check_sflags(asoc, sflags, msg,
							msg_len);
			if (err == 0)
				continue;
			if (err < 0)
				goto out_unlock;

			sctp_sendmsg_update_sinfo(asoc, sinfo, &cmsgs);

			err = sctp_sendmsg_to_asoc(asoc, msg, msg_len,
						   NULL, sinfo);
			if (err < 0)
				goto out_unlock;

			iov_iter_revert(&msg->msg_iter, err);
		}

		goto out_unlock;
	}

	/* Get and check or create asoc */
	if (daddr) {
		asoc = sctp_endpoint_lookup_assoc(ep, daddr, &transport);
		if (asoc) {
			err = sctp_sendmsg_check_sflags(asoc, sflags, msg,
							msg_len);
			if (err <= 0)
				goto out_unlock;
		} else {
			err = sctp_sendmsg_new_asoc(sk, sflags, &cmsgs, daddr,
						    &transport);
			if (err)
				goto out_unlock;

			asoc = transport->asoc;
			new = true;
		}

		if (!sctp_style(sk, TCP) && !(sflags & SCTP_ADDR_OVER))
			transport = NULL;
	} else {
		asoc = sctp_id2assoc(sk, sinfo->sinfo_assoc_id);
		if (!asoc) {
			err = -EPIPE;
			goto out_unlock;
		}

		err = sctp_sendmsg_check_sflags(asoc, sflags, msg, msg_len);
		if (err <= 0)
			goto out_unlock;
	}

	/* Update snd_info with the asoc */
	sctp_sendmsg_update_sinfo(asoc, sinfo, &cmsgs);

	/* Send msg to the asoc */
	err = sctp_sendmsg_to_asoc(asoc, msg, msg_len, transport, sinfo);
	if (err < 0 && err != -ESRCH && new)
		sctp_association_free(asoc);

out_unlock:
	release_sock(sk);
out:
	return sctp_error(sk, msg->msg_flags, err);
}

/* This is an extended version of skb_pull() that removes the data from the
 * start of a skb even when data is spread across the list of skb's in the
 * frag_list. len specifies the total amount of data that needs to be removed.
 * when 'len' bytes could be removed from the skb, it returns 0.
 * If 'len' exceeds the total skb length,  it returns the no. of bytes that
 * could not be removed.
 */
static int sctp_skb_pull(struct sk_buff *skb, int len)
{
	struct sk_buff *list;
	int skb_len = skb_headlen(skb);
	int rlen;

	if (len <= skb_len) {
		__skb_pull(skb, len);
		return 0;
	}
	len -= skb_len;
	__skb_pull(skb, skb_len);

	skb_walk_frags(skb, list) {
		rlen = sctp_skb_pull(list, len);
		skb->len -= (len-rlen);
		skb->data_len -= (len-rlen);

		if (!rlen)
			return 0;

		len = rlen;
	}

	return len;
}

/* API 3.1.3  recvmsg() - UDP Style Syntax
 *
 *  ssize_t recvmsg(int socket, struct msghdr *message,
 *                    int flags);
 *
 *  socket  - the socket descriptor of the endpoint.
 *  message - pointer to the msghdr structure which contains a single
 *            user message and possibly some ancillary data.
 *
 *            See Section 5 for complete description of the data
 *            structures.
 *
 *  flags   - flags sent or received with the user message, see Section
 *            5 for complete description of the flags.
 */
static int sctp_recvmsg(struct sock *sk, struct msghdr *msg, size_t len,
			int noblock, int flags, int *addr_len)
{
	struct sctp_ulpevent *event = NULL;
	struct sctp_sock *sp = sctp_sk(sk);
	struct sk_buff *skb, *head_skb;
	int copied;
	int err = 0;
	int skb_len;

	pr_debug("%s: sk:%p, msghdr:%p, len:%zd, noblock:%d, flags:0x%x, "
		 "addr_len:%p)\n", __func__, sk, msg, len, noblock, flags,
		 addr_len);

	lock_sock(sk);

	if (sctp_style(sk, TCP) && !sctp_sstate(sk, ESTABLISHED) &&
	    !sctp_sstate(sk, CLOSING) && !sctp_sstate(sk, CLOSED)) {
		err = -ENOTCONN;
		goto out;
	}

	skb = sctp_skb_recv_datagram(sk, flags, noblock, &err);
	if (!skb)
		goto out;

	/* Get the total length of the skb including any skb's in the
	 * frag_list.
	 */
	skb_len = skb->len;

	copied = skb_len;
	if (copied > len)
		copied = len;

	err = skb_copy_datagram_msg(skb, 0, msg, copied);

	event = sctp_skb2event(skb);

	if (err)
		goto out_free;

	if (event->chunk && event->chunk->head_skb)
		head_skb = event->chunk->head_skb;
	else
		head_skb = skb;
	sock_recv_ts_and_drops(msg, sk, head_skb);
	if (sctp_ulpevent_is_notification(event)) {
		msg->msg_flags |= MSG_NOTIFICATION;
		sp->pf->event_msgname(event, msg->msg_name, addr_len);
	} else {
		sp->pf->skb_msgname(head_skb, msg->msg_name, addr_len);
	}

	/* Check if we allow SCTP_NXTINFO. */
	if (sp->recvnxtinfo)
		sctp_ulpevent_read_nxtinfo(event, msg, sk);
	/* Check if we allow SCTP_RCVINFO. */
	if (sp->recvrcvinfo)
		sctp_ulpevent_read_rcvinfo(event, msg);
	/* Check if we allow SCTP_SNDRCVINFO. */
	if (sctp_ulpevent_type_enabled(sp->subscribe, SCTP_DATA_IO_EVENT))
		sctp_ulpevent_read_sndrcvinfo(event, msg);

	err = copied;

	/* If skb's length exceeds the user's buffer, update the skb and
	 * push it back to the receive_queue so that the next call to
	 * recvmsg() will return the remaining data. Don't set MSG_EOR.
	 */
	if (skb_len > copied) {
		msg->msg_flags &= ~MSG_EOR;
		if (flags & MSG_PEEK)
			goto out_free;
		sctp_skb_pull(skb, copied);
		skb_queue_head(&sk->sk_receive_queue, skb);

		/* When only partial message is copied to the user, increase
		 * rwnd by that amount. If all the data in the skb is read,
		 * rwnd is updated when the event is freed.
		 */
		if (!sctp_ulpevent_is_notification(event))
			sctp_assoc_rwnd_increase(event->asoc, copied);
		goto out;
	} else if ((event->msg_flags & MSG_NOTIFICATION) ||
		   (event->msg_flags & MSG_EOR))
		msg->msg_flags |= MSG_EOR;
	else
		msg->msg_flags &= ~MSG_EOR;

out_free:
	if (flags & MSG_PEEK) {
		/* Release the skb reference acquired after peeking the skb in
		 * sctp_skb_recv_datagram().
		 */
		kfree_skb(skb);
	} else {
		/* Free the event which includes releasing the reference to
		 * the owner of the skb, freeing the skb and updating the
		 * rwnd.
		 */
		sctp_ulpevent_free(event);
	}
out:
	release_sock(sk);
	return err;
}

/* 7.1.12 Enable/Disable message fragmentation (SCTP_DISABLE_FRAGMENTS)
 *
 * This option is a on/off flag.  If enabled no SCTP message
 * fragmentation will be performed.  Instead if a message being sent
 * exceeds the current PMTU size, the message will NOT be sent and
 * instead a error will be indicated to the user.
 */
static int sctp_setsockopt_disable_fragments(struct sock *sk, int *val,
					     unsigned int optlen)
{
	if (optlen < sizeof(int))
		return -EINVAL;
	sctp_sk(sk)->disable_fragments = (*val == 0) ? 0 : 1;
	return 0;
}

static int sctp_setsockopt_events(struct sock *sk, __u8 *sn_type,
				  unsigned int optlen)
{
	struct sctp_sock *sp = sctp_sk(sk);
	struct sctp_association *asoc;
	int i;

	if (optlen > sizeof(struct sctp_event_subscribe))
		return -EINVAL;

	for (i = 0; i < optlen; i++)
		sctp_ulpevent_type_set(&sp->subscribe, SCTP_SN_TYPE_BASE + i,
				       sn_type[i]);

	list_for_each_entry(asoc, &sp->ep->asocs, asocs)
		asoc->subscribe = sctp_sk(sk)->subscribe;

	/* At the time when a user app subscribes to SCTP_SENDER_DRY_EVENT,
	 * if there is no data to be sent or retransmit, the stack will
	 * immediately send up this notification.
	 */
	if (sctp_ulpevent_type_enabled(sp->subscribe, SCTP_SENDER_DRY_EVENT)) {
		struct sctp_ulpevent *event;

		asoc = sctp_id2assoc(sk, 0);
		if (asoc && sctp_outq_is_empty(&asoc->outqueue)) {
			event = sctp_ulpevent_make_sender_dry_event(asoc,
					GFP_USER | __GFP_NOWARN);
			if (!event)
				return -ENOMEM;

			asoc->stream.si->enqueue_event(&asoc->ulpq, event);
		}
	}

	return 0;
}

/* 7.1.8 Automatic Close of associations (SCTP_AUTOCLOSE)
 *
 * This socket option is applicable to the UDP-style socket only.  When
 * set it will cause associations that are idle for more than the
 * specified number of seconds to automatically close.  An association
 * being idle is defined an association that has NOT sent or received
 * user data.  The special value of '0' indicates that no automatic
 * close of any associations should be performed.  The option expects an
 * integer defining the number of seconds of idle time before an
 * association is closed.
 */
static int sctp_setsockopt_autoclose(struct sock *sk, u32 *optval,
				     unsigned int optlen)
{
	struct sctp_sock *sp = sctp_sk(sk);
	struct net *net = sock_net(sk);

	/* Applicable to UDP-style socket only */
	if (sctp_style(sk, TCP))
		return -EOPNOTSUPP;
	if (optlen != sizeof(int))
		return -EINVAL;

	sp->autoclose = *optval;
	if (sp->autoclose > net->sctp.max_autoclose)
		sp->autoclose = net->sctp.max_autoclose;

	return 0;
}

/* 7.1.13 Peer Address Parameters (SCTP_PEER_ADDR_PARAMS)
 *
 * Applications can enable or disable heartbeats for any peer address of
 * an association, modify an address's heartbeat interval, force a
 * heartbeat to be sent immediately, and adjust the address's maximum
 * number of retransmissions sent before an address is considered
 * unreachable.  The following structure is used to access and modify an
 * address's parameters:
 *
 *  struct sctp_paddrparams {
 *     sctp_assoc_t            spp_assoc_id;
 *     struct sockaddr_storage spp_address;
 *     uint32_t                spp_hbinterval;
 *     uint16_t                spp_pathmaxrxt;
 *     uint32_t                spp_pathmtu;
 *     uint32_t                spp_sackdelay;
 *     uint32_t                spp_flags;
 *     uint32_t                spp_ipv6_flowlabel;
 *     uint8_t                 spp_dscp;
 * };
 *
 *   spp_assoc_id    - (one-to-many style socket) This is filled in the
 *                     application, and identifies the association for
 *                     this query.
 *   spp_address     - This specifies which address is of interest.
 *   spp_hbinterval  - This contains the value of the heartbeat interval,
 *                     in milliseconds.  If a  value of zero
 *                     is present in this field then no changes are to
 *                     be made to this parameter.
 *   spp_pathmaxrxt  - This contains the maximum number of
 *                     retransmissions before this address shall be
 *                     considered unreachable. If a  value of zero
 *                     is present in this field then no changes are to
 *                     be made to this parameter.
 *   spp_pathmtu     - When Path MTU discovery is disabled the value
 *                     specified here will be the "fixed" path mtu.
 *                     Note that if the spp_address field is empty
 *                     then all associations on this address will
 *                     have this fixed path mtu set upon them.
 *
 *   spp_sackdelay   - When delayed sack is enabled, this value specifies
 *                     the number of milliseconds that sacks will be delayed
 *                     for. This value will apply to all addresses of an
 *                     association if the spp_address field is empty. Note
 *                     also, that if delayed sack is enabled and this
 *                     value is set to 0, no change is made to the last
 *                     recorded delayed sack timer value.
 *
 *   spp_flags       - These flags are used to control various features
 *                     on an association. The flag field may contain
 *                     zero or more of the following options.
 *
 *                     SPP_HB_ENABLE  - Enable heartbeats on the
 *                     specified address. Note that if the address
 *                     field is empty all addresses for the association
 *                     have heartbeats enabled upon them.
 *
 *                     SPP_HB_DISABLE - Disable heartbeats on the
 *                     speicifed address. Note that if the address
 *                     field is empty all addresses for the association
 *                     will have their heartbeats disabled. Note also
 *                     that SPP_HB_ENABLE and SPP_HB_DISABLE are
 *                     mutually exclusive, only one of these two should
 *                     be specified. Enabling both fields will have
 *                     undetermined results.
 *
 *                     SPP_HB_DEMAND - Request a user initiated heartbeat
 *                     to be made immediately.
 *
 *                     SPP_HB_TIME_IS_ZERO - Specify's that the time for
 *                     heartbeat delayis to be set to the value of 0
 *                     milliseconds.
 *
 *                     SPP_PMTUD_ENABLE - This field will enable PMTU
 *                     discovery upon the specified address. Note that
 *                     if the address feild is empty then all addresses
 *                     on the association are effected.
 *
 *                     SPP_PMTUD_DISABLE - This field will disable PMTU
 *                     discovery upon the specified address. Note that
 *                     if the address feild is empty then all addresses
 *                     on the association are effected. Not also that
 *                     SPP_PMTUD_ENABLE and SPP_PMTUD_DISABLE are mutually
 *                     exclusive. Enabling both will have undetermined
 *                     results.
 *
 *                     SPP_SACKDELAY_ENABLE - Setting this flag turns
 *                     on delayed sack. The time specified in spp_sackdelay
 *                     is used to specify the sack delay for this address. Note
 *                     that if spp_address is empty then all addresses will
 *                     enable delayed sack and take on the sack delay
 *                     value specified in spp_sackdelay.
 *                     SPP_SACKDELAY_DISABLE - Setting this flag turns
 *                     off delayed sack. If the spp_address field is blank then
 *                     delayed sack is disabled for the entire association. Note
 *                     also that this field is mutually exclusive to
 *                     SPP_SACKDELAY_ENABLE, setting both will have undefined
 *                     results.
 *
 *                     SPP_IPV6_FLOWLABEL:  Setting this flag enables the
 *                     setting of the IPV6 flow label value.  The value is
 *                     contained in the spp_ipv6_flowlabel field.
 *                     Upon retrieval, this flag will be set to indicate that
 *                     the spp_ipv6_flowlabel field has a valid value returned.
 *                     If a specific destination address is set (in the
 *                     spp_address field), then the value returned is that of
 *                     the address.  If just an association is specified (and
 *                     no address), then the association's default flow label
 *                     is returned.  If neither an association nor a destination
 *                     is specified, then the socket's default flow label is
 *                     returned.  For non-IPv6 sockets, this flag will be left
 *                     cleared.
 *
 *                     SPP_DSCP:  Setting this flag enables the setting of the
 *                     Differentiated Services Code Point (DSCP) value
 *                     associated with either the association or a specific
 *                     address.  The value is obtained in the spp_dscp field.
 *                     Upon retrieval, this flag will be set to indicate that
 *                     the spp_dscp field has a valid value returned.  If a
 *                     specific destination address is set when called (in the
 *                     spp_address field), then that specific destination
 *                     address's DSCP value is returned.  If just an association
 *                     is specified, then the association's default DSCP is
 *                     returned.  If neither an association nor a destination is
 *                     specified, then the socket's default DSCP is returned.
 *
 *   spp_ipv6_flowlabel
 *                   - This field is used in conjunction with the
 *                     SPP_IPV6_FLOWLABEL flag and contains the IPv6 flow label.
 *                     The 20 least significant bits are used for the flow
 *                     label.  This setting has precedence over any IPv6-layer
 *                     setting.
 *
 *   spp_dscp        - This field is used in conjunction with the SPP_DSCP flag
 *                     and contains the DSCP.  The 6 most significant bits are
 *                     used for the DSCP.  This setting has precedence over any
 *                     IPv4- or IPv6- layer setting.
 */
static int sctp_apply_peer_addr_params(struct sctp_paddrparams *params,
				       struct sctp_transport   *trans,
				       struct sctp_association *asoc,
				       struct sctp_sock        *sp,
				       int                      hb_change,
				       int                      pmtud_change,
				       int                      sackdelay_change)
{
	int error;

	if (params->spp_flags & SPP_HB_DEMAND && trans) {
		error = sctp_primitive_REQUESTHEARTBEAT(trans->asoc->base.net,
							trans->asoc, trans);
		if (error)
			return error;
	}

	/* Note that unless the spp_flag is set to SPP_HB_ENABLE the value of
	 * this field is ignored.  Note also that a value of zero indicates
	 * the current setting should be left unchanged.
	 */
	if (params->spp_flags & SPP_HB_ENABLE) {

		/* Re-zero the interval if the SPP_HB_TIME_IS_ZERO is
		 * set.  This lets us use 0 value when this flag
		 * is set.
		 */
		if (params->spp_flags & SPP_HB_TIME_IS_ZERO)
			params->spp_hbinterval = 0;

		if (params->spp_hbinterval ||
		    (params->spp_flags & SPP_HB_TIME_IS_ZERO)) {
			if (trans) {
				trans->hbinterval =
				    msecs_to_jiffies(params->spp_hbinterval);
			} else if (asoc) {
				asoc->hbinterval =
				    msecs_to_jiffies(params->spp_hbinterval);
			} else {
				sp->hbinterval = params->spp_hbinterval;
			}
		}
	}

	if (hb_change) {
		if (trans) {
			trans->param_flags =
				(trans->param_flags & ~SPP_HB) | hb_change;
		} else if (asoc) {
			asoc->param_flags =
				(asoc->param_flags & ~SPP_HB) | hb_change;
		} else {
			sp->param_flags =
				(sp->param_flags & ~SPP_HB) | hb_change;
		}
	}

	/* When Path MTU discovery is disabled the value specified here will
	 * be the "fixed" path mtu (i.e. the value of the spp_flags field must
	 * include the flag SPP_PMTUD_DISABLE for this field to have any
	 * effect).
	 */
	if ((params->spp_flags & SPP_PMTUD_DISABLE) && params->spp_pathmtu) {
		if (trans) {
			trans->pathmtu = params->spp_pathmtu;
			sctp_assoc_sync_pmtu(asoc);
		} else if (asoc) {
			sctp_assoc_set_pmtu(asoc, params->spp_pathmtu);
		} else {
			sp->pathmtu = params->spp_pathmtu;
		}
	}

	if (pmtud_change) {
		if (trans) {
			int update = (trans->param_flags & SPP_PMTUD_DISABLE) &&
				(params->spp_flags & SPP_PMTUD_ENABLE);
			trans->param_flags =
				(trans->param_flags & ~SPP_PMTUD) | pmtud_change;
			if (update) {
				sctp_transport_pmtu(trans, sctp_opt2sk(sp));
				sctp_assoc_sync_pmtu(asoc);
			}
		} else if (asoc) {
			asoc->param_flags =
				(asoc->param_flags & ~SPP_PMTUD) | pmtud_change;
		} else {
			sp->param_flags =
				(sp->param_flags & ~SPP_PMTUD) | pmtud_change;
		}
	}

	/* Note that unless the spp_flag is set to SPP_SACKDELAY_ENABLE the
	 * value of this field is ignored.  Note also that a value of zero
	 * indicates the current setting should be left unchanged.
	 */
	if ((params->spp_flags & SPP_SACKDELAY_ENABLE) && params->spp_sackdelay) {
		if (trans) {
			trans->sackdelay =
				msecs_to_jiffies(params->spp_sackdelay);
		} else if (asoc) {
			asoc->sackdelay =
				msecs_to_jiffies(params->spp_sackdelay);
		} else {
			sp->sackdelay = params->spp_sackdelay;
		}
	}

	if (sackdelay_change) {
		if (trans) {
			trans->param_flags =
				(trans->param_flags & ~SPP_SACKDELAY) |
				sackdelay_change;
		} else if (asoc) {
			asoc->param_flags =
				(asoc->param_flags & ~SPP_SACKDELAY) |
				sackdelay_change;
		} else {
			sp->param_flags =
				(sp->param_flags & ~SPP_SACKDELAY) |
				sackdelay_change;
		}
	}

	/* Note that a value of zero indicates the current setting should be
	   left unchanged.
	 */
	if (params->spp_pathmaxrxt) {
		if (trans) {
			trans->pathmaxrxt = params->spp_pathmaxrxt;
		} else if (asoc) {
			asoc->pathmaxrxt = params->spp_pathmaxrxt;
		} else {
			sp->pathmaxrxt = params->spp_pathmaxrxt;
		}
	}

	if (params->spp_flags & SPP_IPV6_FLOWLABEL) {
		if (trans) {
			if (trans->ipaddr.sa.sa_family == AF_INET6) {
				trans->flowlabel = params->spp_ipv6_flowlabel &
						   SCTP_FLOWLABEL_VAL_MASK;
				trans->flowlabel |= SCTP_FLOWLABEL_SET_MASK;
			}
		} else if (asoc) {
			struct sctp_transport *t;

			list_for_each_entry(t, &asoc->peer.transport_addr_list,
					    transports) {
				if (t->ipaddr.sa.sa_family != AF_INET6)
					continue;
				t->flowlabel = params->spp_ipv6_flowlabel &
					       SCTP_FLOWLABEL_VAL_MASK;
				t->flowlabel |= SCTP_FLOWLABEL_SET_MASK;
			}
			asoc->flowlabel = params->spp_ipv6_flowlabel &
					  SCTP_FLOWLABEL_VAL_MASK;
			asoc->flowlabel |= SCTP_FLOWLABEL_SET_MASK;
		} else if (sctp_opt2sk(sp)->sk_family == AF_INET6) {
			sp->flowlabel = params->spp_ipv6_flowlabel &
					SCTP_FLOWLABEL_VAL_MASK;
			sp->flowlabel |= SCTP_FLOWLABEL_SET_MASK;
		}
	}

	if (params->spp_flags & SPP_DSCP) {
		if (trans) {
			trans->dscp = params->spp_dscp & SCTP_DSCP_VAL_MASK;
			trans->dscp |= SCTP_DSCP_SET_MASK;
		} else if (asoc) {
			struct sctp_transport *t;

			list_for_each_entry(t, &asoc->peer.transport_addr_list,
					    transports) {
				t->dscp = params->spp_dscp &
					  SCTP_DSCP_VAL_MASK;
				t->dscp |= SCTP_DSCP_SET_MASK;
			}
			asoc->dscp = params->spp_dscp & SCTP_DSCP_VAL_MASK;
			asoc->dscp |= SCTP_DSCP_SET_MASK;
		} else {
			sp->dscp = params->spp_dscp & SCTP_DSCP_VAL_MASK;
			sp->dscp |= SCTP_DSCP_SET_MASK;
		}
	}

	return 0;
}

static int sctp_setsockopt_peer_addr_params(struct sock *sk,
					    struct sctp_paddrparams *params,
					    unsigned int optlen)
{
	struct sctp_transport   *trans = NULL;
	struct sctp_association *asoc = NULL;
	struct sctp_sock        *sp = sctp_sk(sk);
	int error;
	int hb_change, pmtud_change, sackdelay_change;

	if (optlen == ALIGN(offsetof(struct sctp_paddrparams,
					    spp_ipv6_flowlabel), 4)) {
		if (params->spp_flags & (SPP_DSCP | SPP_IPV6_FLOWLABEL))
			return -EINVAL;
	} else if (optlen != sizeof(*params)) {
		return -EINVAL;
	}

	/* Validate flags and value parameters. */
	hb_change        = params->spp_flags & SPP_HB;
	pmtud_change     = params->spp_flags & SPP_PMTUD;
	sackdelay_change = params->spp_flags & SPP_SACKDELAY;

	if (hb_change        == SPP_HB ||
	    pmtud_change     == SPP_PMTUD ||
	    sackdelay_change == SPP_SACKDELAY ||
	    params->spp_sackdelay > 500 ||
	    (params->spp_pathmtu &&
	     params->spp_pathmtu < SCTP_DEFAULT_MINSEGMENT))
		return -EINVAL;

	/* If an address other than INADDR_ANY is specified, and
	 * no transport is found, then the request is invalid.
	 */
	if (!sctp_is_any(sk, (union sctp_addr *)&params->spp_address)) {
		trans = sctp_addr_id2transport(sk, &params->spp_address,
					       params->spp_assoc_id);
		if (!trans)
			return -EINVAL;
	}

	/* Get association, if assoc_id != SCTP_FUTURE_ASSOC and the
	 * socket is a one to many style socket, and an association
	 * was not found, then the id was invalid.
	 */
	asoc = sctp_id2assoc(sk, params->spp_assoc_id);
	if (!asoc && params->spp_assoc_id != SCTP_FUTURE_ASSOC &&
	    sctp_style(sk, UDP))
		return -EINVAL;

	/* Heartbeat demand can only be sent on a transport or
	 * association, but not a socket.
	 */
	if (params->spp_flags & SPP_HB_DEMAND && !trans && !asoc)
		return -EINVAL;

	/* Process parameters. */
	error = sctp_apply_peer_addr_params(params, trans, asoc, sp,
					    hb_change, pmtud_change,
					    sackdelay_change);

	if (error)
		return error;

	/* If changes are for association, also apply parameters to each
	 * transport.
	 */
	if (!trans && asoc) {
		list_for_each_entry(trans, &asoc->peer.transport_addr_list,
				transports) {
			sctp_apply_peer_addr_params(params, trans, asoc, sp,
						    hb_change, pmtud_change,
						    sackdelay_change);
		}
	}

	return 0;
}

static inline __u32 sctp_spp_sackdelay_enable(__u32 param_flags)
{
	return (param_flags & ~SPP_SACKDELAY) | SPP_SACKDELAY_ENABLE;
}

static inline __u32 sctp_spp_sackdelay_disable(__u32 param_flags)
{
	return (param_flags & ~SPP_SACKDELAY) | SPP_SACKDELAY_DISABLE;
}

static void sctp_apply_asoc_delayed_ack(struct sctp_sack_info *params,
					struct sctp_association *asoc)
{
	struct sctp_transport *trans;

	if (params->sack_delay) {
		asoc->sackdelay = msecs_to_jiffies(params->sack_delay);
		asoc->param_flags =
			sctp_spp_sackdelay_enable(asoc->param_flags);
	}
	if (params->sack_freq == 1) {
		asoc->param_flags =
			sctp_spp_sackdelay_disable(asoc->param_flags);
	} else if (params->sack_freq > 1) {
		asoc->sackfreq = params->sack_freq;
		asoc->param_flags =
			sctp_spp_sackdelay_enable(asoc->param_flags);
	}

	list_for_each_entry(trans, &asoc->peer.transport_addr_list,
			    transports) {
		if (params->sack_delay) {
			trans->sackdelay = msecs_to_jiffies(params->sack_delay);
			trans->param_flags =
				sctp_spp_sackdelay_enable(trans->param_flags);
		}
		if (params->sack_freq == 1) {
			trans->param_flags =
				sctp_spp_sackdelay_disable(trans->param_flags);
		} else if (params->sack_freq > 1) {
			trans->sackfreq = params->sack_freq;
			trans->param_flags =
				sctp_spp_sackdelay_enable(trans->param_flags);
		}
	}
}

/*
 * 7.1.23.  Get or set delayed ack timer (SCTP_DELAYED_SACK)
 *
 * This option will effect the way delayed acks are performed.  This
 * option allows you to get or set the delayed ack time, in
 * milliseconds.  It also allows changing the delayed ack frequency.
 * Changing the frequency to 1 disables the delayed sack algorithm.  If
 * the assoc_id is 0, then this sets or gets the endpoints default
 * values.  If the assoc_id field is non-zero, then the set or get
 * effects the specified association for the one to many model (the
 * assoc_id field is ignored by the one to one model).  Note that if
 * sack_delay or sack_freq are 0 when setting this option, then the
 * current values will remain unchanged.
 *
 * struct sctp_sack_info {
 *     sctp_assoc_t            sack_assoc_id;
 *     uint32_t                sack_delay;
 *     uint32_t                sack_freq;
 * };
 *
 * sack_assoc_id -  This parameter, indicates which association the user
 *    is performing an action upon.  Note that if this field's value is
 *    zero then the endpoints default value is changed (effecting future
 *    associations only).
 *
 * sack_delay -  This parameter contains the number of milliseconds that
 *    the user is requesting the delayed ACK timer be set to.  Note that
 *    this value is defined in the standard to be between 200 and 500
 *    milliseconds.
 *
 * sack_freq -  This parameter contains the number of packets that must
 *    be received before a sack is sent without waiting for the delay
 *    timer to expire.  The default value for this is 2, setting this
 *    value to 1 will disable the delayed sack algorithm.
 */
static int __sctp_setsockopt_delayed_ack(struct sock *sk,
					 struct sctp_sack_info *params)
{
	struct sctp_sock *sp = sctp_sk(sk);
	struct sctp_association *asoc;

	/* Validate value parameter. */
	if (params->sack_delay > 500)
		return -EINVAL;

	/* Get association, if sack_assoc_id != SCTP_FUTURE_ASSOC and the
	 * socket is a one to many style socket, and an association
	 * was not found, then the id was invalid.
	 */
	asoc = sctp_id2assoc(sk, params->sack_assoc_id);
	if (!asoc && params->sack_assoc_id > SCTP_ALL_ASSOC &&
	    sctp_style(sk, UDP))
		return -EINVAL;

	if (asoc) {
		sctp_apply_asoc_delayed_ack(params, asoc);

		return 0;
	}

	if (sctp_style(sk, TCP))
		params->sack_assoc_id = SCTP_FUTURE_ASSOC;

	if (params->sack_assoc_id == SCTP_FUTURE_ASSOC ||
	    params->sack_assoc_id == SCTP_ALL_ASSOC) {
		if (params->sack_delay) {
			sp->sackdelay = params->sack_delay;
			sp->param_flags =
				sctp_spp_sackdelay_enable(sp->param_flags);
		}
		if (params->sack_freq == 1) {
			sp->param_flags =
				sctp_spp_sackdelay_disable(sp->param_flags);
		} else if (params->sack_freq > 1) {
			sp->sackfreq = params->sack_freq;
			sp->param_flags =
				sctp_spp_sackdelay_enable(sp->param_flags);
		}
	}

	if (params->sack_assoc_id == SCTP_CURRENT_ASSOC ||
	    params->sack_assoc_id == SCTP_ALL_ASSOC)
		list_for_each_entry(asoc, &sp->ep->asocs, asocs)
			sctp_apply_asoc_delayed_ack(params, asoc);

	return 0;
}

static int sctp_setsockopt_delayed_ack(struct sock *sk,
				       struct sctp_sack_info *params,
				       unsigned int optlen)
{
	if (optlen == sizeof(struct sctp_assoc_value)) {
		struct sctp_assoc_value *v = (struct sctp_assoc_value *)params;
		struct sctp_sack_info p;

		pr_warn_ratelimited(DEPRECATED
				    "%s (pid %d) "
				    "Use of struct sctp_assoc_value in delayed_ack socket option.\n"
				    "Use struct sctp_sack_info instead\n",
				    current->comm, task_pid_nr(current));

		p.sack_assoc_id = v->assoc_id;
		p.sack_delay = v->assoc_value;
		p.sack_freq = v->assoc_value ? 0 : 1;
		return __sctp_setsockopt_delayed_ack(sk, &p);
	}

	if (optlen != sizeof(struct sctp_sack_info))
		return -EINVAL;
	if (params->sack_delay == 0 && params->sack_freq == 0)
		return 0;
	return __sctp_setsockopt_delayed_ack(sk, params);
}

/* 7.1.3 Initialization Parameters (SCTP_INITMSG)
 *
 * Applications can specify protocol parameters for the default association
 * initialization.  The option name argument to setsockopt() and getsockopt()
 * is SCTP_INITMSG.
 *
 * Setting initialization parameters is effective only on an unconnected
 * socket (for UDP-style sockets only future associations are effected
 * by the change).  With TCP-style sockets, this option is inherited by
 * sockets derived from a listener socket.
 */
static int sctp_setsockopt_initmsg(struct sock *sk, struct sctp_initmsg *sinit,
				   unsigned int optlen)
{
	struct sctp_sock *sp = sctp_sk(sk);

	if (optlen != sizeof(struct sctp_initmsg))
		return -EINVAL;

	if (sinit->sinit_num_ostreams)
		sp->initmsg.sinit_num_ostreams = sinit->sinit_num_ostreams;
	if (sinit->sinit_max_instreams)
		sp->initmsg.sinit_max_instreams = sinit->sinit_max_instreams;
	if (sinit->sinit_max_attempts)
		sp->initmsg.sinit_max_attempts = sinit->sinit_max_attempts;
	if (sinit->sinit_max_init_timeo)
		sp->initmsg.sinit_max_init_timeo = sinit->sinit_max_init_timeo;

	return 0;
}

/*
 * 7.1.14 Set default send parameters (SCTP_DEFAULT_SEND_PARAM)
 *
 *   Applications that wish to use the sendto() system call may wish to
 *   specify a default set of parameters that would normally be supplied
 *   through the inclusion of ancillary data.  This socket option allows
 *   such an application to set the default sctp_sndrcvinfo structure.
 *   The application that wishes to use this socket option simply passes
 *   in to this call the sctp_sndrcvinfo structure defined in Section
 *   5.2.2) The input parameters accepted by this call include
 *   sinfo_stream, sinfo_flags, sinfo_ppid, sinfo_context,
 *   sinfo_timetolive.  The user must provide the sinfo_assoc_id field in
 *   to this call if the caller is using the UDP model.
 */
static int sctp_setsockopt_default_send_param(struct sock *sk,
					      struct sctp_sndrcvinfo *info,
					      unsigned int optlen)
{
	struct sctp_sock *sp = sctp_sk(sk);
	struct sctp_association *asoc;

	if (optlen != sizeof(*info))
		return -EINVAL;
	if (info->sinfo_flags &
	    ~(SCTP_UNORDERED | SCTP_ADDR_OVER |
	      SCTP_ABORT | SCTP_EOF))
		return -EINVAL;

	asoc = sctp_id2assoc(sk, info->sinfo_assoc_id);
	if (!asoc && info->sinfo_assoc_id > SCTP_ALL_ASSOC &&
	    sctp_style(sk, UDP))
		return -EINVAL;

	if (asoc) {
		asoc->default_stream = info->sinfo_stream;
		asoc->default_flags = info->sinfo_flags;
		asoc->default_ppid = info->sinfo_ppid;
		asoc->default_context = info->sinfo_context;
		asoc->default_timetolive = info->sinfo_timetolive;

		return 0;
	}

	if (sctp_style(sk, TCP))
		info->sinfo_assoc_id = SCTP_FUTURE_ASSOC;

	if (info->sinfo_assoc_id == SCTP_FUTURE_ASSOC ||
	    info->sinfo_assoc_id == SCTP_ALL_ASSOC) {
		sp->default_stream = info->sinfo_stream;
		sp->default_flags = info->sinfo_flags;
		sp->default_ppid = info->sinfo_ppid;
		sp->default_context = info->sinfo_context;
		sp->default_timetolive = info->sinfo_timetolive;
	}

	if (info->sinfo_assoc_id == SCTP_CURRENT_ASSOC ||
	    info->sinfo_assoc_id == SCTP_ALL_ASSOC) {
		list_for_each_entry(asoc, &sp->ep->asocs, asocs) {
			asoc->default_stream = info->sinfo_stream;
			asoc->default_flags = info->sinfo_flags;
			asoc->default_ppid = info->sinfo_ppid;
			asoc->default_context = info->sinfo_context;
			asoc->default_timetolive = info->sinfo_timetolive;
		}
	}

	return 0;
}

/* RFC6458, Section 8.1.31. Set/get Default Send Parameters
 * (SCTP_DEFAULT_SNDINFO)
 */
static int sctp_setsockopt_default_sndinfo(struct sock *sk,
					   struct sctp_sndinfo *info,
					   unsigned int optlen)
{
	struct sctp_sock *sp = sctp_sk(sk);
	struct sctp_association *asoc;

	if (optlen != sizeof(*info))
		return -EINVAL;
	if (info->snd_flags &
	    ~(SCTP_UNORDERED | SCTP_ADDR_OVER |
	      SCTP_ABORT | SCTP_EOF))
		return -EINVAL;

	asoc = sctp_id2assoc(sk, info->snd_assoc_id);
	if (!asoc && info->snd_assoc_id > SCTP_ALL_ASSOC &&
	    sctp_style(sk, UDP))
		return -EINVAL;

	if (asoc) {
		asoc->default_stream = info->snd_sid;
		asoc->default_flags = info->snd_flags;
		asoc->default_ppid = info->snd_ppid;
		asoc->default_context = info->snd_context;

		return 0;
	}

	if (sctp_style(sk, TCP))
		info->snd_assoc_id = SCTP_FUTURE_ASSOC;

	if (info->snd_assoc_id == SCTP_FUTURE_ASSOC ||
	    info->snd_assoc_id == SCTP_ALL_ASSOC) {
		sp->default_stream = info->snd_sid;
		sp->default_flags = info->snd_flags;
		sp->default_ppid = info->snd_ppid;
		sp->default_context = info->snd_context;
	}

	if (info->snd_assoc_id == SCTP_CURRENT_ASSOC ||
	    info->snd_assoc_id == SCTP_ALL_ASSOC) {
		list_for_each_entry(asoc, &sp->ep->asocs, asocs) {
			asoc->default_stream = info->snd_sid;
			asoc->default_flags = info->snd_flags;
			asoc->default_ppid = info->snd_ppid;
			asoc->default_context = info->snd_context;
		}
	}

	return 0;
}

/* 7.1.10 Set Primary Address (SCTP_PRIMARY_ADDR)
 *
 * Requests that the local SCTP stack use the enclosed peer address as
 * the association primary.  The enclosed address must be one of the
 * association peer's addresses.
 */
static int sctp_setsockopt_primary_addr(struct sock *sk, struct sctp_prim *prim,
					unsigned int optlen)
{
	struct sctp_transport *trans;
	struct sctp_af *af;
	int err;

	if (optlen != sizeof(struct sctp_prim))
		return -EINVAL;

	/* Allow security module to validate address but need address len. */
	af = sctp_get_af_specific(prim->ssp_addr.ss_family);
	if (!af)
		return -EINVAL;

	err = security_sctp_bind_connect(sk, SCTP_PRIMARY_ADDR,
					 (struct sockaddr *)&prim->ssp_addr,
					 af->sockaddr_len);
	if (err)
		return err;

	trans = sctp_addr_id2transport(sk, &prim->ssp_addr, prim->ssp_assoc_id);
	if (!trans)
		return -EINVAL;

	sctp_assoc_set_primary(trans->asoc, trans);

	return 0;
}

/*
 * 7.1.5 SCTP_NODELAY
 *
 * Turn on/off any Nagle-like algorithm.  This means that packets are
 * generally sent as soon as possible and no unnecessary delays are
 * introduced, at the cost of more packets in the network.  Expects an
 *  integer boolean flag.
 */
static int sctp_setsockopt_nodelay(struct sock *sk, int *val,
				   unsigned int optlen)
{
	if (optlen < sizeof(int))
		return -EINVAL;
	sctp_sk(sk)->nodelay = (*val == 0) ? 0 : 1;
	return 0;
}

/*
 *
 * 7.1.1 SCTP_RTOINFO
 *
 * The protocol parameters used to initialize and bound retransmission
 * timeout (RTO) are tunable. sctp_rtoinfo structure is used to access
 * and modify these parameters.
 * All parameters are time values, in milliseconds.  A value of 0, when
 * modifying the parameters, indicates that the current value should not
 * be changed.
 *
 */
static int sctp_setsockopt_rtoinfo(struct sock *sk,
				   struct sctp_rtoinfo *rtoinfo,
				   unsigned int optlen)
{
	struct sctp_association *asoc;
	unsigned long rto_min, rto_max;
	struct sctp_sock *sp = sctp_sk(sk);

	if (optlen != sizeof (struct sctp_rtoinfo))
		return -EINVAL;

	asoc = sctp_id2assoc(sk, rtoinfo->srto_assoc_id);

	/* Set the values to the specific association */
	if (!asoc && rtoinfo->srto_assoc_id != SCTP_FUTURE_ASSOC &&
	    sctp_style(sk, UDP))
		return -EINVAL;

	rto_max = rtoinfo->srto_max;
	rto_min = rtoinfo->srto_min;

	if (rto_max)
		rto_max = asoc ? msecs_to_jiffies(rto_max) : rto_max;
	else
		rto_max = asoc ? asoc->rto_max : sp->rtoinfo.srto_max;

	if (rto_min)
		rto_min = asoc ? msecs_to_jiffies(rto_min) : rto_min;
	else
		rto_min = asoc ? asoc->rto_min : sp->rtoinfo.srto_min;

	if (rto_min > rto_max)
		return -EINVAL;

	if (asoc) {
		if (rtoinfo->srto_initial != 0)
			asoc->rto_initial =
				msecs_to_jiffies(rtoinfo->srto_initial);
		asoc->rto_max = rto_max;
		asoc->rto_min = rto_min;
	} else {
		/* If there is no association or the association-id = 0
		 * set the values to the endpoint.
		 */
		if (rtoinfo->srto_initial != 0)
			sp->rtoinfo.srto_initial = rtoinfo->srto_initial;
		sp->rtoinfo.srto_max = rto_max;
		sp->rtoinfo.srto_min = rto_min;
	}

	return 0;
}

/*
 *
 * 7.1.2 SCTP_ASSOCINFO
 *
 * This option is used to tune the maximum retransmission attempts
 * of the association.
 * Returns an error if the new association retransmission value is
 * greater than the sum of the retransmission value  of the peer.
 * See [SCTP] for more information.
 *
 */
static int sctp_setsockopt_associnfo(struct sock *sk,
				     struct sctp_assocparams *assocparams,
				     unsigned int optlen)
{

	struct sctp_association *asoc;

	if (optlen != sizeof(struct sctp_assocparams))
		return -EINVAL;

	asoc = sctp_id2assoc(sk, assocparams->sasoc_assoc_id);

	if (!asoc && assocparams->sasoc_assoc_id != SCTP_FUTURE_ASSOC &&
	    sctp_style(sk, UDP))
		return -EINVAL;

	/* Set the values to the specific association */
	if (asoc) {
		if (assocparams->sasoc_asocmaxrxt != 0) {
			__u32 path_sum = 0;
			int   paths = 0;
			struct sctp_transport *peer_addr;

			list_for_each_entry(peer_addr, &asoc->peer.transport_addr_list,
					transports) {
				path_sum += peer_addr->pathmaxrxt;
				paths++;
			}

			/* Only validate asocmaxrxt if we have more than
			 * one path/transport.  We do this because path
			 * retransmissions are only counted when we have more
			 * then one path.
			 */
			if (paths > 1 &&
			    assocparams->sasoc_asocmaxrxt > path_sum)
				return -EINVAL;

			asoc->max_retrans = assocparams->sasoc_asocmaxrxt;
		}

		if (assocparams->sasoc_cookie_life != 0)
			asoc->cookie_life =
				ms_to_ktime(assocparams->sasoc_cookie_life);
	} else {
		/* Set the values to the endpoint */
		struct sctp_sock *sp = sctp_sk(sk);

		if (assocparams->sasoc_asocmaxrxt != 0)
			sp->assocparams.sasoc_asocmaxrxt =
						assocparams->sasoc_asocmaxrxt;
		if (assocparams->sasoc_cookie_life != 0)
			sp->assocparams.sasoc_cookie_life =
						assocparams->sasoc_cookie_life;
	}
	return 0;
}

/*
 * 7.1.16 Set/clear IPv4 mapped addresses (SCTP_I_WANT_MAPPED_V4_ADDR)
 *
 * This socket option is a boolean flag which turns on or off mapped V4
 * addresses.  If this option is turned on and the socket is type
 * PF_INET6, then IPv4 addresses will be mapped to V6 representation.
 * If this option is turned off, then no mapping will be done of V4
 * addresses and a user will receive both PF_INET6 and PF_INET type
 * addresses on the socket.
 */
static int sctp_setsockopt_mappedv4(struct sock *sk, int *val,
				    unsigned int optlen)
{
	struct sctp_sock *sp = sctp_sk(sk);

	if (optlen < sizeof(int))
		return -EINVAL;
	if (*val)
		sp->v4mapped = 1;
	else
		sp->v4mapped = 0;

	return 0;
}

/*
 * 8.1.16.  Get or Set the Maximum Fragmentation Size (SCTP_MAXSEG)
 * This option will get or set the maximum size to put in any outgoing
 * SCTP DATA chunk.  If a message is larger than this size it will be
 * fragmented by SCTP into the specified size.  Note that the underlying
 * SCTP implementation may fragment into smaller sized chunks when the
 * PMTU of the underlying association is smaller than the value set by
 * the user.  The default value for this option is '0' which indicates
 * the user is NOT limiting fragmentation and only the PMTU will effect
 * SCTP's choice of DATA chunk size.  Note also that values set larger
 * than the maximum size of an IP datagram will effectively let SCTP
 * control fragmentation (i.e. the same as setting this option to 0).
 *
 * The following structure is used to access and modify this parameter:
 *
 * struct sctp_assoc_value {
 *   sctp_assoc_t assoc_id;
 *   uint32_t assoc_value;
 * };
 *
 * assoc_id:  This parameter is ignored for one-to-one style sockets.
 *    For one-to-many style sockets this parameter indicates which
 *    association the user is performing an action upon.  Note that if
 *    this field's value is zero then the endpoints default value is
 *    changed (effecting future associations only).
 * assoc_value:  This parameter specifies the maximum size in bytes.
 */
static int sctp_setsockopt_maxseg(struct sock *sk,
				  struct sctp_assoc_value *params,
				  unsigned int optlen)
{
	struct sctp_sock *sp = sctp_sk(sk);
	struct sctp_association *asoc;
	sctp_assoc_t assoc_id;
	int val;

	if (optlen == sizeof(int)) {
		pr_warn_ratelimited(DEPRECATED
				    "%s (pid %d) "
				    "Use of int in maxseg socket option.\n"
				    "Use struct sctp_assoc_value instead\n",
				    current->comm, task_pid_nr(current));
		assoc_id = SCTP_FUTURE_ASSOC;
		val = *(int *)params;
	} else if (optlen == sizeof(struct sctp_assoc_value)) {
		assoc_id = params->assoc_id;
		val = params->assoc_value;
	} else {
		return -EINVAL;
	}

	asoc = sctp_id2assoc(sk, assoc_id);
	if (!asoc && assoc_id != SCTP_FUTURE_ASSOC &&
	    sctp_style(sk, UDP))
		return -EINVAL;

	if (val) {
		int min_len, max_len;
		__u16 datasize = asoc ? sctp_datachk_len(&asoc->stream) :
				 sizeof(struct sctp_data_chunk);

		min_len = sctp_min_frag_point(sp, datasize);
		max_len = SCTP_MAX_CHUNK_LEN - datasize;

		if (val < min_len || val > max_len)
			return -EINVAL;
	}

	if (asoc) {
		asoc->user_frag = val;
		sctp_assoc_update_frag_point(asoc);
	} else {
		sp->user_frag = val;
	}

	return 0;
}


/*
 *  7.1.9 Set Peer Primary Address (SCTP_SET_PEER_PRIMARY_ADDR)
 *
 *   Requests that the peer mark the enclosed address as the association
 *   primary. The enclosed address must be one of the association's
 *   locally bound addresses. The following structure is used to make a
 *   set primary request:
 */
static int sctp_setsockopt_peer_primary_addr(struct sock *sk,
					     struct sctp_setpeerprim *prim,
					     unsigned int optlen)
{
	struct sctp_sock	*sp;
	struct sctp_association	*asoc = NULL;
	struct sctp_chunk	*chunk;
	struct sctp_af		*af;
	int 			err;

	sp = sctp_sk(sk);

	if (!sp->ep->asconf_enable)
		return -EPERM;

	if (optlen != sizeof(struct sctp_setpeerprim))
		return -EINVAL;

	asoc = sctp_id2assoc(sk, prim->sspp_assoc_id);
	if (!asoc)
		return -EINVAL;

	if (!asoc->peer.asconf_capable)
		return -EPERM;

	if (asoc->peer.addip_disabled_mask & SCTP_PARAM_SET_PRIMARY)
		return -EPERM;

	if (!sctp_state(asoc, ESTABLISHED))
		return -ENOTCONN;

	af = sctp_get_af_specific(prim->sspp_addr.ss_family);
	if (!af)
		return -EINVAL;

	if (!af->addr_valid((union sctp_addr *)&prim->sspp_addr, sp, NULL))
		return -EADDRNOTAVAIL;

	if (!sctp_assoc_lookup_laddr(asoc, (union sctp_addr *)&prim->sspp_addr))
		return -EADDRNOTAVAIL;

	/* Allow security module to validate address. */
	err = security_sctp_bind_connect(sk, SCTP_SET_PEER_PRIMARY_ADDR,
					 (struct sockaddr *)&prim->sspp_addr,
					 af->sockaddr_len);
	if (err)
		return err;

	/* Create an ASCONF chunk with SET_PRIMARY parameter	*/
	chunk = sctp_make_asconf_set_prim(asoc,
					  (union sctp_addr *)&prim->sspp_addr);
	if (!chunk)
		return -ENOMEM;

	err = sctp_send_asconf(asoc, chunk);

	pr_debug("%s: we set peer primary addr primitively\n", __func__);

	return err;
}

static int sctp_setsockopt_adaptation_layer(struct sock *sk,
					    struct sctp_setadaptation *adapt,
					    unsigned int optlen)
{
	if (optlen != sizeof(struct sctp_setadaptation))
		return -EINVAL;

	sctp_sk(sk)->adaptation_ind = adapt->ssb_adaptation_ind;

	return 0;
}

/*
 * 7.1.29.  Set or Get the default context (SCTP_CONTEXT)
 *
 * The context field in the sctp_sndrcvinfo structure is normally only
 * used when a failed message is retrieved holding the value that was
 * sent down on the actual send call.  This option allows the setting of
 * a default context on an association basis that will be received on
 * reading messages from the peer.  This is especially helpful in the
 * one-2-many model for an application to keep some reference to an
 * internal state machine that is processing messages on the
 * association.  Note that the setting of this value only effects
 * received messages from the peer and does not effect the value that is
 * saved with outbound messages.
 */
static int sctp_setsockopt_context(struct sock *sk,
				   struct sctp_assoc_value *params,
				   unsigned int optlen)
{
	struct sctp_sock *sp = sctp_sk(sk);
	struct sctp_association *asoc;

	if (optlen != sizeof(struct sctp_assoc_value))
		return -EINVAL;

	asoc = sctp_id2assoc(sk, params->assoc_id);
	if (!asoc && params->assoc_id > SCTP_ALL_ASSOC &&
	    sctp_style(sk, UDP))
		return -EINVAL;

	if (asoc) {
		asoc->default_rcv_context = params->assoc_value;

		return 0;
	}

	if (sctp_style(sk, TCP))
		params->assoc_id = SCTP_FUTURE_ASSOC;

	if (params->assoc_id == SCTP_FUTURE_ASSOC ||
	    params->assoc_id == SCTP_ALL_ASSOC)
		sp->default_rcv_context = params->assoc_value;

	if (params->assoc_id == SCTP_CURRENT_ASSOC ||
	    params->assoc_id == SCTP_ALL_ASSOC)
		list_for_each_entry(asoc, &sp->ep->asocs, asocs)
			asoc->default_rcv_context = params->assoc_value;

	return 0;
}

/*
 * 7.1.24.  Get or set fragmented interleave (SCTP_FRAGMENT_INTERLEAVE)
 *
 * This options will at a minimum specify if the implementation is doing
 * fragmented interleave.  Fragmented interleave, for a one to many
 * socket, is when subsequent calls to receive a message may return
 * parts of messages from different associations.  Some implementations
 * may allow you to turn this value on or off.  If so, when turned off,
 * no fragment interleave will occur (which will cause a head of line
 * blocking amongst multiple associations sharing the same one to many
 * socket).  When this option is turned on, then each receive call may
 * come from a different association (thus the user must receive data
 * with the extended calls (e.g. sctp_recvmsg) to keep track of which
 * association each receive belongs to.
 *
 * This option takes a boolean value.  A non-zero value indicates that
 * fragmented interleave is on.  A value of zero indicates that
 * fragmented interleave is off.
 *
 * Note that it is important that an implementation that allows this
 * option to be turned on, have it off by default.  Otherwise an unaware
 * application using the one to many model may become confused and act
 * incorrectly.
 */
static int sctp_setsockopt_fragment_interleave(struct sock *sk, int *val,
					       unsigned int optlen)
{
	if (optlen != sizeof(int))
		return -EINVAL;

	sctp_sk(sk)->frag_interleave = !!*val;

	if (!sctp_sk(sk)->frag_interleave)
		sctp_sk(sk)->ep->intl_enable = 0;

	return 0;
}

/*
 * 8.1.21.  Set or Get the SCTP Partial Delivery Point
 *       (SCTP_PARTIAL_DELIVERY_POINT)
 *
 * This option will set or get the SCTP partial delivery point.  This
 * point is the size of a message where the partial delivery API will be
 * invoked to help free up rwnd space for the peer.  Setting this to a
 * lower value will cause partial deliveries to happen more often.  The
 * calls argument is an integer that sets or gets the partial delivery
 * point.  Note also that the call will fail if the user attempts to set
 * this value larger than the socket receive buffer size.
 *
 * Note that any single message having a length smaller than or equal to
 * the SCTP partial delivery point will be delivered in one single read
 * call as long as the user provided buffer is large enough to hold the
 * message.
 */
static int sctp_setsockopt_partial_delivery_point(struct sock *sk, u32 *val,
						  unsigned int optlen)
{
	if (optlen != sizeof(u32))
		return -EINVAL;

	/* Note: We double the receive buffer from what the user sets
	 * it to be, also initial rwnd is based on rcvbuf/2.
	 */
	if (*val > (sk->sk_rcvbuf >> 1))
		return -EINVAL;

	sctp_sk(sk)->pd_point = *val;

	return 0; /* is this the right error code? */
}

/*
 * 7.1.28.  Set or Get the maximum burst (SCTP_MAX_BURST)
 *
 * This option will allow a user to change the maximum burst of packets
 * that can be emitted by this association.  Note that the default value
 * is 4, and some implementations may restrict this setting so that it
 * can only be lowered.
 *
 * NOTE: This text doesn't seem right.  Do this on a socket basis with
 * future associations inheriting the socket value.
 */
static int sctp_setsockopt_maxburst(struct sock *sk,
				    struct sctp_assoc_value *params,
				    unsigned int optlen)
{
	struct sctp_sock *sp = sctp_sk(sk);
	struct sctp_association *asoc;
	sctp_assoc_t assoc_id;
	u32 assoc_value;

	if (optlen == sizeof(int)) {
		pr_warn_ratelimited(DEPRECATED
				    "%s (pid %d) "
				    "Use of int in max_burst socket option deprecated.\n"
				    "Use struct sctp_assoc_value instead\n",
				    current->comm, task_pid_nr(current));
		assoc_id = SCTP_FUTURE_ASSOC;
		assoc_value = *((int *)params);
	} else if (optlen == sizeof(struct sctp_assoc_value)) {
		assoc_id = params->assoc_id;
		assoc_value = params->assoc_value;
	} else
		return -EINVAL;

	asoc = sctp_id2assoc(sk, assoc_id);
	if (!asoc && assoc_id > SCTP_ALL_ASSOC && sctp_style(sk, UDP))
		return -EINVAL;

	if (asoc) {
		asoc->max_burst = assoc_value;

		return 0;
	}

	if (sctp_style(sk, TCP))
		assoc_id = SCTP_FUTURE_ASSOC;

	if (assoc_id == SCTP_FUTURE_ASSOC || assoc_id == SCTP_ALL_ASSOC)
		sp->max_burst = assoc_value;

	if (assoc_id == SCTP_CURRENT_ASSOC || assoc_id == SCTP_ALL_ASSOC)
		list_for_each_entry(asoc, &sp->ep->asocs, asocs)
			asoc->max_burst = assoc_value;

	return 0;
}

/*
 * 7.1.18.  Add a chunk that must be authenticated (SCTP_AUTH_CHUNK)
 *
 * This set option adds a chunk type that the user is requesting to be
 * received only in an authenticated way.  Changes to the list of chunks
 * will only effect future associations on the socket.
 */
static int sctp_setsockopt_auth_chunk(struct sock *sk,
				      struct sctp_authchunk *val,
				      unsigned int optlen)
{
	struct sctp_endpoint *ep = sctp_sk(sk)->ep;

	if (!ep->auth_enable)
		return -EACCES;

	if (optlen != sizeof(struct sctp_authchunk))
		return -EINVAL;

	switch (val->sauth_chunk) {
	case SCTP_CID_INIT:
	case SCTP_CID_INIT_ACK:
	case SCTP_CID_SHUTDOWN_COMPLETE:
	case SCTP_CID_AUTH:
		return -EINVAL;
	}

	/* add this chunk id to the endpoint */
	return sctp_auth_ep_add_chunkid(ep, val->sauth_chunk);
}

/*
 * 7.1.19.  Get or set the list of supported HMAC Identifiers (SCTP_HMAC_IDENT)
 *
 * This option gets or sets the list of HMAC algorithms that the local
 * endpoint requires the peer to use.
 */
static int sctp_setsockopt_hmac_ident(struct sock *sk,
				      struct sctp_hmacalgo *hmacs,
				      unsigned int optlen)
{
	struct sctp_endpoint *ep = sctp_sk(sk)->ep;
	u32 idents;

	if (!ep->auth_enable)
		return -EACCES;

	if (optlen < sizeof(struct sctp_hmacalgo))
		return -EINVAL;
	optlen = min_t(unsigned int, optlen, sizeof(struct sctp_hmacalgo) +
					     SCTP_AUTH_NUM_HMACS * sizeof(u16));

	idents = hmacs->shmac_num_idents;
	if (idents == 0 || idents > SCTP_AUTH_NUM_HMACS ||
	    (idents * sizeof(u16)) > (optlen - sizeof(struct sctp_hmacalgo)))
		return -EINVAL;

	return sctp_auth_ep_set_hmacs(ep, hmacs);
}

/*
 * 7.1.20.  Set a shared key (SCTP_AUTH_KEY)
 *
 * This option will set a shared secret key which is used to build an
 * association shared key.
 */
static int sctp_setsockopt_auth_key(struct sock *sk,
				    struct sctp_authkey *authkey,
				    unsigned int optlen)
{
	struct sctp_endpoint *ep = sctp_sk(sk)->ep;
	struct sctp_association *asoc;
	int ret = -EINVAL;

	if (optlen <= sizeof(struct sctp_authkey))
		return -EINVAL;
	/* authkey->sca_keylength is u16, so optlen can't be bigger than
	 * this.
	 */
	optlen = min_t(unsigned int, optlen, USHRT_MAX + sizeof(*authkey));

	if (authkey->sca_keylength > optlen - sizeof(*authkey))
		goto out;

	asoc = sctp_id2assoc(sk, authkey->sca_assoc_id);
	if (!asoc && authkey->sca_assoc_id > SCTP_ALL_ASSOC &&
	    sctp_style(sk, UDP))
		goto out;

	if (asoc) {
		ret = sctp_auth_set_key(ep, asoc, authkey);
		goto out;
	}

	if (sctp_style(sk, TCP))
		authkey->sca_assoc_id = SCTP_FUTURE_ASSOC;

	if (authkey->sca_assoc_id == SCTP_FUTURE_ASSOC ||
	    authkey->sca_assoc_id == SCTP_ALL_ASSOC) {
		ret = sctp_auth_set_key(ep, asoc, authkey);
		if (ret)
			goto out;
	}

	ret = 0;

	if (authkey->sca_assoc_id == SCTP_CURRENT_ASSOC ||
	    authkey->sca_assoc_id == SCTP_ALL_ASSOC) {
		list_for_each_entry(asoc, &ep->asocs, asocs) {
			int res = sctp_auth_set_key(ep, asoc, authkey);

			if (res && !ret)
				ret = res;
		}
	}

out:
	memzero_explicit(authkey, optlen);
	return ret;
}

/*
 * 7.1.21.  Get or set the active shared key (SCTP_AUTH_ACTIVE_KEY)
 *
 * This option will get or set the active shared key to be used to build
 * the association shared key.
 */
static int sctp_setsockopt_active_key(struct sock *sk,
				      struct sctp_authkeyid *val,
				      unsigned int optlen)
{
	struct sctp_endpoint *ep = sctp_sk(sk)->ep;
	struct sctp_association *asoc;
	int ret = 0;

	if (optlen != sizeof(struct sctp_authkeyid))
		return -EINVAL;

	asoc = sctp_id2assoc(sk, val->scact_assoc_id);
	if (!asoc && val->scact_assoc_id > SCTP_ALL_ASSOC &&
	    sctp_style(sk, UDP))
		return -EINVAL;

	if (asoc)
		return sctp_auth_set_active_key(ep, asoc, val->scact_keynumber);

	if (sctp_style(sk, TCP))
		val->scact_assoc_id = SCTP_FUTURE_ASSOC;

	if (val->scact_assoc_id == SCTP_FUTURE_ASSOC ||
	    val->scact_assoc_id == SCTP_ALL_ASSOC) {
		ret = sctp_auth_set_active_key(ep, asoc, val->scact_keynumber);
		if (ret)
			return ret;
	}

	if (val->scact_assoc_id == SCTP_CURRENT_ASSOC ||
	    val->scact_assoc_id == SCTP_ALL_ASSOC) {
		list_for_each_entry(asoc, &ep->asocs, asocs) {
			int res = sctp_auth_set_active_key(ep, asoc,
							   val->scact_keynumber);

			if (res && !ret)
				ret = res;
		}
	}

	return ret;
}

/*
 * 7.1.22.  Delete a shared key (SCTP_AUTH_DELETE_KEY)
 *
 * This set option will delete a shared secret key from use.
 */
static int sctp_setsockopt_del_key(struct sock *sk,
				   struct sctp_authkeyid *val,
				   unsigned int optlen)
{
	struct sctp_endpoint *ep = sctp_sk(sk)->ep;
	struct sctp_association *asoc;
	int ret = 0;

	if (optlen != sizeof(struct sctp_authkeyid))
		return -EINVAL;

	asoc = sctp_id2assoc(sk, val->scact_assoc_id);
	if (!asoc && val->scact_assoc_id > SCTP_ALL_ASSOC &&
	    sctp_style(sk, UDP))
		return -EINVAL;

	if (asoc)
		return sctp_auth_del_key_id(ep, asoc, val->scact_keynumber);

	if (sctp_style(sk, TCP))
		val->scact_assoc_id = SCTP_FUTURE_ASSOC;

	if (val->scact_assoc_id == SCTP_FUTURE_ASSOC ||
	    val->scact_assoc_id == SCTP_ALL_ASSOC) {
		ret = sctp_auth_del_key_id(ep, asoc, val->scact_keynumber);
		if (ret)
			return ret;
	}

	if (val->scact_assoc_id == SCTP_CURRENT_ASSOC ||
	    val->scact_assoc_id == SCTP_ALL_ASSOC) {
		list_for_each_entry(asoc, &ep->asocs, asocs) {
			int res = sctp_auth_del_key_id(ep, asoc,
						       val->scact_keynumber);

			if (res && !ret)
				ret = res;
		}
	}

	return ret;
}

/*
 * 8.3.4  Deactivate a Shared Key (SCTP_AUTH_DEACTIVATE_KEY)
 *
 * This set option will deactivate a shared secret key.
 */
static int sctp_setsockopt_deactivate_key(struct sock *sk,
					  struct sctp_authkeyid *val,
					  unsigned int optlen)
{
	struct sctp_endpoint *ep = sctp_sk(sk)->ep;
	struct sctp_association *asoc;
	int ret = 0;

	if (optlen != sizeof(struct sctp_authkeyid))
		return -EINVAL;

	asoc = sctp_id2assoc(sk, val->scact_assoc_id);
	if (!asoc && val->scact_assoc_id > SCTP_ALL_ASSOC &&
	    sctp_style(sk, UDP))
		return -EINVAL;

	if (asoc)
		return sctp_auth_deact_key_id(ep, asoc, val->scact_keynumber);

	if (sctp_style(sk, TCP))
		val->scact_assoc_id = SCTP_FUTURE_ASSOC;

	if (val->scact_assoc_id == SCTP_FUTURE_ASSOC ||
	    val->scact_assoc_id == SCTP_ALL_ASSOC) {
		ret = sctp_auth_deact_key_id(ep, asoc, val->scact_keynumber);
		if (ret)
			return ret;
	}

	if (val->scact_assoc_id == SCTP_CURRENT_ASSOC ||
	    val->scact_assoc_id == SCTP_ALL_ASSOC) {
		list_for_each_entry(asoc, &ep->asocs, asocs) {
			int res = sctp_auth_deact_key_id(ep, asoc,
							 val->scact_keynumber);

			if (res && !ret)
				ret = res;
		}
	}

	return ret;
}

/*
 * 8.1.23 SCTP_AUTO_ASCONF
 *
 * This option will enable or disable the use of the automatic generation of
 * ASCONF chunks to add and delete addresses to an existing association.  Note
 * that this option has two caveats namely: a) it only affects sockets that
 * are bound to all addresses available to the SCTP stack, and b) the system
 * administrator may have an overriding control that turns the ASCONF feature
 * off no matter what setting the socket option may have.
 * This option expects an integer boolean flag, where a non-zero value turns on
 * the option, and a zero value turns off the option.
 * Note. In this implementation, socket operation overrides default parameter
 * being set by sysctl as well as FreeBSD implementation
 */
static int sctp_setsockopt_auto_asconf(struct sock *sk, int *val,
					unsigned int optlen)
{
	struct sctp_sock *sp = sctp_sk(sk);

	if (optlen < sizeof(int))
		return -EINVAL;
	if (!sctp_is_ep_boundall(sk) && *val)
		return -EINVAL;
	if ((*val && sp->do_auto_asconf) || (!*val && !sp->do_auto_asconf))
		return 0;

	spin_lock_bh(&sock_net(sk)->sctp.addr_wq_lock);
	if (*val == 0 && sp->do_auto_asconf) {
		list_del(&sp->auto_asconf_list);
		sp->do_auto_asconf = 0;
	} else if (*val && !sp->do_auto_asconf) {
		list_add_tail(&sp->auto_asconf_list,
		    &sock_net(sk)->sctp.auto_asconf_splist);
		sp->do_auto_asconf = 1;
	}
	spin_unlock_bh(&sock_net(sk)->sctp.addr_wq_lock);
	return 0;
}

/*
 * SCTP_PEER_ADDR_THLDS
 *
 * This option allows us to alter the partially failed threshold for one or all
 * transports in an association.  See Section 6.1 of:
 * http://www.ietf.org/id/draft-nishida-tsvwg-sctp-failover-05.txt
 */
static int sctp_setsockopt_paddr_thresholds(struct sock *sk,
					    struct sctp_paddrthlds_v2 *val,
					    unsigned int optlen, bool v2)
{
	struct sctp_transport *trans;
	struct sctp_association *asoc;
	int len;

	len = v2 ? sizeof(*val) : sizeof(struct sctp_paddrthlds);
	if (optlen < len)
		return -EINVAL;

	if (v2 && val->spt_pathpfthld > val->spt_pathcpthld)
		return -EINVAL;

	if (!sctp_is_any(sk, (const union sctp_addr *)&val->spt_address)) {
		trans = sctp_addr_id2transport(sk, &val->spt_address,
					       val->spt_assoc_id);
		if (!trans)
			return -ENOENT;

		if (val->spt_pathmaxrxt)
			trans->pathmaxrxt = val->spt_pathmaxrxt;
		if (v2)
			trans->ps_retrans = val->spt_pathcpthld;
		trans->pf_retrans = val->spt_pathpfthld;

		return 0;
	}

	asoc = sctp_id2assoc(sk, val->spt_assoc_id);
	if (!asoc && val->spt_assoc_id != SCTP_FUTURE_ASSOC &&
	    sctp_style(sk, UDP))
		return -EINVAL;

	if (asoc) {
		list_for_each_entry(trans, &asoc->peer.transport_addr_list,
				    transports) {
			if (val->spt_pathmaxrxt)
				trans->pathmaxrxt = val->spt_pathmaxrxt;
			if (v2)
				trans->ps_retrans = val->spt_pathcpthld;
			trans->pf_retrans = val->spt_pathpfthld;
		}

		if (val->spt_pathmaxrxt)
			asoc->pathmaxrxt = val->spt_pathmaxrxt;
		if (v2)
			asoc->ps_retrans = val->spt_pathcpthld;
		asoc->pf_retrans = val->spt_pathpfthld;
	} else {
		struct sctp_sock *sp = sctp_sk(sk);

		if (val->spt_pathmaxrxt)
			sp->pathmaxrxt = val->spt_pathmaxrxt;
		if (v2)
			sp->ps_retrans = val->spt_pathcpthld;
		sp->pf_retrans = val->spt_pathpfthld;
	}

	return 0;
}

static int sctp_setsockopt_recvrcvinfo(struct sock *sk, int *val,
				       unsigned int optlen)
{
	if (optlen < sizeof(int))
		return -EINVAL;

	sctp_sk(sk)->recvrcvinfo = (*val == 0) ? 0 : 1;

	return 0;
}

static int sctp_setsockopt_recvnxtinfo(struct sock *sk, int *val,
				       unsigned int optlen)
{
	if (optlen < sizeof(int))
		return -EINVAL;

	sctp_sk(sk)->recvnxtinfo = (*val == 0) ? 0 : 1;

	return 0;
}

static int sctp_setsockopt_pr_supported(struct sock *sk,
					struct sctp_assoc_value *params,
					unsigned int optlen)
{
	struct sctp_association *asoc;

	if (optlen != sizeof(*params))
		return -EINVAL;

	asoc = sctp_id2assoc(sk, params->assoc_id);
	if (!asoc && params->assoc_id != SCTP_FUTURE_ASSOC &&
	    sctp_style(sk, UDP))
		return -EINVAL;

	sctp_sk(sk)->ep->prsctp_enable = !!params->assoc_value;

	return 0;
}

static int sctp_setsockopt_default_prinfo(struct sock *sk,
					  struct sctp_default_prinfo *info,
					  unsigned int optlen)
{
	struct sctp_sock *sp = sctp_sk(sk);
	struct sctp_association *asoc;
	int retval = -EINVAL;

	if (optlen != sizeof(*info))
		goto out;

	if (info->pr_policy & ~SCTP_PR_SCTP_MASK)
		goto out;

	if (info->pr_policy == SCTP_PR_SCTP_NONE)
		info->pr_value = 0;

	asoc = sctp_id2assoc(sk, info->pr_assoc_id);
	if (!asoc && info->pr_assoc_id > SCTP_ALL_ASSOC &&
	    sctp_style(sk, UDP))
		goto out;

	retval = 0;

	if (asoc) {
		SCTP_PR_SET_POLICY(asoc->default_flags, info->pr_policy);
		asoc->default_timetolive = info->pr_value;
		goto out;
	}

	if (sctp_style(sk, TCP))
		info->pr_assoc_id = SCTP_FUTURE_ASSOC;

	if (info->pr_assoc_id == SCTP_FUTURE_ASSOC ||
	    info->pr_assoc_id == SCTP_ALL_ASSOC) {
		SCTP_PR_SET_POLICY(sp->default_flags, info->pr_policy);
		sp->default_timetolive = info->pr_value;
	}

	if (info->pr_assoc_id == SCTP_CURRENT_ASSOC ||
	    info->pr_assoc_id == SCTP_ALL_ASSOC) {
		list_for_each_entry(asoc, &sp->ep->asocs, asocs) {
			SCTP_PR_SET_POLICY(asoc->default_flags,
					   info->pr_policy);
			asoc->default_timetolive = info->pr_value;
		}
	}

out:
	return retval;
}

static int sctp_setsockopt_reconfig_supported(struct sock *sk,
					      struct sctp_assoc_value *params,
					      unsigned int optlen)
{
	struct sctp_association *asoc;
	int retval = -EINVAL;

	if (optlen != sizeof(*params))
		goto out;

	asoc = sctp_id2assoc(sk, params->assoc_id);
	if (!asoc && params->assoc_id != SCTP_FUTURE_ASSOC &&
	    sctp_style(sk, UDP))
		goto out;

	sctp_sk(sk)->ep->reconf_enable = !!params->assoc_value;

	retval = 0;

out:
	return retval;
}

static int sctp_setsockopt_enable_strreset(struct sock *sk,
					   struct sctp_assoc_value *params,
					   unsigned int optlen)
{
	struct sctp_endpoint *ep = sctp_sk(sk)->ep;
	struct sctp_association *asoc;
	int retval = -EINVAL;

	if (optlen != sizeof(*params))
		goto out;

	if (params->assoc_value & (~SCTP_ENABLE_STRRESET_MASK))
		goto out;

	asoc = sctp_id2assoc(sk, params->assoc_id);
	if (!asoc && params->assoc_id > SCTP_ALL_ASSOC &&
	    sctp_style(sk, UDP))
		goto out;

	retval = 0;

	if (asoc) {
		asoc->strreset_enable = params->assoc_value;
		goto out;
	}

	if (sctp_style(sk, TCP))
		params->assoc_id = SCTP_FUTURE_ASSOC;

	if (params->assoc_id == SCTP_FUTURE_ASSOC ||
	    params->assoc_id == SCTP_ALL_ASSOC)
		ep->strreset_enable = params->assoc_value;

	if (params->assoc_id == SCTP_CURRENT_ASSOC ||
	    params->assoc_id == SCTP_ALL_ASSOC)
		list_for_each_entry(asoc, &ep->asocs, asocs)
			asoc->strreset_enable = params->assoc_value;

out:
	return retval;
}

static int sctp_setsockopt_reset_streams(struct sock *sk,
					 struct sctp_reset_streams *params,
					 unsigned int optlen)
{
	struct sctp_association *asoc;

	if (optlen < sizeof(*params))
		return -EINVAL;
	/* srs_number_streams is u16, so optlen can't be bigger than this. */
	optlen = min_t(unsigned int, optlen, USHRT_MAX +
					     sizeof(__u16) * sizeof(*params));

	if (params->srs_number_streams * sizeof(__u16) >
	    optlen - sizeof(*params))
		return -EINVAL;

	asoc = sctp_id2assoc(sk, params->srs_assoc_id);
	if (!asoc)
		return -EINVAL;

	return sctp_send_reset_streams(asoc, params);
}

static int sctp_setsockopt_reset_assoc(struct sock *sk, sctp_assoc_t *associd,
				       unsigned int optlen)
{
	struct sctp_association *asoc;

	if (optlen != sizeof(*associd))
		return -EINVAL;

	asoc = sctp_id2assoc(sk, *associd);
	if (!asoc)
		return -EINVAL;

	return sctp_send_reset_assoc(asoc);
}

static int sctp_setsockopt_add_streams(struct sock *sk,
				       struct sctp_add_streams *params,
				       unsigned int optlen)
{
	struct sctp_association *asoc;

	if (optlen != sizeof(*params))
		return -EINVAL;

	asoc = sctp_id2assoc(sk, params->sas_assoc_id);
	if (!asoc)
		return -EINVAL;

	return sctp_send_add_streams(asoc, params);
}

static int sctp_setsockopt_scheduler(struct sock *sk,
				     struct sctp_assoc_value *params,
				     unsigned int optlen)
{
	struct sctp_sock *sp = sctp_sk(sk);
	struct sctp_association *asoc;
	int retval = 0;

	if (optlen < sizeof(*params))
		return -EINVAL;

	if (params->assoc_value > SCTP_SS_MAX)
		return -EINVAL;

	asoc = sctp_id2assoc(sk, params->assoc_id);
	if (!asoc && params->assoc_id > SCTP_ALL_ASSOC &&
	    sctp_style(sk, UDP))
		return -EINVAL;

	if (asoc)
		return sctp_sched_set_sched(asoc, params->assoc_value);

	if (sctp_style(sk, TCP))
		params->assoc_id = SCTP_FUTURE_ASSOC;

	if (params->assoc_id == SCTP_FUTURE_ASSOC ||
	    params->assoc_id == SCTP_ALL_ASSOC)
		sp->default_ss = params->assoc_value;

	if (params->assoc_id == SCTP_CURRENT_ASSOC ||
	    params->assoc_id == SCTP_ALL_ASSOC) {
		list_for_each_entry(asoc, &sp->ep->asocs, asocs) {
			int ret = sctp_sched_set_sched(asoc,
						       params->assoc_value);

			if (ret && !retval)
				retval = ret;
		}
	}

	return retval;
}

static int sctp_setsockopt_scheduler_value(struct sock *sk,
					   struct sctp_stream_value *params,
					   unsigned int optlen)
{
	struct sctp_association *asoc;
	int retval = -EINVAL;

	if (optlen < sizeof(*params))
		goto out;

	asoc = sctp_id2assoc(sk, params->assoc_id);
	if (!asoc && params->assoc_id != SCTP_CURRENT_ASSOC &&
	    sctp_style(sk, UDP))
		goto out;

	if (asoc) {
		retval = sctp_sched_set_value(asoc, params->stream_id,
					      params->stream_value, GFP_KERNEL);
		goto out;
	}

	retval = 0;

	list_for_each_entry(asoc, &sctp_sk(sk)->ep->asocs, asocs) {
		int ret = sctp_sched_set_value(asoc, params->stream_id,
					       params->stream_value,
					       GFP_KERNEL);
		if (ret && !retval) /* try to return the 1st error. */
			retval = ret;
	}

out:
	return retval;
}

static int sctp_setsockopt_interleaving_supported(struct sock *sk,
						  struct sctp_assoc_value *p,
						  unsigned int optlen)
{
	struct sctp_sock *sp = sctp_sk(sk);
	struct sctp_association *asoc;

	if (optlen < sizeof(*p))
		return -EINVAL;

	asoc = sctp_id2assoc(sk, p->assoc_id);
	if (!asoc && p->assoc_id != SCTP_FUTURE_ASSOC && sctp_style(sk, UDP))
		return -EINVAL;

	if (!sock_net(sk)->sctp.intl_enable || !sp->frag_interleave) {
		return -EPERM;
	}

	sp->ep->intl_enable = !!p->assoc_value;
	return 0;
}

static int sctp_setsockopt_reuse_port(struct sock *sk, int *val,
				      unsigned int optlen)
{
	if (!sctp_style(sk, TCP))
		return -EOPNOTSUPP;

	if (sctp_sk(sk)->ep->base.bind_addr.port)
		return -EFAULT;

	if (optlen < sizeof(int))
		return -EINVAL;

	sctp_sk(sk)->reuse = !!*val;

	return 0;
}

static int sctp_assoc_ulpevent_type_set(struct sctp_event *param,
					struct sctp_association *asoc)
{
	struct sctp_ulpevent *event;

	sctp_ulpevent_type_set(&asoc->subscribe, param->se_type, param->se_on);

	if (param->se_type == SCTP_SENDER_DRY_EVENT && param->se_on) {
		if (sctp_outq_is_empty(&asoc->outqueue)) {
			event = sctp_ulpevent_make_sender_dry_event(asoc,
					GFP_USER | __GFP_NOWARN);
			if (!event)
				return -ENOMEM;

			asoc->stream.si->enqueue_event(&asoc->ulpq, event);
		}
	}

	return 0;
}

static int sctp_setsockopt_event(struct sock *sk, struct sctp_event *param,
				 unsigned int optlen)
{
	struct sctp_sock *sp = sctp_sk(sk);
	struct sctp_association *asoc;
	int retval = 0;

	if (optlen < sizeof(*param))
		return -EINVAL;

	if (param->se_type < SCTP_SN_TYPE_BASE ||
	    param->se_type > SCTP_SN_TYPE_MAX)
		return -EINVAL;

	asoc = sctp_id2assoc(sk, param->se_assoc_id);
	if (!asoc && param->se_assoc_id > SCTP_ALL_ASSOC &&
	    sctp_style(sk, UDP))
		return -EINVAL;

	if (asoc)
		return sctp_assoc_ulpevent_type_set(param, asoc);

	if (sctp_style(sk, TCP))
		param->se_assoc_id = SCTP_FUTURE_ASSOC;

	if (param->se_assoc_id == SCTP_FUTURE_ASSOC ||
	    param->se_assoc_id == SCTP_ALL_ASSOC)
		sctp_ulpevent_type_set(&sp->subscribe,
				       param->se_type, param->se_on);

	if (param->se_assoc_id == SCTP_CURRENT_ASSOC ||
	    param->se_assoc_id == SCTP_ALL_ASSOC) {
		list_for_each_entry(asoc, &sp->ep->asocs, asocs) {
			int ret = sctp_assoc_ulpevent_type_set(param, asoc);

			if (ret && !retval)
				retval = ret;
		}
	}

	return retval;
}

static int sctp_setsockopt_asconf_supported(struct sock *sk,
					    struct sctp_assoc_value *params,
					    unsigned int optlen)
{
	struct sctp_association *asoc;
	struct sctp_endpoint *ep;
	int retval = -EINVAL;

	if (optlen != sizeof(*params))
		goto out;

	asoc = sctp_id2assoc(sk, params->assoc_id);
	if (!asoc && params->assoc_id != SCTP_FUTURE_ASSOC &&
	    sctp_style(sk, UDP))
		goto out;

	ep = sctp_sk(sk)->ep;
	ep->asconf_enable = !!params->assoc_value;

	if (ep->asconf_enable && ep->auth_enable) {
		sctp_auth_ep_add_chunkid(ep, SCTP_CID_ASCONF);
		sctp_auth_ep_add_chunkid(ep, SCTP_CID_ASCONF_ACK);
	}

	retval = 0;

out:
	return retval;
}

static int sctp_setsockopt_auth_supported(struct sock *sk,
					  struct sctp_assoc_value *params,
					  unsigned int optlen)
{
	struct sctp_association *asoc;
	struct sctp_endpoint *ep;
	int retval = -EINVAL;

	if (optlen != sizeof(*params))
		goto out;

	asoc = sctp_id2assoc(sk, params->assoc_id);
	if (!asoc && params->assoc_id != SCTP_FUTURE_ASSOC &&
	    sctp_style(sk, UDP))
		goto out;

	ep = sctp_sk(sk)->ep;
	if (params->assoc_value) {
		retval = sctp_auth_init(ep, GFP_KERNEL);
		if (retval)
			goto out;
		if (ep->asconf_enable) {
			sctp_auth_ep_add_chunkid(ep, SCTP_CID_ASCONF);
			sctp_auth_ep_add_chunkid(ep, SCTP_CID_ASCONF_ACK);
		}
	}

	ep->auth_enable = !!params->assoc_value;
	retval = 0;

out:
	return retval;
}

static int sctp_setsockopt_ecn_supported(struct sock *sk,
					 struct sctp_assoc_value *params,
					 unsigned int optlen)
{
	struct sctp_association *asoc;
	int retval = -EINVAL;

	if (optlen != sizeof(*params))
		goto out;

	asoc = sctp_id2assoc(sk, params->assoc_id);
	if (!asoc && params->assoc_id != SCTP_FUTURE_ASSOC &&
	    sctp_style(sk, UDP))
		goto out;

	sctp_sk(sk)->ep->ecn_enable = !!params->assoc_value;
	retval = 0;

out:
	return retval;
}

static int sctp_setsockopt_pf_expose(struct sock *sk,
				     struct sctp_assoc_value *params,
				     unsigned int optlen)
{
	struct sctp_association *asoc;
	int retval = -EINVAL;

	if (optlen != sizeof(*params))
		goto out;

	if (params->assoc_value > SCTP_PF_EXPOSE_MAX)
		goto out;

	asoc = sctp_id2assoc(sk, params->assoc_id);
	if (!asoc && params->assoc_id != SCTP_FUTURE_ASSOC &&
	    sctp_style(sk, UDP))
		goto out;

	if (asoc)
		asoc->pf_expose = params->assoc_value;
	else
		sctp_sk(sk)->pf_expose = params->assoc_value;
	retval = 0;

out:
	return retval;
}

static int sctp_setsockopt_encap_port(struct sock *sk,
				      struct sctp_udpencaps *encap,
				      unsigned int optlen)
{
	struct sctp_association *asoc;
	struct sctp_transport *t;
	__be16 encap_port;

	if (optlen != sizeof(*encap))
		return -EINVAL;

	/* If an address other than INADDR_ANY is specified, and
	 * no transport is found, then the request is invalid.
	 */
	encap_port = (__force __be16)encap->sue_port;
	if (!sctp_is_any(sk, (union sctp_addr *)&encap->sue_address)) {
		t = sctp_addr_id2transport(sk, &encap->sue_address,
					   encap->sue_assoc_id);
		if (!t)
			return -EINVAL;

		t->encap_port = encap_port;
		return 0;
	}

	/* Get association, if assoc_id != SCTP_FUTURE_ASSOC and the
	 * socket is a one to many style socket, and an association
	 * was not found, then the id was invalid.
	 */
	asoc = sctp_id2assoc(sk, encap->sue_assoc_id);
	if (!asoc && encap->sue_assoc_id != SCTP_FUTURE_ASSOC &&
	    sctp_style(sk, UDP))
		return -EINVAL;

	/* If changes are for association, also apply encap_port to
	 * each transport.
	 */
	if (asoc) {
		list_for_each_entry(t, &asoc->peer.transport_addr_list,
				    transports)
			t->encap_port = encap_port;

		asoc->encap_port = encap_port;
		return 0;
	}

	sctp_sk(sk)->encap_port = encap_port;
	return 0;
}

/* API 6.2 setsockopt(), getsockopt()
 *
 * Applications use setsockopt() and getsockopt() to set or retrieve
 * socket options.  Socket options are used to change the default
 * behavior of sockets calls.  They are described in Section 7.
 *
 * The syntax is:
 *
 *   ret = getsockopt(int sd, int level, int optname, void __user *optval,
 *                    int __user *optlen);
 *   ret = setsockopt(int sd, int level, int optname, const void __user *optval,
 *                    int optlen);
 *
 *   sd      - the socket descript.
 *   level   - set to IPPROTO_SCTP for all SCTP options.
 *   optname - the option name.
 *   optval  - the buffer to store the value of the option.
 *   optlen  - the size of the buffer.
 */
static int sctp_setsockopt(struct sock *sk, int level, int optname,
			   sockptr_t optval, unsigned int optlen)
{
	void *kopt = NULL;
	int retval = 0;

	pr_debug("%s: sk:%p, optname:%d\n", __func__, sk, optname);

	/* I can hardly begin to describe how wrong this is.  This is
	 * so broken as to be worse than useless.  The API draft
	 * REALLY is NOT helpful here...  I am not convinced that the
	 * semantics of setsockopt() with a level OTHER THAN SOL_SCTP
	 * are at all well-founded.
	 */
	if (level != SOL_SCTP) {
		struct sctp_af *af = sctp_sk(sk)->pf->af;

		return af->setsockopt(sk, level, optname, optval, optlen);
	}

	if (optlen > 0) {
		kopt = memdup_sockptr(optval, optlen);
		if (IS_ERR(kopt))
			return PTR_ERR(kopt);
	}

	lock_sock(sk);

	switch (optname) {
	case SCTP_SOCKOPT_BINDX_ADD:
		/* 'optlen' is the size of the addresses buffer. */
		retval = sctp_setsockopt_bindx(sk, kopt, optlen,
					       SCTP_BINDX_ADD_ADDR);
		break;

	case SCTP_SOCKOPT_BINDX_REM:
		/* 'optlen' is the size of the addresses buffer. */
		retval = sctp_setsockopt_bindx(sk, kopt, optlen,
					       SCTP_BINDX_REM_ADDR);
		break;

	case SCTP_SOCKOPT_CONNECTX_OLD:
		/* 'optlen' is the size of the addresses buffer. */
		retval = sctp_setsockopt_connectx_old(sk, kopt, optlen);
		break;

	case SCTP_SOCKOPT_CONNECTX:
		/* 'optlen' is the size of the addresses buffer. */
		retval = sctp_setsockopt_connectx(sk, kopt, optlen);
		break;

	case SCTP_DISABLE_FRAGMENTS:
		retval = sctp_setsockopt_disable_fragments(sk, kopt, optlen);
		break;

	case SCTP_EVENTS:
		retval = sctp_setsockopt_events(sk, kopt, optlen);
		break;

	case SCTP_AUTOCLOSE:
		retval = sctp_setsockopt_autoclose(sk, kopt, optlen);
		break;

	case SCTP_PEER_ADDR_PARAMS:
		retval = sctp_setsockopt_peer_addr_params(sk, kopt, optlen);
		break;

	case SCTP_DELAYED_SACK:
		retval = sctp_setsockopt_delayed_ack(sk, kopt, optlen);
		break;
	case SCTP_PARTIAL_DELIVERY_POINT:
		retval = sctp_setsockopt_partial_delivery_point(sk, kopt, optlen);
		break;

	case SCTP_INITMSG:
		retval = sctp_setsockopt_initmsg(sk, kopt, optlen);
		break;
	case SCTP_DEFAULT_SEND_PARAM:
		retval = sctp_setsockopt_default_send_param(sk, kopt, optlen);
		break;
	case SCTP_DEFAULT_SNDINFO:
		retval = sctp_setsockopt_default_sndinfo(sk, kopt, optlen);
		break;
	case SCTP_PRIMARY_ADDR:
		retval = sctp_setsockopt_primary_addr(sk, kopt, optlen);
		break;
	case SCTP_SET_PEER_PRIMARY_ADDR:
		retval = sctp_setsockopt_peer_primary_addr(sk, kopt, optlen);
		break;
	case SCTP_NODELAY:
		retval = sctp_setsockopt_nodelay(sk, kopt, optlen);
		break;
	case SCTP_RTOINFO:
		retval = sctp_setsockopt_rtoinfo(sk, kopt, optlen);
		break;
	case SCTP_ASSOCINFO:
		retval = sctp_setsockopt_associnfo(sk, kopt, optlen);
		break;
	case SCTP_I_WANT_MAPPED_V4_ADDR:
		retval = sctp_setsockopt_mappedv4(sk, kopt, optlen);
		break;
	case SCTP_MAXSEG:
		retval = sctp_setsockopt_maxseg(sk, kopt, optlen);
		break;
	case SCTP_ADAPTATION_LAYER:
		retval = sctp_setsockopt_adaptation_layer(sk, kopt, optlen);
		break;
	case SCTP_CONTEXT:
		retval = sctp_setsockopt_context(sk, kopt, optlen);
		break;
	case SCTP_FRAGMENT_INTERLEAVE:
		retval = sctp_setsockopt_fragment_interleave(sk, kopt, optlen);
		break;
	case SCTP_MAX_BURST:
		retval = sctp_setsockopt_maxburst(sk, kopt, optlen);
		break;
	case SCTP_AUTH_CHUNK:
		retval = sctp_setsockopt_auth_chunk(sk, kopt, optlen);
		break;
	case SCTP_HMAC_IDENT:
		retval = sctp_setsockopt_hmac_ident(sk, kopt, optlen);
		break;
	case SCTP_AUTH_KEY:
		retval = sctp_setsockopt_auth_key(sk, kopt, optlen);
		break;
	case SCTP_AUTH_ACTIVE_KEY:
		retval = sctp_setsockopt_active_key(sk, kopt, optlen);
		break;
	case SCTP_AUTH_DELETE_KEY:
		retval = sctp_setsockopt_del_key(sk, kopt, optlen);
		break;
	case SCTP_AUTH_DEACTIVATE_KEY:
		retval = sctp_setsockopt_deactivate_key(sk, kopt, optlen);
		break;
	case SCTP_AUTO_ASCONF:
		retval = sctp_setsockopt_auto_asconf(sk, kopt, optlen);
		break;
	case SCTP_PEER_ADDR_THLDS:
		retval = sctp_setsockopt_paddr_thresholds(sk, kopt, optlen,
							  false);
		break;
	case SCTP_PEER_ADDR_THLDS_V2:
		retval = sctp_setsockopt_paddr_thresholds(sk, kopt, optlen,
							  true);
		break;
	case SCTP_RECVRCVINFO:
		retval = sctp_setsockopt_recvrcvinfo(sk, kopt, optlen);
		break;
	case SCTP_RECVNXTINFO:
		retval = sctp_setsockopt_recvnxtinfo(sk, kopt, optlen);
		break;
	case SCTP_PR_SUPPORTED:
		retval = sctp_setsockopt_pr_supported(sk, kopt, optlen);
		break;
	case SCTP_DEFAULT_PRINFO:
		retval = sctp_setsockopt_default_prinfo(sk, kopt, optlen);
		break;
	case SCTP_RECONFIG_SUPPORTED:
		retval = sctp_setsockopt_reconfig_supported(sk, kopt, optlen);
		break;
	case SCTP_ENABLE_STREAM_RESET:
		retval = sctp_setsockopt_enable_strreset(sk, kopt, optlen);
		break;
	case SCTP_RESET_STREAMS:
		retval = sctp_setsockopt_reset_streams(sk, kopt, optlen);
		break;
	case SCTP_RESET_ASSOC:
		retval = sctp_setsockopt_reset_assoc(sk, kopt, optlen);
		break;
	case SCTP_ADD_STREAMS:
		retval = sctp_setsockopt_add_streams(sk, kopt, optlen);
		break;
	case SCTP_STREAM_SCHEDULER:
		retval = sctp_setsockopt_scheduler(sk, kopt, optlen);
		break;
	case SCTP_STREAM_SCHEDULER_VALUE:
		retval = sctp_setsockopt_scheduler_value(sk, kopt, optlen);
		break;
	case SCTP_INTERLEAVING_SUPPORTED:
		retval = sctp_setsockopt_interleaving_supported(sk, kopt,
								optlen);
		break;
	case SCTP_REUSE_PORT:
		retval = sctp_setsockopt_reuse_port(sk, kopt, optlen);
		break;
	case SCTP_EVENT:
		retval = sctp_setsockopt_event(sk, kopt, optlen);
		break;
	case SCTP_ASCONF_SUPPORTED:
		retval = sctp_setsockopt_asconf_supported(sk, kopt, optlen);
		break;
	case SCTP_AUTH_SUPPORTED:
		retval = sctp_setsockopt_auth_supported(sk, kopt, optlen);
		break;
	case SCTP_ECN_SUPPORTED:
		retval = sctp_setsockopt_ecn_supported(sk, kopt, optlen);
		break;
	case SCTP_EXPOSE_POTENTIALLY_FAILED_STATE:
		retval = sctp_setsockopt_pf_expose(sk, kopt, optlen);
		break;
	case SCTP_REMOTE_UDP_ENCAPS_PORT:
		retval = sctp_setsockopt_encap_port(sk, kopt, optlen);
		break;
	default:
		retval = -ENOPROTOOPT;
		break;
	}

	release_sock(sk);
	kfree(kopt);
	return retval;
}

/* API 3.1.6 connect() - UDP Style Syntax
 *
 * An application may use the connect() call in the UDP model to initiate an
 * association without sending data.
 *
 * The syntax is:
 *
 * ret = connect(int sd, const struct sockaddr *nam, socklen_t len);
 *
 * sd: the socket descriptor to have a new association added to.
 *
 * nam: the address structure (either struct sockaddr_in or struct
 *    sockaddr_in6 defined in RFC2553 [7]).
 *
 * len: the size of the address.
 */
static int sctp_connect(struct sock *sk, struct sockaddr *addr,
			int addr_len, int flags)
{
	struct sctp_af *af;
	int err = -EINVAL;

	lock_sock(sk);
	pr_debug("%s: sk:%p, sockaddr:%p, addr_len:%d\n", __func__, sk,
		 addr, addr_len);

	/* Validate addr_len before calling common connect/connectx routine. */
	af = sctp_get_af_specific(addr->sa_family);
	if (af && addr_len >= af->sockaddr_len)
		err = __sctp_connect(sk, addr, af->sockaddr_len, flags, NULL);

	release_sock(sk);
	return err;
}

int sctp_inet_connect(struct socket *sock, struct sockaddr *uaddr,
		      int addr_len, int flags)
{
	if (addr_len < sizeof(uaddr->sa_family))
		return -EINVAL;

	if (uaddr->sa_family == AF_UNSPEC)
		return -EOPNOTSUPP;

	return sctp_connect(sock->sk, uaddr, addr_len, flags);
}

/* FIXME: Write comments. */
static int sctp_disconnect(struct sock *sk, int flags)
{
	return -EOPNOTSUPP; /* STUB */
}

/* 4.1.4 accept() - TCP Style Syntax
 *
 * Applications use accept() call to remove an established SCTP
 * association from the accept queue of the endpoint.  A new socket
 * descriptor will be returned from accept() to represent the newly
 * formed association.
 */
static struct sock *sctp_accept(struct sock *sk, int flags, int *err, bool kern)
{
	struct sctp_sock *sp;
	struct sctp_endpoint *ep;
	struct sock *newsk = NULL;
	struct sctp_association *asoc;
	long timeo;
	int error = 0;

	lock_sock(sk);

	sp = sctp_sk(sk);
	ep = sp->ep;

	if (!sctp_style(sk, TCP)) {
		error = -EOPNOTSUPP;
		goto out;
	}

	if (!sctp_sstate(sk, LISTENING)) {
		error = -EINVAL;
		goto out;
	}

	timeo = sock_rcvtimeo(sk, flags & O_NONBLOCK);

	error = sctp_wait_for_accept(sk, timeo);
	if (error)
		goto out;

	/* We treat the list of associations on the endpoint as the accept
	 * queue and pick the first association on the list.
	 */
	asoc = list_entry(ep->asocs.next, struct sctp_association, asocs);

	newsk = sp->pf->create_accept_sk(sk, asoc, kern);
	if (!newsk) {
		error = -ENOMEM;
		goto out;
	}

	/* Populate the fields of the newsk from the oldsk and migrate the
	 * asoc to the newsk.
	 */
	error = sctp_sock_migrate(sk, newsk, asoc, SCTP_SOCKET_TCP);
	if (error) {
		sk_common_release(newsk);
		newsk = NULL;
	}

out:
	release_sock(sk);
	*err = error;
	return newsk;
}

/* The SCTP ioctl handler. */
static int sctp_ioctl(struct sock *sk, int cmd, unsigned long arg)
{
	int rc = -ENOTCONN;

	lock_sock(sk);

	/*
	 * SEQPACKET-style sockets in LISTENING state are valid, for
	 * SCTP, so only discard TCP-style sockets in LISTENING state.
	 */
	if (sctp_style(sk, TCP) && sctp_sstate(sk, LISTENING))
		goto out;

	switch (cmd) {
	case SIOCINQ: {
		struct sk_buff *skb;
		unsigned int amount = 0;

		skb = skb_peek(&sk->sk_receive_queue);
		if (skb != NULL) {
			/*
			 * We will only return the amount of this packet since
			 * that is all that will be read.
			 */
			amount = skb->len;
		}
		rc = put_user(amount, (int __user *)arg);
		break;
	}
	default:
		rc = -ENOIOCTLCMD;
		break;
	}
out:
	release_sock(sk);
	return rc;
}

/* This is the function which gets called during socket creation to
 * initialized the SCTP-specific portion of the sock.
 * The sock structure should already be zero-filled memory.
 */
static int sctp_init_sock(struct sock *sk)
{
	struct net *net = sock_net(sk);
	struct sctp_sock *sp;

	pr_debug("%s: sk:%p\n", __func__, sk);

	sp = sctp_sk(sk);

	/* Initialize the SCTP per socket area.  */
	switch (sk->sk_type) {
	case SOCK_SEQPACKET:
		sp->type = SCTP_SOCKET_UDP;
		break;
	case SOCK_STREAM:
		sp->type = SCTP_SOCKET_TCP;
		break;
	default:
		return -ESOCKTNOSUPPORT;
	}

	sk->sk_gso_type = SKB_GSO_SCTP;

	/* Initialize default send parameters. These parameters can be
	 * modified with the SCTP_DEFAULT_SEND_PARAM socket option.
	 */
	sp->default_stream = 0;
	sp->default_ppid = 0;
	sp->default_flags = 0;
	sp->default_context = 0;
	sp->default_timetolive = 0;

	sp->default_rcv_context = 0;
	sp->max_burst = net->sctp.max_burst;

	sp->sctp_hmac_alg = net->sctp.sctp_hmac_alg;

	/* Initialize default setup parameters. These parameters
	 * can be modified with the SCTP_INITMSG socket option or
	 * overridden by the SCTP_INIT CMSG.
	 */
	sp->initmsg.sinit_num_ostreams   = sctp_max_outstreams;
	sp->initmsg.sinit_max_instreams  = sctp_max_instreams;
	sp->initmsg.sinit_max_attempts   = net->sctp.max_retrans_init;
	sp->initmsg.sinit_max_init_timeo = net->sctp.rto_max;

	/* Initialize default RTO related parameters.  These parameters can
	 * be modified for with the SCTP_RTOINFO socket option.
	 */
	sp->rtoinfo.srto_initial = net->sctp.rto_initial;
	sp->rtoinfo.srto_max     = net->sctp.rto_max;
	sp->rtoinfo.srto_min     = net->sctp.rto_min;

	/* Initialize default association related parameters. These parameters
	 * can be modified with the SCTP_ASSOCINFO socket option.
	 */
	sp->assocparams.sasoc_asocmaxrxt = net->sctp.max_retrans_association;
	sp->assocparams.sasoc_number_peer_destinations = 0;
	sp->assocparams.sasoc_peer_rwnd = 0;
	sp->assocparams.sasoc_local_rwnd = 0;
	sp->assocparams.sasoc_cookie_life = net->sctp.valid_cookie_life;

	/* Initialize default event subscriptions. By default, all the
	 * options are off.
	 */
	sp->subscribe = 0;

	/* Default Peer Address Parameters.  These defaults can
	 * be modified via SCTP_PEER_ADDR_PARAMS
	 */
	sp->hbinterval  = net->sctp.hb_interval;
	sp->udp_port    = htons(net->sctp.udp_port);
	sp->encap_port  = htons(net->sctp.encap_port);
	sp->pathmaxrxt  = net->sctp.max_retrans_path;
	sp->pf_retrans  = net->sctp.pf_retrans;
	sp->ps_retrans  = net->sctp.ps_retrans;
	sp->pf_expose   = net->sctp.pf_expose;
	sp->pathmtu     = 0; /* allow default discovery */
	sp->sackdelay   = net->sctp.sack_timeout;
	sp->sackfreq	= 2;
	sp->param_flags = SPP_HB_ENABLE |
			  SPP_PMTUD_ENABLE |
			  SPP_SACKDELAY_ENABLE;
	sp->default_ss = SCTP_SS_DEFAULT;

	/* If enabled no SCTP message fragmentation will be performed.
	 * Configure through SCTP_DISABLE_FRAGMENTS socket option.
	 */
	sp->disable_fragments = 0;

	/* Enable Nagle algorithm by default.  */
	sp->nodelay           = 0;

	sp->recvrcvinfo = 0;
	sp->recvnxtinfo = 0;

	/* Enable by default. */
	sp->v4mapped          = 1;

	/* Auto-close idle associations after the configured
	 * number of seconds.  A value of 0 disables this
	 * feature.  Configure through the SCTP_AUTOCLOSE socket option,
	 * for UDP-style sockets only.
	 */
	sp->autoclose         = 0;

	/* User specified fragmentation limit. */
	sp->user_frag         = 0;

	sp->adaptation_ind = 0;

	sp->pf = sctp_get_pf_specific(sk->sk_family);

	/* Control variables for partial data delivery. */
	atomic_set(&sp->pd_mode, 0);
	skb_queue_head_init(&sp->pd_lobby);
	sp->frag_interleave = 0;

	/* Create a per socket endpoint structure.  Even if we
	 * change the data structure relationships, this may still
	 * be useful for storing pre-connect address information.
	 */
	sp->ep = sctp_endpoint_new(sk, GFP_KERNEL);
	if (!sp->ep)
		return -ENOMEM;

	sp->hmac = NULL;

	sk->sk_destruct = sctp_destruct_sock;

	SCTP_DBG_OBJCNT_INC(sock);

	local_bh_disable();
	sk_sockets_allocated_inc(sk);
	sock_prot_inuse_add(net, sk->sk_prot, 1);

<<<<<<< HEAD
	if (net->sctp.default_auto_asconf) {
		spin_lock(&sock_net(sk)->sctp.addr_wq_lock);
		list_add_tail(&sp->auto_asconf_list,
		    &net->sctp.auto_asconf_splist);
		sp->do_auto_asconf = 1;
		spin_unlock(&sock_net(sk)->sctp.addr_wq_lock);
	} else {
		sp->do_auto_asconf = 0;
	}

=======
>>>>>>> 11e4b63a
	local_bh_enable();

	return 0;
}

/* Cleanup any SCTP per socket resources. Must be called with
 * sock_net(sk)->sctp.addr_wq_lock held if sp->do_auto_asconf is true
 */
static void sctp_destroy_sock(struct sock *sk)
{
	struct sctp_sock *sp;

	pr_debug("%s: sk:%p\n", __func__, sk);

	/* Release our hold on the endpoint. */
	sp = sctp_sk(sk);
	/* This could happen during socket init, thus we bail out
	 * early, since the rest of the below is not setup either.
	 */
	if (sp->ep == NULL)
		return;

	if (sp->do_auto_asconf) {
		sp->do_auto_asconf = 0;
		spin_lock_bh(&sock_net(sk)->sctp.addr_wq_lock);
		list_del(&sp->auto_asconf_list);
		spin_unlock_bh(&sock_net(sk)->sctp.addr_wq_lock);
	}
	sctp_endpoint_free(sp->ep);
	local_bh_disable();
	sk_sockets_allocated_dec(sk);
	sock_prot_inuse_add(sock_net(sk), sk->sk_prot, -1);
	local_bh_enable();
}

/* Triggered when there are no references on the socket anymore */
static void sctp_destruct_sock(struct sock *sk)
{
	struct sctp_sock *sp = sctp_sk(sk);

	/* Free up the HMAC transform. */
	crypto_free_shash(sp->hmac);

	inet_sock_destruct(sk);
}

/* API 4.1.7 shutdown() - TCP Style Syntax
 *     int shutdown(int socket, int how);
 *
 *     sd      - the socket descriptor of the association to be closed.
 *     how     - Specifies the type of shutdown.  The  values  are
 *               as follows:
 *               SHUT_RD
 *                     Disables further receive operations. No SCTP
 *                     protocol action is taken.
 *               SHUT_WR
 *                     Disables further send operations, and initiates
 *                     the SCTP shutdown sequence.
 *               SHUT_RDWR
 *                     Disables further send  and  receive  operations
 *                     and initiates the SCTP shutdown sequence.
 */
static void sctp_shutdown(struct sock *sk, int how)
{
	struct net *net = sock_net(sk);
	struct sctp_endpoint *ep;

	if (!sctp_style(sk, TCP))
		return;

	ep = sctp_sk(sk)->ep;
	if (how & SEND_SHUTDOWN && !list_empty(&ep->asocs)) {
		struct sctp_association *asoc;

		inet_sk_set_state(sk, SCTP_SS_CLOSING);
		asoc = list_entry(ep->asocs.next,
				  struct sctp_association, asocs);
		sctp_primitive_SHUTDOWN(net, asoc, NULL);
	}
}

int sctp_get_sctp_info(struct sock *sk, struct sctp_association *asoc,
		       struct sctp_info *info)
{
	struct sctp_transport *prim;
	struct list_head *pos;
	int mask;

	memset(info, 0, sizeof(*info));
	if (!asoc) {
		struct sctp_sock *sp = sctp_sk(sk);

		info->sctpi_s_autoclose = sp->autoclose;
		info->sctpi_s_adaptation_ind = sp->adaptation_ind;
		info->sctpi_s_pd_point = sp->pd_point;
		info->sctpi_s_nodelay = sp->nodelay;
		info->sctpi_s_disable_fragments = sp->disable_fragments;
		info->sctpi_s_v4mapped = sp->v4mapped;
		info->sctpi_s_frag_interleave = sp->frag_interleave;
		info->sctpi_s_type = sp->type;

		return 0;
	}

	info->sctpi_tag = asoc->c.my_vtag;
	info->sctpi_state = asoc->state;
	info->sctpi_rwnd = asoc->a_rwnd;
	info->sctpi_unackdata = asoc->unack_data;
	info->sctpi_penddata = sctp_tsnmap_pending(&asoc->peer.tsn_map);
	info->sctpi_instrms = asoc->stream.incnt;
	info->sctpi_outstrms = asoc->stream.outcnt;
	list_for_each(pos, &asoc->base.inqueue.in_chunk_list)
		info->sctpi_inqueue++;
	list_for_each(pos, &asoc->outqueue.out_chunk_list)
		info->sctpi_outqueue++;
	info->sctpi_overall_error = asoc->overall_error_count;
	info->sctpi_max_burst = asoc->max_burst;
	info->sctpi_maxseg = asoc->frag_point;
	info->sctpi_peer_rwnd = asoc->peer.rwnd;
	info->sctpi_peer_tag = asoc->c.peer_vtag;

	mask = asoc->peer.ecn_capable << 1;
	mask = (mask | asoc->peer.ipv4_address) << 1;
	mask = (mask | asoc->peer.ipv6_address) << 1;
	mask = (mask | asoc->peer.hostname_address) << 1;
	mask = (mask | asoc->peer.asconf_capable) << 1;
	mask = (mask | asoc->peer.prsctp_capable) << 1;
	mask = (mask | asoc->peer.auth_capable);
	info->sctpi_peer_capable = mask;
	mask = asoc->peer.sack_needed << 1;
	mask = (mask | asoc->peer.sack_generation) << 1;
	mask = (mask | asoc->peer.zero_window_announced);
	info->sctpi_peer_sack = mask;

	info->sctpi_isacks = asoc->stats.isacks;
	info->sctpi_osacks = asoc->stats.osacks;
	info->sctpi_opackets = asoc->stats.opackets;
	info->sctpi_ipackets = asoc->stats.ipackets;
	info->sctpi_rtxchunks = asoc->stats.rtxchunks;
	info->sctpi_outofseqtsns = asoc->stats.outofseqtsns;
	info->sctpi_idupchunks = asoc->stats.idupchunks;
	info->sctpi_gapcnt = asoc->stats.gapcnt;
	info->sctpi_ouodchunks = asoc->stats.ouodchunks;
	info->sctpi_iuodchunks = asoc->stats.iuodchunks;
	info->sctpi_oodchunks = asoc->stats.oodchunks;
	info->sctpi_iodchunks = asoc->stats.iodchunks;
	info->sctpi_octrlchunks = asoc->stats.octrlchunks;
	info->sctpi_ictrlchunks = asoc->stats.ictrlchunks;

	prim = asoc->peer.primary_path;
	memcpy(&info->sctpi_p_address, &prim->ipaddr, sizeof(prim->ipaddr));
	info->sctpi_p_state = prim->state;
	info->sctpi_p_cwnd = prim->cwnd;
	info->sctpi_p_srtt = prim->srtt;
	info->sctpi_p_rto = jiffies_to_msecs(prim->rto);
	info->sctpi_p_hbinterval = prim->hbinterval;
	info->sctpi_p_pathmaxrxt = prim->pathmaxrxt;
	info->sctpi_p_sackdelay = jiffies_to_msecs(prim->sackdelay);
	info->sctpi_p_ssthresh = prim->ssthresh;
	info->sctpi_p_partial_bytes_acked = prim->partial_bytes_acked;
	info->sctpi_p_flight_size = prim->flight_size;
	info->sctpi_p_error = prim->error_count;

	return 0;
}
EXPORT_SYMBOL_GPL(sctp_get_sctp_info);

/* use callback to avoid exporting the core structure */
void sctp_transport_walk_start(struct rhashtable_iter *iter) __acquires(RCU)
{
	rhltable_walk_enter(&sctp_transport_hashtable, iter);

	rhashtable_walk_start(iter);
}

void sctp_transport_walk_stop(struct rhashtable_iter *iter) __releases(RCU)
{
	rhashtable_walk_stop(iter);
	rhashtable_walk_exit(iter);
}

struct sctp_transport *sctp_transport_get_next(struct net *net,
					       struct rhashtable_iter *iter)
{
	struct sctp_transport *t;

	t = rhashtable_walk_next(iter);
	for (; t; t = rhashtable_walk_next(iter)) {
		if (IS_ERR(t)) {
			if (PTR_ERR(t) == -EAGAIN)
				continue;
			break;
		}

		if (!sctp_transport_hold(t))
			continue;

		if (net_eq(t->asoc->base.net, net) &&
		    t->asoc->peer.primary_path == t)
			break;

		sctp_transport_put(t);
	}

	return t;
}

struct sctp_transport *sctp_transport_get_idx(struct net *net,
					      struct rhashtable_iter *iter,
					      int pos)
{
	struct sctp_transport *t;

	if (!pos)
		return SEQ_START_TOKEN;

	while ((t = sctp_transport_get_next(net, iter)) && !IS_ERR(t)) {
		if (!--pos)
			break;
		sctp_transport_put(t);
	}

	return t;
}

int sctp_for_each_endpoint(int (*cb)(struct sctp_endpoint *, void *),
			   void *p) {
	int err = 0;
	int hash = 0;
	struct sctp_ep_common *epb;
	struct sctp_hashbucket *head;

	for (head = sctp_ep_hashtable; hash < sctp_ep_hashsize;
	     hash++, head++) {
		read_lock_bh(&head->lock);
		sctp_for_each_hentry(epb, &head->chain) {
			err = cb(sctp_ep(epb), p);
			if (err)
				break;
		}
		read_unlock_bh(&head->lock);
	}

	return err;
}
EXPORT_SYMBOL_GPL(sctp_for_each_endpoint);

int sctp_transport_lookup_process(int (*cb)(struct sctp_transport *, void *),
				  struct net *net,
				  const union sctp_addr *laddr,
				  const union sctp_addr *paddr, void *p)
{
	struct sctp_transport *transport;
	int err;

	rcu_read_lock();
	transport = sctp_addrs_lookup_transport(net, laddr, paddr);
	rcu_read_unlock();
	if (!transport)
		return -ENOENT;

	err = cb(transport, p);
	sctp_transport_put(transport);

	return err;
}
EXPORT_SYMBOL_GPL(sctp_transport_lookup_process);

int sctp_for_each_transport(int (*cb)(struct sctp_transport *, void *),
			    int (*cb_done)(struct sctp_transport *, void *),
			    struct net *net, int *pos, void *p) {
	struct rhashtable_iter hti;
	struct sctp_transport *tsp;
	int ret;

again:
	ret = 0;
	sctp_transport_walk_start(&hti);

	tsp = sctp_transport_get_idx(net, &hti, *pos + 1);
	for (; !IS_ERR_OR_NULL(tsp); tsp = sctp_transport_get_next(net, &hti)) {
		ret = cb(tsp, p);
		if (ret)
			break;
		(*pos)++;
		sctp_transport_put(tsp);
	}
	sctp_transport_walk_stop(&hti);

	if (ret) {
		if (cb_done && !cb_done(tsp, p)) {
			(*pos)++;
			sctp_transport_put(tsp);
			goto again;
		}
		sctp_transport_put(tsp);
	}

	return ret;
}
EXPORT_SYMBOL_GPL(sctp_for_each_transport);

/* 7.2.1 Association Status (SCTP_STATUS)

 * Applications can retrieve current status information about an
 * association, including association state, peer receiver window size,
 * number of unacked data chunks, and number of data chunks pending
 * receipt.  This information is read-only.
 */
static int sctp_getsockopt_sctp_status(struct sock *sk, int len,
				       char __user *optval,
				       int __user *optlen)
{
	struct sctp_status status;
	struct sctp_association *asoc = NULL;
	struct sctp_transport *transport;
	sctp_assoc_t associd;
	int retval = 0;

	if (len < sizeof(status)) {
		retval = -EINVAL;
		goto out;
	}

	len = sizeof(status);
	if (copy_from_user(&status, optval, len)) {
		retval = -EFAULT;
		goto out;
	}

	associd = status.sstat_assoc_id;
	asoc = sctp_id2assoc(sk, associd);
	if (!asoc) {
		retval = -EINVAL;
		goto out;
	}

	transport = asoc->peer.primary_path;

	status.sstat_assoc_id = sctp_assoc2id(asoc);
	status.sstat_state = sctp_assoc_to_state(asoc);
	status.sstat_rwnd =  asoc->peer.rwnd;
	status.sstat_unackdata = asoc->unack_data;

	status.sstat_penddata = sctp_tsnmap_pending(&asoc->peer.tsn_map);
	status.sstat_instrms = asoc->stream.incnt;
	status.sstat_outstrms = asoc->stream.outcnt;
	status.sstat_fragmentation_point = asoc->frag_point;
	status.sstat_primary.spinfo_assoc_id = sctp_assoc2id(transport->asoc);
	memcpy(&status.sstat_primary.spinfo_address, &transport->ipaddr,
			transport->af_specific->sockaddr_len);
	/* Map ipv4 address into v4-mapped-on-v6 address.  */
	sctp_get_pf_specific(sk->sk_family)->addr_to_user(sctp_sk(sk),
		(union sctp_addr *)&status.sstat_primary.spinfo_address);
	status.sstat_primary.spinfo_state = transport->state;
	status.sstat_primary.spinfo_cwnd = transport->cwnd;
	status.sstat_primary.spinfo_srtt = transport->srtt;
	status.sstat_primary.spinfo_rto = jiffies_to_msecs(transport->rto);
	status.sstat_primary.spinfo_mtu = transport->pathmtu;

	if (status.sstat_primary.spinfo_state == SCTP_UNKNOWN)
		status.sstat_primary.spinfo_state = SCTP_ACTIVE;

	if (put_user(len, optlen)) {
		retval = -EFAULT;
		goto out;
	}

	pr_debug("%s: len:%d, state:%d, rwnd:%d, assoc_id:%d\n",
		 __func__, len, status.sstat_state, status.sstat_rwnd,
		 status.sstat_assoc_id);

	if (copy_to_user(optval, &status, len)) {
		retval = -EFAULT;
		goto out;
	}

out:
	return retval;
}


/* 7.2.2 Peer Address Information (SCTP_GET_PEER_ADDR_INFO)
 *
 * Applications can retrieve information about a specific peer address
 * of an association, including its reachability state, congestion
 * window, and retransmission timer values.  This information is
 * read-only.
 */
static int sctp_getsockopt_peer_addr_info(struct sock *sk, int len,
					  char __user *optval,
					  int __user *optlen)
{
	struct sctp_paddrinfo pinfo;
	struct sctp_transport *transport;
	int retval = 0;

	if (len < sizeof(pinfo)) {
		retval = -EINVAL;
		goto out;
	}

	len = sizeof(pinfo);
	if (copy_from_user(&pinfo, optval, len)) {
		retval = -EFAULT;
		goto out;
	}

	transport = sctp_addr_id2transport(sk, &pinfo.spinfo_address,
					   pinfo.spinfo_assoc_id);
	if (!transport) {
		retval = -EINVAL;
		goto out;
	}

	if (transport->state == SCTP_PF &&
	    transport->asoc->pf_expose == SCTP_PF_EXPOSE_DISABLE) {
		retval = -EACCES;
		goto out;
	}

	pinfo.spinfo_assoc_id = sctp_assoc2id(transport->asoc);
	pinfo.spinfo_state = transport->state;
	pinfo.spinfo_cwnd = transport->cwnd;
	pinfo.spinfo_srtt = transport->srtt;
	pinfo.spinfo_rto = jiffies_to_msecs(transport->rto);
	pinfo.spinfo_mtu = transport->pathmtu;

	if (pinfo.spinfo_state == SCTP_UNKNOWN)
		pinfo.spinfo_state = SCTP_ACTIVE;

	if (put_user(len, optlen)) {
		retval = -EFAULT;
		goto out;
	}

	if (copy_to_user(optval, &pinfo, len)) {
		retval = -EFAULT;
		goto out;
	}

out:
	return retval;
}

/* 7.1.12 Enable/Disable message fragmentation (SCTP_DISABLE_FRAGMENTS)
 *
 * This option is a on/off flag.  If enabled no SCTP message
 * fragmentation will be performed.  Instead if a message being sent
 * exceeds the current PMTU size, the message will NOT be sent and
 * instead a error will be indicated to the user.
 */
static int sctp_getsockopt_disable_fragments(struct sock *sk, int len,
					char __user *optval, int __user *optlen)
{
	int val;

	if (len < sizeof(int))
		return -EINVAL;

	len = sizeof(int);
	val = (sctp_sk(sk)->disable_fragments == 1);
	if (put_user(len, optlen))
		return -EFAULT;
	if (copy_to_user(optval, &val, len))
		return -EFAULT;
	return 0;
}

/* 7.1.15 Set notification and ancillary events (SCTP_EVENTS)
 *
 * This socket option is used to specify various notifications and
 * ancillary data the user wishes to receive.
 */
static int sctp_getsockopt_events(struct sock *sk, int len, char __user *optval,
				  int __user *optlen)
{
	struct sctp_event_subscribe subscribe;
	__u8 *sn_type = (__u8 *)&subscribe;
	int i;

	if (len == 0)
		return -EINVAL;
	if (len > sizeof(struct sctp_event_subscribe))
		len = sizeof(struct sctp_event_subscribe);
	if (put_user(len, optlen))
		return -EFAULT;

	for (i = 0; i < len; i++)
		sn_type[i] = sctp_ulpevent_type_enabled(sctp_sk(sk)->subscribe,
							SCTP_SN_TYPE_BASE + i);

	if (copy_to_user(optval, &subscribe, len))
		return -EFAULT;

	return 0;
}

/* 7.1.8 Automatic Close of associations (SCTP_AUTOCLOSE)
 *
 * This socket option is applicable to the UDP-style socket only.  When
 * set it will cause associations that are idle for more than the
 * specified number of seconds to automatically close.  An association
 * being idle is defined an association that has NOT sent or received
 * user data.  The special value of '0' indicates that no automatic
 * close of any associations should be performed.  The option expects an
 * integer defining the number of seconds of idle time before an
 * association is closed.
 */
static int sctp_getsockopt_autoclose(struct sock *sk, int len, char __user *optval, int __user *optlen)
{
	/* Applicable to UDP-style socket only */
	if (sctp_style(sk, TCP))
		return -EOPNOTSUPP;
	if (len < sizeof(int))
		return -EINVAL;
	len = sizeof(int);
	if (put_user(len, optlen))
		return -EFAULT;
	if (put_user(sctp_sk(sk)->autoclose, (int __user *)optval))
		return -EFAULT;
	return 0;
}

/* Helper routine to branch off an association to a new socket.  */
int sctp_do_peeloff(struct sock *sk, sctp_assoc_t id, struct socket **sockp)
{
	struct sctp_association *asoc = sctp_id2assoc(sk, id);
	struct sctp_sock *sp = sctp_sk(sk);
	struct socket *sock;
	int err = 0;

	/* Do not peel off from one netns to another one. */
	if (!net_eq(current->nsproxy->net_ns, sock_net(sk)))
		return -EINVAL;

	if (!asoc)
		return -EINVAL;

	/* An association cannot be branched off from an already peeled-off
	 * socket, nor is this supported for tcp style sockets.
	 */
	if (!sctp_style(sk, UDP))
		return -EINVAL;

	/* Create a new socket.  */
	err = sock_create(sk->sk_family, SOCK_SEQPACKET, IPPROTO_SCTP, &sock);
	if (err < 0)
		return err;

	sctp_copy_sock(sock->sk, sk, asoc);

	/* Make peeled-off sockets more like 1-1 accepted sockets.
	 * Set the daddr and initialize id to something more random and also
	 * copy over any ip options.
	 */
	sp->pf->to_sk_daddr(&asoc->peer.primary_addr, sk);
	sp->pf->copy_ip_options(sk, sock->sk);

	/* Populate the fields of the newsk from the oldsk and migrate the
	 * asoc to the newsk.
	 */
	err = sctp_sock_migrate(sk, sock->sk, asoc,
				SCTP_SOCKET_UDP_HIGH_BANDWIDTH);
	if (err) {
		sock_release(sock);
		sock = NULL;
	}

	*sockp = sock;

	return err;
}
EXPORT_SYMBOL(sctp_do_peeloff);

static int sctp_getsockopt_peeloff_common(struct sock *sk, sctp_peeloff_arg_t *peeloff,
					  struct file **newfile, unsigned flags)
{
	struct socket *newsock;
	int retval;

	retval = sctp_do_peeloff(sk, peeloff->associd, &newsock);
	if (retval < 0)
		goto out;

	/* Map the socket to an unused fd that can be returned to the user.  */
	retval = get_unused_fd_flags(flags & SOCK_CLOEXEC);
	if (retval < 0) {
		sock_release(newsock);
		goto out;
	}

	*newfile = sock_alloc_file(newsock, 0, NULL);
	if (IS_ERR(*newfile)) {
		put_unused_fd(retval);
		retval = PTR_ERR(*newfile);
		*newfile = NULL;
		return retval;
	}

	pr_debug("%s: sk:%p, newsk:%p, sd:%d\n", __func__, sk, newsock->sk,
		 retval);

	peeloff->sd = retval;

	if (flags & SOCK_NONBLOCK)
		(*newfile)->f_flags |= O_NONBLOCK;
out:
	return retval;
}

static int sctp_getsockopt_peeloff(struct sock *sk, int len, char __user *optval, int __user *optlen)
{
	sctp_peeloff_arg_t peeloff;
	struct file *newfile = NULL;
	int retval = 0;

	if (len < sizeof(sctp_peeloff_arg_t))
		return -EINVAL;
	len = sizeof(sctp_peeloff_arg_t);
	if (copy_from_user(&peeloff, optval, len))
		return -EFAULT;

	retval = sctp_getsockopt_peeloff_common(sk, &peeloff, &newfile, 0);
	if (retval < 0)
		goto out;

	/* Return the fd mapped to the new socket.  */
	if (put_user(len, optlen)) {
		fput(newfile);
		put_unused_fd(retval);
		return -EFAULT;
	}

	if (copy_to_user(optval, &peeloff, len)) {
		fput(newfile);
		put_unused_fd(retval);
		return -EFAULT;
	}
	fd_install(retval, newfile);
out:
	return retval;
}

static int sctp_getsockopt_peeloff_flags(struct sock *sk, int len,
					 char __user *optval, int __user *optlen)
{
	sctp_peeloff_flags_arg_t peeloff;
	struct file *newfile = NULL;
	int retval = 0;

	if (len < sizeof(sctp_peeloff_flags_arg_t))
		return -EINVAL;
	len = sizeof(sctp_peeloff_flags_arg_t);
	if (copy_from_user(&peeloff, optval, len))
		return -EFAULT;

	retval = sctp_getsockopt_peeloff_common(sk, &peeloff.p_arg,
						&newfile, peeloff.flags);
	if (retval < 0)
		goto out;

	/* Return the fd mapped to the new socket.  */
	if (put_user(len, optlen)) {
		fput(newfile);
		put_unused_fd(retval);
		return -EFAULT;
	}

	if (copy_to_user(optval, &peeloff, len)) {
		fput(newfile);
		put_unused_fd(retval);
		return -EFAULT;
	}
	fd_install(retval, newfile);
out:
	return retval;
}

/* 7.1.13 Peer Address Parameters (SCTP_PEER_ADDR_PARAMS)
 *
 * Applications can enable or disable heartbeats for any peer address of
 * an association, modify an address's heartbeat interval, force a
 * heartbeat to be sent immediately, and adjust the address's maximum
 * number of retransmissions sent before an address is considered
 * unreachable.  The following structure is used to access and modify an
 * address's parameters:
 *
 *  struct sctp_paddrparams {
 *     sctp_assoc_t            spp_assoc_id;
 *     struct sockaddr_storage spp_address;
 *     uint32_t                spp_hbinterval;
 *     uint16_t                spp_pathmaxrxt;
 *     uint32_t                spp_pathmtu;
 *     uint32_t                spp_sackdelay;
 *     uint32_t                spp_flags;
 * };
 *
 *   spp_assoc_id    - (one-to-many style socket) This is filled in the
 *                     application, and identifies the association for
 *                     this query.
 *   spp_address     - This specifies which address is of interest.
 *   spp_hbinterval  - This contains the value of the heartbeat interval,
 *                     in milliseconds.  If a  value of zero
 *                     is present in this field then no changes are to
 *                     be made to this parameter.
 *   spp_pathmaxrxt  - This contains the maximum number of
 *                     retransmissions before this address shall be
 *                     considered unreachable. If a  value of zero
 *                     is present in this field then no changes are to
 *                     be made to this parameter.
 *   spp_pathmtu     - When Path MTU discovery is disabled the value
 *                     specified here will be the "fixed" path mtu.
 *                     Note that if the spp_address field is empty
 *                     then all associations on this address will
 *                     have this fixed path mtu set upon them.
 *
 *   spp_sackdelay   - When delayed sack is enabled, this value specifies
 *                     the number of milliseconds that sacks will be delayed
 *                     for. This value will apply to all addresses of an
 *                     association if the spp_address field is empty. Note
 *                     also, that if delayed sack is enabled and this
 *                     value is set to 0, no change is made to the last
 *                     recorded delayed sack timer value.
 *
 *   spp_flags       - These flags are used to control various features
 *                     on an association. The flag field may contain
 *                     zero or more of the following options.
 *
 *                     SPP_HB_ENABLE  - Enable heartbeats on the
 *                     specified address. Note that if the address
 *                     field is empty all addresses for the association
 *                     have heartbeats enabled upon them.
 *
 *                     SPP_HB_DISABLE - Disable heartbeats on the
 *                     speicifed address. Note that if the address
 *                     field is empty all addresses for the association
 *                     will have their heartbeats disabled. Note also
 *                     that SPP_HB_ENABLE and SPP_HB_DISABLE are
 *                     mutually exclusive, only one of these two should
 *                     be specified. Enabling both fields will have
 *                     undetermined results.
 *
 *                     SPP_HB_DEMAND - Request a user initiated heartbeat
 *                     to be made immediately.
 *
 *                     SPP_PMTUD_ENABLE - This field will enable PMTU
 *                     discovery upon the specified address. Note that
 *                     if the address feild is empty then all addresses
 *                     on the association are effected.
 *
 *                     SPP_PMTUD_DISABLE - This field will disable PMTU
 *                     discovery upon the specified address. Note that
 *                     if the address feild is empty then all addresses
 *                     on the association are effected. Not also that
 *                     SPP_PMTUD_ENABLE and SPP_PMTUD_DISABLE are mutually
 *                     exclusive. Enabling both will have undetermined
 *                     results.
 *
 *                     SPP_SACKDELAY_ENABLE - Setting this flag turns
 *                     on delayed sack. The time specified in spp_sackdelay
 *                     is used to specify the sack delay for this address. Note
 *                     that if spp_address is empty then all addresses will
 *                     enable delayed sack and take on the sack delay
 *                     value specified in spp_sackdelay.
 *                     SPP_SACKDELAY_DISABLE - Setting this flag turns
 *                     off delayed sack. If the spp_address field is blank then
 *                     delayed sack is disabled for the entire association. Note
 *                     also that this field is mutually exclusive to
 *                     SPP_SACKDELAY_ENABLE, setting both will have undefined
 *                     results.
 *
 *                     SPP_IPV6_FLOWLABEL:  Setting this flag enables the
 *                     setting of the IPV6 flow label value.  The value is
 *                     contained in the spp_ipv6_flowlabel field.
 *                     Upon retrieval, this flag will be set to indicate that
 *                     the spp_ipv6_flowlabel field has a valid value returned.
 *                     If a specific destination address is set (in the
 *                     spp_address field), then the value returned is that of
 *                     the address.  If just an association is specified (and
 *                     no address), then the association's default flow label
 *                     is returned.  If neither an association nor a destination
 *                     is specified, then the socket's default flow label is
 *                     returned.  For non-IPv6 sockets, this flag will be left
 *                     cleared.
 *
 *                     SPP_DSCP:  Setting this flag enables the setting of the
 *                     Differentiated Services Code Point (DSCP) value
 *                     associated with either the association or a specific
 *                     address.  The value is obtained in the spp_dscp field.
 *                     Upon retrieval, this flag will be set to indicate that
 *                     the spp_dscp field has a valid value returned.  If a
 *                     specific destination address is set when called (in the
 *                     spp_address field), then that specific destination
 *                     address's DSCP value is returned.  If just an association
 *                     is specified, then the association's default DSCP is
 *                     returned.  If neither an association nor a destination is
 *                     specified, then the socket's default DSCP is returned.
 *
 *   spp_ipv6_flowlabel
 *                   - This field is used in conjunction with the
 *                     SPP_IPV6_FLOWLABEL flag and contains the IPv6 flow label.
 *                     The 20 least significant bits are used for the flow
 *                     label.  This setting has precedence over any IPv6-layer
 *                     setting.
 *
 *   spp_dscp        - This field is used in conjunction with the SPP_DSCP flag
 *                     and contains the DSCP.  The 6 most significant bits are
 *                     used for the DSCP.  This setting has precedence over any
 *                     IPv4- or IPv6- layer setting.
 */
static int sctp_getsockopt_peer_addr_params(struct sock *sk, int len,
					    char __user *optval, int __user *optlen)
{
	struct sctp_paddrparams  params;
	struct sctp_transport   *trans = NULL;
	struct sctp_association *asoc = NULL;
	struct sctp_sock        *sp = sctp_sk(sk);

	if (len >= sizeof(params))
		len = sizeof(params);
	else if (len >= ALIGN(offsetof(struct sctp_paddrparams,
				       spp_ipv6_flowlabel), 4))
		len = ALIGN(offsetof(struct sctp_paddrparams,
				     spp_ipv6_flowlabel), 4);
	else
		return -EINVAL;

	if (copy_from_user(&params, optval, len))
		return -EFAULT;

	/* If an address other than INADDR_ANY is specified, and
	 * no transport is found, then the request is invalid.
	 */
	if (!sctp_is_any(sk, (union sctp_addr *)&params.spp_address)) {
		trans = sctp_addr_id2transport(sk, &params.spp_address,
					       params.spp_assoc_id);
		if (!trans) {
			pr_debug("%s: failed no transport\n", __func__);
			return -EINVAL;
		}
	}

	/* Get association, if assoc_id != SCTP_FUTURE_ASSOC and the
	 * socket is a one to many style socket, and an association
	 * was not found, then the id was invalid.
	 */
	asoc = sctp_id2assoc(sk, params.spp_assoc_id);
	if (!asoc && params.spp_assoc_id != SCTP_FUTURE_ASSOC &&
	    sctp_style(sk, UDP)) {
		pr_debug("%s: failed no association\n", __func__);
		return -EINVAL;
	}

	if (trans) {
		/* Fetch transport values. */
		params.spp_hbinterval = jiffies_to_msecs(trans->hbinterval);
		params.spp_pathmtu    = trans->pathmtu;
		params.spp_pathmaxrxt = trans->pathmaxrxt;
		params.spp_sackdelay  = jiffies_to_msecs(trans->sackdelay);

		/*draft-11 doesn't say what to return in spp_flags*/
		params.spp_flags      = trans->param_flags;
		if (trans->flowlabel & SCTP_FLOWLABEL_SET_MASK) {
			params.spp_ipv6_flowlabel = trans->flowlabel &
						    SCTP_FLOWLABEL_VAL_MASK;
			params.spp_flags |= SPP_IPV6_FLOWLABEL;
		}
		if (trans->dscp & SCTP_DSCP_SET_MASK) {
			params.spp_dscp	= trans->dscp & SCTP_DSCP_VAL_MASK;
			params.spp_flags |= SPP_DSCP;
		}
	} else if (asoc) {
		/* Fetch association values. */
		params.spp_hbinterval = jiffies_to_msecs(asoc->hbinterval);
		params.spp_pathmtu    = asoc->pathmtu;
		params.spp_pathmaxrxt = asoc->pathmaxrxt;
		params.spp_sackdelay  = jiffies_to_msecs(asoc->sackdelay);

		/*draft-11 doesn't say what to return in spp_flags*/
		params.spp_flags      = asoc->param_flags;
		if (asoc->flowlabel & SCTP_FLOWLABEL_SET_MASK) {
			params.spp_ipv6_flowlabel = asoc->flowlabel &
						    SCTP_FLOWLABEL_VAL_MASK;
			params.spp_flags |= SPP_IPV6_FLOWLABEL;
		}
		if (asoc->dscp & SCTP_DSCP_SET_MASK) {
			params.spp_dscp	= asoc->dscp & SCTP_DSCP_VAL_MASK;
			params.spp_flags |= SPP_DSCP;
		}
	} else {
		/* Fetch socket values. */
		params.spp_hbinterval = sp->hbinterval;
		params.spp_pathmtu    = sp->pathmtu;
		params.spp_sackdelay  = sp->sackdelay;
		params.spp_pathmaxrxt = sp->pathmaxrxt;

		/*draft-11 doesn't say what to return in spp_flags*/
		params.spp_flags      = sp->param_flags;
		if (sp->flowlabel & SCTP_FLOWLABEL_SET_MASK) {
			params.spp_ipv6_flowlabel = sp->flowlabel &
						    SCTP_FLOWLABEL_VAL_MASK;
			params.spp_flags |= SPP_IPV6_FLOWLABEL;
		}
		if (sp->dscp & SCTP_DSCP_SET_MASK) {
			params.spp_dscp	= sp->dscp & SCTP_DSCP_VAL_MASK;
			params.spp_flags |= SPP_DSCP;
		}
	}

	if (copy_to_user(optval, &params, len))
		return -EFAULT;

	if (put_user(len, optlen))
		return -EFAULT;

	return 0;
}

/*
 * 7.1.23.  Get or set delayed ack timer (SCTP_DELAYED_SACK)
 *
 * This option will effect the way delayed acks are performed.  This
 * option allows you to get or set the delayed ack time, in
 * milliseconds.  It also allows changing the delayed ack frequency.
 * Changing the frequency to 1 disables the delayed sack algorithm.  If
 * the assoc_id is 0, then this sets or gets the endpoints default
 * values.  If the assoc_id field is non-zero, then the set or get
 * effects the specified association for the one to many model (the
 * assoc_id field is ignored by the one to one model).  Note that if
 * sack_delay or sack_freq are 0 when setting this option, then the
 * current values will remain unchanged.
 *
 * struct sctp_sack_info {
 *     sctp_assoc_t            sack_assoc_id;
 *     uint32_t                sack_delay;
 *     uint32_t                sack_freq;
 * };
 *
 * sack_assoc_id -  This parameter, indicates which association the user
 *    is performing an action upon.  Note that if this field's value is
 *    zero then the endpoints default value is changed (effecting future
 *    associations only).
 *
 * sack_delay -  This parameter contains the number of milliseconds that
 *    the user is requesting the delayed ACK timer be set to.  Note that
 *    this value is defined in the standard to be between 200 and 500
 *    milliseconds.
 *
 * sack_freq -  This parameter contains the number of packets that must
 *    be received before a sack is sent without waiting for the delay
 *    timer to expire.  The default value for this is 2, setting this
 *    value to 1 will disable the delayed sack algorithm.
 */
static int sctp_getsockopt_delayed_ack(struct sock *sk, int len,
					    char __user *optval,
					    int __user *optlen)
{
	struct sctp_sack_info    params;
	struct sctp_association *asoc = NULL;
	struct sctp_sock        *sp = sctp_sk(sk);

	if (len >= sizeof(struct sctp_sack_info)) {
		len = sizeof(struct sctp_sack_info);

		if (copy_from_user(&params, optval, len))
			return -EFAULT;
	} else if (len == sizeof(struct sctp_assoc_value)) {
		pr_warn_ratelimited(DEPRECATED
				    "%s (pid %d) "
				    "Use of struct sctp_assoc_value in delayed_ack socket option.\n"
				    "Use struct sctp_sack_info instead\n",
				    current->comm, task_pid_nr(current));
		if (copy_from_user(&params, optval, len))
			return -EFAULT;
	} else
		return -EINVAL;

	/* Get association, if sack_assoc_id != SCTP_FUTURE_ASSOC and the
	 * socket is a one to many style socket, and an association
	 * was not found, then the id was invalid.
	 */
	asoc = sctp_id2assoc(sk, params.sack_assoc_id);
	if (!asoc && params.sack_assoc_id != SCTP_FUTURE_ASSOC &&
	    sctp_style(sk, UDP))
		return -EINVAL;

	if (asoc) {
		/* Fetch association values. */
		if (asoc->param_flags & SPP_SACKDELAY_ENABLE) {
			params.sack_delay = jiffies_to_msecs(asoc->sackdelay);
			params.sack_freq = asoc->sackfreq;

		} else {
			params.sack_delay = 0;
			params.sack_freq = 1;
		}
	} else {
		/* Fetch socket values. */
		if (sp->param_flags & SPP_SACKDELAY_ENABLE) {
			params.sack_delay  = sp->sackdelay;
			params.sack_freq = sp->sackfreq;
		} else {
			params.sack_delay  = 0;
			params.sack_freq = 1;
		}
	}

	if (copy_to_user(optval, &params, len))
		return -EFAULT;

	if (put_user(len, optlen))
		return -EFAULT;

	return 0;
}

/* 7.1.3 Initialization Parameters (SCTP_INITMSG)
 *
 * Applications can specify protocol parameters for the default association
 * initialization.  The option name argument to setsockopt() and getsockopt()
 * is SCTP_INITMSG.
 *
 * Setting initialization parameters is effective only on an unconnected
 * socket (for UDP-style sockets only future associations are effected
 * by the change).  With TCP-style sockets, this option is inherited by
 * sockets derived from a listener socket.
 */
static int sctp_getsockopt_initmsg(struct sock *sk, int len, char __user *optval, int __user *optlen)
{
	if (len < sizeof(struct sctp_initmsg))
		return -EINVAL;
	len = sizeof(struct sctp_initmsg);
	if (put_user(len, optlen))
		return -EFAULT;
	if (copy_to_user(optval, &sctp_sk(sk)->initmsg, len))
		return -EFAULT;
	return 0;
}


static int sctp_getsockopt_peer_addrs(struct sock *sk, int len,
				      char __user *optval, int __user *optlen)
{
	struct sctp_association *asoc;
	int cnt = 0;
	struct sctp_getaddrs getaddrs;
	struct sctp_transport *from;
	void __user *to;
	union sctp_addr temp;
	struct sctp_sock *sp = sctp_sk(sk);
	int addrlen;
	size_t space_left;
	int bytes_copied;

	if (len < sizeof(struct sctp_getaddrs))
		return -EINVAL;

	if (copy_from_user(&getaddrs, optval, sizeof(struct sctp_getaddrs)))
		return -EFAULT;

	/* For UDP-style sockets, id specifies the association to query.  */
	asoc = sctp_id2assoc(sk, getaddrs.assoc_id);
	if (!asoc)
		return -EINVAL;

	to = optval + offsetof(struct sctp_getaddrs, addrs);
	space_left = len - offsetof(struct sctp_getaddrs, addrs);

	list_for_each_entry(from, &asoc->peer.transport_addr_list,
				transports) {
		memcpy(&temp, &from->ipaddr, sizeof(temp));
		addrlen = sctp_get_pf_specific(sk->sk_family)
			      ->addr_to_user(sp, &temp);
		if (space_left < addrlen)
			return -ENOMEM;
		if (copy_to_user(to, &temp, addrlen))
			return -EFAULT;
		to += addrlen;
		cnt++;
		space_left -= addrlen;
	}

	if (put_user(cnt, &((struct sctp_getaddrs __user *)optval)->addr_num))
		return -EFAULT;
	bytes_copied = ((char __user *)to) - optval;
	if (put_user(bytes_copied, optlen))
		return -EFAULT;

	return 0;
}

static int sctp_copy_laddrs(struct sock *sk, __u16 port, void *to,
			    size_t space_left, int *bytes_copied)
{
	struct sctp_sockaddr_entry *addr;
	union sctp_addr temp;
	int cnt = 0;
	int addrlen;
	struct net *net = sock_net(sk);

	rcu_read_lock();
	list_for_each_entry_rcu(addr, &net->sctp.local_addr_list, list) {
		if (!addr->valid)
			continue;

		if ((PF_INET == sk->sk_family) &&
		    (AF_INET6 == addr->a.sa.sa_family))
			continue;
		if ((PF_INET6 == sk->sk_family) &&
		    inet_v6_ipv6only(sk) &&
		    (AF_INET == addr->a.sa.sa_family))
			continue;
		memcpy(&temp, &addr->a, sizeof(temp));
		if (!temp.v4.sin_port)
			temp.v4.sin_port = htons(port);

		addrlen = sctp_get_pf_specific(sk->sk_family)
			      ->addr_to_user(sctp_sk(sk), &temp);

		if (space_left < addrlen) {
			cnt =  -ENOMEM;
			break;
		}
		memcpy(to, &temp, addrlen);

		to += addrlen;
		cnt++;
		space_left -= addrlen;
		*bytes_copied += addrlen;
	}
	rcu_read_unlock();

	return cnt;
}


static int sctp_getsockopt_local_addrs(struct sock *sk, int len,
				       char __user *optval, int __user *optlen)
{
	struct sctp_bind_addr *bp;
	struct sctp_association *asoc;
	int cnt = 0;
	struct sctp_getaddrs getaddrs;
	struct sctp_sockaddr_entry *addr;
	void __user *to;
	union sctp_addr temp;
	struct sctp_sock *sp = sctp_sk(sk);
	int addrlen;
	int err = 0;
	size_t space_left;
	int bytes_copied = 0;
	void *addrs;
	void *buf;

	if (len < sizeof(struct sctp_getaddrs))
		return -EINVAL;

	if (copy_from_user(&getaddrs, optval, sizeof(struct sctp_getaddrs)))
		return -EFAULT;

	/*
	 *  For UDP-style sockets, id specifies the association to query.
	 *  If the id field is set to the value '0' then the locally bound
	 *  addresses are returned without regard to any particular
	 *  association.
	 */
	if (0 == getaddrs.assoc_id) {
		bp = &sctp_sk(sk)->ep->base.bind_addr;
	} else {
		asoc = sctp_id2assoc(sk, getaddrs.assoc_id);
		if (!asoc)
			return -EINVAL;
		bp = &asoc->base.bind_addr;
	}

	to = optval + offsetof(struct sctp_getaddrs, addrs);
	space_left = len - offsetof(struct sctp_getaddrs, addrs);

	addrs = kmalloc(space_left, GFP_USER | __GFP_NOWARN);
	if (!addrs)
		return -ENOMEM;

	/* If the endpoint is bound to 0.0.0.0 or ::0, get the valid
	 * addresses from the global local address list.
	 */
	if (sctp_list_single_entry(&bp->address_list)) {
		addr = list_entry(bp->address_list.next,
				  struct sctp_sockaddr_entry, list);
		if (sctp_is_any(sk, &addr->a)) {
			cnt = sctp_copy_laddrs(sk, bp->port, addrs,
						space_left, &bytes_copied);
			if (cnt < 0) {
				err = cnt;
				goto out;
			}
			goto copy_getaddrs;
		}
	}

	buf = addrs;
	/* Protection on the bound address list is not needed since
	 * in the socket option context we hold a socket lock and
	 * thus the bound address list can't change.
	 */
	list_for_each_entry(addr, &bp->address_list, list) {
		memcpy(&temp, &addr->a, sizeof(temp));
		addrlen = sctp_get_pf_specific(sk->sk_family)
			      ->addr_to_user(sp, &temp);
		if (space_left < addrlen) {
			err =  -ENOMEM; /*fixme: right error?*/
			goto out;
		}
		memcpy(buf, &temp, addrlen);
		buf += addrlen;
		bytes_copied += addrlen;
		cnt++;
		space_left -= addrlen;
	}

copy_getaddrs:
	if (copy_to_user(to, addrs, bytes_copied)) {
		err = -EFAULT;
		goto out;
	}
	if (put_user(cnt, &((struct sctp_getaddrs __user *)optval)->addr_num)) {
		err = -EFAULT;
		goto out;
	}
	/* XXX: We should have accounted for sizeof(struct sctp_getaddrs) too,
	 * but we can't change it anymore.
	 */
	if (put_user(bytes_copied, optlen))
		err = -EFAULT;
out:
	kfree(addrs);
	return err;
}

/* 7.1.10 Set Primary Address (SCTP_PRIMARY_ADDR)
 *
 * Requests that the local SCTP stack use the enclosed peer address as
 * the association primary.  The enclosed address must be one of the
 * association peer's addresses.
 */
static int sctp_getsockopt_primary_addr(struct sock *sk, int len,
					char __user *optval, int __user *optlen)
{
	struct sctp_prim prim;
	struct sctp_association *asoc;
	struct sctp_sock *sp = sctp_sk(sk);

	if (len < sizeof(struct sctp_prim))
		return -EINVAL;

	len = sizeof(struct sctp_prim);

	if (copy_from_user(&prim, optval, len))
		return -EFAULT;

	asoc = sctp_id2assoc(sk, prim.ssp_assoc_id);
	if (!asoc)
		return -EINVAL;

	if (!asoc->peer.primary_path)
		return -ENOTCONN;

	memcpy(&prim.ssp_addr, &asoc->peer.primary_path->ipaddr,
		asoc->peer.primary_path->af_specific->sockaddr_len);

	sctp_get_pf_specific(sk->sk_family)->addr_to_user(sp,
			(union sctp_addr *)&prim.ssp_addr);

	if (put_user(len, optlen))
		return -EFAULT;
	if (copy_to_user(optval, &prim, len))
		return -EFAULT;

	return 0;
}

/*
 * 7.1.11  Set Adaptation Layer Indicator (SCTP_ADAPTATION_LAYER)
 *
 * Requests that the local endpoint set the specified Adaptation Layer
 * Indication parameter for all future INIT and INIT-ACK exchanges.
 */
static int sctp_getsockopt_adaptation_layer(struct sock *sk, int len,
				  char __user *optval, int __user *optlen)
{
	struct sctp_setadaptation adaptation;

	if (len < sizeof(struct sctp_setadaptation))
		return -EINVAL;

	len = sizeof(struct sctp_setadaptation);

	adaptation.ssb_adaptation_ind = sctp_sk(sk)->adaptation_ind;

	if (put_user(len, optlen))
		return -EFAULT;
	if (copy_to_user(optval, &adaptation, len))
		return -EFAULT;

	return 0;
}

/*
 *
 * 7.1.14 Set default send parameters (SCTP_DEFAULT_SEND_PARAM)
 *
 *   Applications that wish to use the sendto() system call may wish to
 *   specify a default set of parameters that would normally be supplied
 *   through the inclusion of ancillary data.  This socket option allows
 *   such an application to set the default sctp_sndrcvinfo structure.


 *   The application that wishes to use this socket option simply passes
 *   in to this call the sctp_sndrcvinfo structure defined in Section
 *   5.2.2) The input parameters accepted by this call include
 *   sinfo_stream, sinfo_flags, sinfo_ppid, sinfo_context,
 *   sinfo_timetolive.  The user must provide the sinfo_assoc_id field in
 *   to this call if the caller is using the UDP model.
 *
 *   For getsockopt, it get the default sctp_sndrcvinfo structure.
 */
static int sctp_getsockopt_default_send_param(struct sock *sk,
					int len, char __user *optval,
					int __user *optlen)
{
	struct sctp_sock *sp = sctp_sk(sk);
	struct sctp_association *asoc;
	struct sctp_sndrcvinfo info;

	if (len < sizeof(info))
		return -EINVAL;

	len = sizeof(info);

	if (copy_from_user(&info, optval, len))
		return -EFAULT;

	asoc = sctp_id2assoc(sk, info.sinfo_assoc_id);
	if (!asoc && info.sinfo_assoc_id != SCTP_FUTURE_ASSOC &&
	    sctp_style(sk, UDP))
		return -EINVAL;

	if (asoc) {
		info.sinfo_stream = asoc->default_stream;
		info.sinfo_flags = asoc->default_flags;
		info.sinfo_ppid = asoc->default_ppid;
		info.sinfo_context = asoc->default_context;
		info.sinfo_timetolive = asoc->default_timetolive;
	} else {
		info.sinfo_stream = sp->default_stream;
		info.sinfo_flags = sp->default_flags;
		info.sinfo_ppid = sp->default_ppid;
		info.sinfo_context = sp->default_context;
		info.sinfo_timetolive = sp->default_timetolive;
	}

	if (put_user(len, optlen))
		return -EFAULT;
	if (copy_to_user(optval, &info, len))
		return -EFAULT;

	return 0;
}

/* RFC6458, Section 8.1.31. Set/get Default Send Parameters
 * (SCTP_DEFAULT_SNDINFO)
 */
static int sctp_getsockopt_default_sndinfo(struct sock *sk, int len,
					   char __user *optval,
					   int __user *optlen)
{
	struct sctp_sock *sp = sctp_sk(sk);
	struct sctp_association *asoc;
	struct sctp_sndinfo info;

	if (len < sizeof(info))
		return -EINVAL;

	len = sizeof(info);

	if (copy_from_user(&info, optval, len))
		return -EFAULT;

	asoc = sctp_id2assoc(sk, info.snd_assoc_id);
	if (!asoc && info.snd_assoc_id != SCTP_FUTURE_ASSOC &&
	    sctp_style(sk, UDP))
		return -EINVAL;

	if (asoc) {
		info.snd_sid = asoc->default_stream;
		info.snd_flags = asoc->default_flags;
		info.snd_ppid = asoc->default_ppid;
		info.snd_context = asoc->default_context;
	} else {
		info.snd_sid = sp->default_stream;
		info.snd_flags = sp->default_flags;
		info.snd_ppid = sp->default_ppid;
		info.snd_context = sp->default_context;
	}

	if (put_user(len, optlen))
		return -EFAULT;
	if (copy_to_user(optval, &info, len))
		return -EFAULT;

	return 0;
}

/*
 *
 * 7.1.5 SCTP_NODELAY
 *
 * Turn on/off any Nagle-like algorithm.  This means that packets are
 * generally sent as soon as possible and no unnecessary delays are
 * introduced, at the cost of more packets in the network.  Expects an
 * integer boolean flag.
 */

static int sctp_getsockopt_nodelay(struct sock *sk, int len,
				   char __user *optval, int __user *optlen)
{
	int val;

	if (len < sizeof(int))
		return -EINVAL;

	len = sizeof(int);
	val = (sctp_sk(sk)->nodelay == 1);
	if (put_user(len, optlen))
		return -EFAULT;
	if (copy_to_user(optval, &val, len))
		return -EFAULT;
	return 0;
}

/*
 *
 * 7.1.1 SCTP_RTOINFO
 *
 * The protocol parameters used to initialize and bound retransmission
 * timeout (RTO) are tunable. sctp_rtoinfo structure is used to access
 * and modify these parameters.
 * All parameters are time values, in milliseconds.  A value of 0, when
 * modifying the parameters, indicates that the current value should not
 * be changed.
 *
 */
static int sctp_getsockopt_rtoinfo(struct sock *sk, int len,
				char __user *optval,
				int __user *optlen) {
	struct sctp_rtoinfo rtoinfo;
	struct sctp_association *asoc;

	if (len < sizeof (struct sctp_rtoinfo))
		return -EINVAL;

	len = sizeof(struct sctp_rtoinfo);

	if (copy_from_user(&rtoinfo, optval, len))
		return -EFAULT;

	asoc = sctp_id2assoc(sk, rtoinfo.srto_assoc_id);

	if (!asoc && rtoinfo.srto_assoc_id != SCTP_FUTURE_ASSOC &&
	    sctp_style(sk, UDP))
		return -EINVAL;

	/* Values corresponding to the specific association. */
	if (asoc) {
		rtoinfo.srto_initial = jiffies_to_msecs(asoc->rto_initial);
		rtoinfo.srto_max = jiffies_to_msecs(asoc->rto_max);
		rtoinfo.srto_min = jiffies_to_msecs(asoc->rto_min);
	} else {
		/* Values corresponding to the endpoint. */
		struct sctp_sock *sp = sctp_sk(sk);

		rtoinfo.srto_initial = sp->rtoinfo.srto_initial;
		rtoinfo.srto_max = sp->rtoinfo.srto_max;
		rtoinfo.srto_min = sp->rtoinfo.srto_min;
	}

	if (put_user(len, optlen))
		return -EFAULT;

	if (copy_to_user(optval, &rtoinfo, len))
		return -EFAULT;

	return 0;
}

/*
 *
 * 7.1.2 SCTP_ASSOCINFO
 *
 * This option is used to tune the maximum retransmission attempts
 * of the association.
 * Returns an error if the new association retransmission value is
 * greater than the sum of the retransmission value  of the peer.
 * See [SCTP] for more information.
 *
 */
static int sctp_getsockopt_associnfo(struct sock *sk, int len,
				     char __user *optval,
				     int __user *optlen)
{

	struct sctp_assocparams assocparams;
	struct sctp_association *asoc;
	struct list_head *pos;
	int cnt = 0;

	if (len < sizeof (struct sctp_assocparams))
		return -EINVAL;

	len = sizeof(struct sctp_assocparams);

	if (copy_from_user(&assocparams, optval, len))
		return -EFAULT;

	asoc = sctp_id2assoc(sk, assocparams.sasoc_assoc_id);

	if (!asoc && assocparams.sasoc_assoc_id != SCTP_FUTURE_ASSOC &&
	    sctp_style(sk, UDP))
		return -EINVAL;

	/* Values correspoinding to the specific association */
	if (asoc) {
		assocparams.sasoc_asocmaxrxt = asoc->max_retrans;
		assocparams.sasoc_peer_rwnd = asoc->peer.rwnd;
		assocparams.sasoc_local_rwnd = asoc->a_rwnd;
		assocparams.sasoc_cookie_life = ktime_to_ms(asoc->cookie_life);

		list_for_each(pos, &asoc->peer.transport_addr_list) {
			cnt++;
		}

		assocparams.sasoc_number_peer_destinations = cnt;
	} else {
		/* Values corresponding to the endpoint */
		struct sctp_sock *sp = sctp_sk(sk);

		assocparams.sasoc_asocmaxrxt = sp->assocparams.sasoc_asocmaxrxt;
		assocparams.sasoc_peer_rwnd = sp->assocparams.sasoc_peer_rwnd;
		assocparams.sasoc_local_rwnd = sp->assocparams.sasoc_local_rwnd;
		assocparams.sasoc_cookie_life =
					sp->assocparams.sasoc_cookie_life;
		assocparams.sasoc_number_peer_destinations =
					sp->assocparams.
					sasoc_number_peer_destinations;
	}

	if (put_user(len, optlen))
		return -EFAULT;

	if (copy_to_user(optval, &assocparams, len))
		return -EFAULT;

	return 0;
}

/*
 * 7.1.16 Set/clear IPv4 mapped addresses (SCTP_I_WANT_MAPPED_V4_ADDR)
 *
 * This socket option is a boolean flag which turns on or off mapped V4
 * addresses.  If this option is turned on and the socket is type
 * PF_INET6, then IPv4 addresses will be mapped to V6 representation.
 * If this option is turned off, then no mapping will be done of V4
 * addresses and a user will receive both PF_INET6 and PF_INET type
 * addresses on the socket.
 */
static int sctp_getsockopt_mappedv4(struct sock *sk, int len,
				    char __user *optval, int __user *optlen)
{
	int val;
	struct sctp_sock *sp = sctp_sk(sk);

	if (len < sizeof(int))
		return -EINVAL;

	len = sizeof(int);
	val = sp->v4mapped;
	if (put_user(len, optlen))
		return -EFAULT;
	if (copy_to_user(optval, &val, len))
		return -EFAULT;

	return 0;
}

/*
 * 7.1.29.  Set or Get the default context (SCTP_CONTEXT)
 * (chapter and verse is quoted at sctp_setsockopt_context())
 */
static int sctp_getsockopt_context(struct sock *sk, int len,
				   char __user *optval, int __user *optlen)
{
	struct sctp_assoc_value params;
	struct sctp_association *asoc;

	if (len < sizeof(struct sctp_assoc_value))
		return -EINVAL;

	len = sizeof(struct sctp_assoc_value);

	if (copy_from_user(&params, optval, len))
		return -EFAULT;

	asoc = sctp_id2assoc(sk, params.assoc_id);
	if (!asoc && params.assoc_id != SCTP_FUTURE_ASSOC &&
	    sctp_style(sk, UDP))
		return -EINVAL;

	params.assoc_value = asoc ? asoc->default_rcv_context
				  : sctp_sk(sk)->default_rcv_context;

	if (put_user(len, optlen))
		return -EFAULT;
	if (copy_to_user(optval, &params, len))
		return -EFAULT;

	return 0;
}

/*
 * 8.1.16.  Get or Set the Maximum Fragmentation Size (SCTP_MAXSEG)
 * This option will get or set the maximum size to put in any outgoing
 * SCTP DATA chunk.  If a message is larger than this size it will be
 * fragmented by SCTP into the specified size.  Note that the underlying
 * SCTP implementation may fragment into smaller sized chunks when the
 * PMTU of the underlying association is smaller than the value set by
 * the user.  The default value for this option is '0' which indicates
 * the user is NOT limiting fragmentation and only the PMTU will effect
 * SCTP's choice of DATA chunk size.  Note also that values set larger
 * than the maximum size of an IP datagram will effectively let SCTP
 * control fragmentation (i.e. the same as setting this option to 0).
 *
 * The following structure is used to access and modify this parameter:
 *
 * struct sctp_assoc_value {
 *   sctp_assoc_t assoc_id;
 *   uint32_t assoc_value;
 * };
 *
 * assoc_id:  This parameter is ignored for one-to-one style sockets.
 *    For one-to-many style sockets this parameter indicates which
 *    association the user is performing an action upon.  Note that if
 *    this field's value is zero then the endpoints default value is
 *    changed (effecting future associations only).
 * assoc_value:  This parameter specifies the maximum size in bytes.
 */
static int sctp_getsockopt_maxseg(struct sock *sk, int len,
				  char __user *optval, int __user *optlen)
{
	struct sctp_assoc_value params;
	struct sctp_association *asoc;

	if (len == sizeof(int)) {
		pr_warn_ratelimited(DEPRECATED
				    "%s (pid %d) "
				    "Use of int in maxseg socket option.\n"
				    "Use struct sctp_assoc_value instead\n",
				    current->comm, task_pid_nr(current));
		params.assoc_id = SCTP_FUTURE_ASSOC;
	} else if (len >= sizeof(struct sctp_assoc_value)) {
		len = sizeof(struct sctp_assoc_value);
		if (copy_from_user(&params, optval, len))
			return -EFAULT;
	} else
		return -EINVAL;

	asoc = sctp_id2assoc(sk, params.assoc_id);
	if (!asoc && params.assoc_id != SCTP_FUTURE_ASSOC &&
	    sctp_style(sk, UDP))
		return -EINVAL;

	if (asoc)
		params.assoc_value = asoc->frag_point;
	else
		params.assoc_value = sctp_sk(sk)->user_frag;

	if (put_user(len, optlen))
		return -EFAULT;
	if (len == sizeof(int)) {
		if (copy_to_user(optval, &params.assoc_value, len))
			return -EFAULT;
	} else {
		if (copy_to_user(optval, &params, len))
			return -EFAULT;
	}

	return 0;
}

/*
 * 7.1.24.  Get or set fragmented interleave (SCTP_FRAGMENT_INTERLEAVE)
 * (chapter and verse is quoted at sctp_setsockopt_fragment_interleave())
 */
static int sctp_getsockopt_fragment_interleave(struct sock *sk, int len,
					       char __user *optval, int __user *optlen)
{
	int val;

	if (len < sizeof(int))
		return -EINVAL;

	len = sizeof(int);

	val = sctp_sk(sk)->frag_interleave;
	if (put_user(len, optlen))
		return -EFAULT;
	if (copy_to_user(optval, &val, len))
		return -EFAULT;

	return 0;
}

/*
 * 7.1.25.  Set or Get the sctp partial delivery point
 * (chapter and verse is quoted at sctp_setsockopt_partial_delivery_point())
 */
static int sctp_getsockopt_partial_delivery_point(struct sock *sk, int len,
						  char __user *optval,
						  int __user *optlen)
{
	u32 val;

	if (len < sizeof(u32))
		return -EINVAL;

	len = sizeof(u32);

	val = sctp_sk(sk)->pd_point;
	if (put_user(len, optlen))
		return -EFAULT;
	if (copy_to_user(optval, &val, len))
		return -EFAULT;

	return 0;
}

/*
 * 7.1.28.  Set or Get the maximum burst (SCTP_MAX_BURST)
 * (chapter and verse is quoted at sctp_setsockopt_maxburst())
 */
static int sctp_getsockopt_maxburst(struct sock *sk, int len,
				    char __user *optval,
				    int __user *optlen)
{
	struct sctp_assoc_value params;
	struct sctp_association *asoc;

	if (len == sizeof(int)) {
		pr_warn_ratelimited(DEPRECATED
				    "%s (pid %d) "
				    "Use of int in max_burst socket option.\n"
				    "Use struct sctp_assoc_value instead\n",
				    current->comm, task_pid_nr(current));
		params.assoc_id = SCTP_FUTURE_ASSOC;
	} else if (len >= sizeof(struct sctp_assoc_value)) {
		len = sizeof(struct sctp_assoc_value);
		if (copy_from_user(&params, optval, len))
			return -EFAULT;
	} else
		return -EINVAL;

	asoc = sctp_id2assoc(sk, params.assoc_id);
	if (!asoc && params.assoc_id != SCTP_FUTURE_ASSOC &&
	    sctp_style(sk, UDP))
		return -EINVAL;

	params.assoc_value = asoc ? asoc->max_burst : sctp_sk(sk)->max_burst;

	if (len == sizeof(int)) {
		if (copy_to_user(optval, &params.assoc_value, len))
			return -EFAULT;
	} else {
		if (copy_to_user(optval, &params, len))
			return -EFAULT;
	}

	return 0;

}

static int sctp_getsockopt_hmac_ident(struct sock *sk, int len,
				    char __user *optval, int __user *optlen)
{
	struct sctp_endpoint *ep = sctp_sk(sk)->ep;
	struct sctp_hmacalgo  __user *p = (void __user *)optval;
	struct sctp_hmac_algo_param *hmacs;
	__u16 data_len = 0;
	u32 num_idents;
	int i;

	if (!ep->auth_enable)
		return -EACCES;

	hmacs = ep->auth_hmacs_list;
	data_len = ntohs(hmacs->param_hdr.length) -
		   sizeof(struct sctp_paramhdr);

	if (len < sizeof(struct sctp_hmacalgo) + data_len)
		return -EINVAL;

	len = sizeof(struct sctp_hmacalgo) + data_len;
	num_idents = data_len / sizeof(u16);

	if (put_user(len, optlen))
		return -EFAULT;
	if (put_user(num_idents, &p->shmac_num_idents))
		return -EFAULT;
	for (i = 0; i < num_idents; i++) {
		__u16 hmacid = ntohs(hmacs->hmac_ids[i]);

		if (copy_to_user(&p->shmac_idents[i], &hmacid, sizeof(__u16)))
			return -EFAULT;
	}
	return 0;
}

static int sctp_getsockopt_active_key(struct sock *sk, int len,
				    char __user *optval, int __user *optlen)
{
	struct sctp_endpoint *ep = sctp_sk(sk)->ep;
	struct sctp_authkeyid val;
	struct sctp_association *asoc;

	if (len < sizeof(struct sctp_authkeyid))
		return -EINVAL;

	len = sizeof(struct sctp_authkeyid);
	if (copy_from_user(&val, optval, len))
		return -EFAULT;

	asoc = sctp_id2assoc(sk, val.scact_assoc_id);
	if (!asoc && val.scact_assoc_id && sctp_style(sk, UDP))
		return -EINVAL;

	if (asoc) {
		if (!asoc->peer.auth_capable)
			return -EACCES;
		val.scact_keynumber = asoc->active_key_id;
	} else {
		if (!ep->auth_enable)
			return -EACCES;
		val.scact_keynumber = ep->active_key_id;
	}

	if (put_user(len, optlen))
		return -EFAULT;
	if (copy_to_user(optval, &val, len))
		return -EFAULT;

	return 0;
}

static int sctp_getsockopt_peer_auth_chunks(struct sock *sk, int len,
				    char __user *optval, int __user *optlen)
{
	struct sctp_authchunks __user *p = (void __user *)optval;
	struct sctp_authchunks val;
	struct sctp_association *asoc;
	struct sctp_chunks_param *ch;
	u32    num_chunks = 0;
	char __user *to;

	if (len < sizeof(struct sctp_authchunks))
		return -EINVAL;

	if (copy_from_user(&val, optval, sizeof(val)))
		return -EFAULT;

	to = p->gauth_chunks;
	asoc = sctp_id2assoc(sk, val.gauth_assoc_id);
	if (!asoc)
		return -EINVAL;

	if (!asoc->peer.auth_capable)
		return -EACCES;

	ch = asoc->peer.peer_chunks;
	if (!ch)
		goto num;

	/* See if the user provided enough room for all the data */
	num_chunks = ntohs(ch->param_hdr.length) - sizeof(struct sctp_paramhdr);
	if (len < num_chunks)
		return -EINVAL;

	if (copy_to_user(to, ch->chunks, num_chunks))
		return -EFAULT;
num:
	len = sizeof(struct sctp_authchunks) + num_chunks;
	if (put_user(len, optlen))
		return -EFAULT;
	if (put_user(num_chunks, &p->gauth_number_of_chunks))
		return -EFAULT;
	return 0;
}

static int sctp_getsockopt_local_auth_chunks(struct sock *sk, int len,
				    char __user *optval, int __user *optlen)
{
	struct sctp_endpoint *ep = sctp_sk(sk)->ep;
	struct sctp_authchunks __user *p = (void __user *)optval;
	struct sctp_authchunks val;
	struct sctp_association *asoc;
	struct sctp_chunks_param *ch;
	u32    num_chunks = 0;
	char __user *to;

	if (len < sizeof(struct sctp_authchunks))
		return -EINVAL;

	if (copy_from_user(&val, optval, sizeof(val)))
		return -EFAULT;

	to = p->gauth_chunks;
	asoc = sctp_id2assoc(sk, val.gauth_assoc_id);
	if (!asoc && val.gauth_assoc_id != SCTP_FUTURE_ASSOC &&
	    sctp_style(sk, UDP))
		return -EINVAL;

	if (asoc) {
		if (!asoc->peer.auth_capable)
			return -EACCES;
		ch = (struct sctp_chunks_param *)asoc->c.auth_chunks;
	} else {
		if (!ep->auth_enable)
			return -EACCES;
		ch = ep->auth_chunk_list;
	}
	if (!ch)
		goto num;

	num_chunks = ntohs(ch->param_hdr.length) - sizeof(struct sctp_paramhdr);
	if (len < sizeof(struct sctp_authchunks) + num_chunks)
		return -EINVAL;

	if (copy_to_user(to, ch->chunks, num_chunks))
		return -EFAULT;
num:
	len = sizeof(struct sctp_authchunks) + num_chunks;
	if (put_user(len, optlen))
		return -EFAULT;
	if (put_user(num_chunks, &p->gauth_number_of_chunks))
		return -EFAULT;

	return 0;
}

/*
 * 8.2.5.  Get the Current Number of Associations (SCTP_GET_ASSOC_NUMBER)
 * This option gets the current number of associations that are attached
 * to a one-to-many style socket.  The option value is an uint32_t.
 */
static int sctp_getsockopt_assoc_number(struct sock *sk, int len,
				    char __user *optval, int __user *optlen)
{
	struct sctp_sock *sp = sctp_sk(sk);
	struct sctp_association *asoc;
	u32 val = 0;

	if (sctp_style(sk, TCP))
		return -EOPNOTSUPP;

	if (len < sizeof(u32))
		return -EINVAL;

	len = sizeof(u32);

	list_for_each_entry(asoc, &(sp->ep->asocs), asocs) {
		val++;
	}

	if (put_user(len, optlen))
		return -EFAULT;
	if (copy_to_user(optval, &val, len))
		return -EFAULT;

	return 0;
}

/*
 * 8.1.23 SCTP_AUTO_ASCONF
 * See the corresponding setsockopt entry as description
 */
static int sctp_getsockopt_auto_asconf(struct sock *sk, int len,
				   char __user *optval, int __user *optlen)
{
	int val = 0;

	if (len < sizeof(int))
		return -EINVAL;

	len = sizeof(int);
	if (sctp_sk(sk)->do_auto_asconf && sctp_is_ep_boundall(sk))
		val = 1;
	if (put_user(len, optlen))
		return -EFAULT;
	if (copy_to_user(optval, &val, len))
		return -EFAULT;
	return 0;
}

/*
 * 8.2.6. Get the Current Identifiers of Associations
 *        (SCTP_GET_ASSOC_ID_LIST)
 *
 * This option gets the current list of SCTP association identifiers of
 * the SCTP associations handled by a one-to-many style socket.
 */
static int sctp_getsockopt_assoc_ids(struct sock *sk, int len,
				    char __user *optval, int __user *optlen)
{
	struct sctp_sock *sp = sctp_sk(sk);
	struct sctp_association *asoc;
	struct sctp_assoc_ids *ids;
	u32 num = 0;

	if (sctp_style(sk, TCP))
		return -EOPNOTSUPP;

	if (len < sizeof(struct sctp_assoc_ids))
		return -EINVAL;

	list_for_each_entry(asoc, &(sp->ep->asocs), asocs) {
		num++;
	}

	if (len < sizeof(struct sctp_assoc_ids) + sizeof(sctp_assoc_t) * num)
		return -EINVAL;

	len = sizeof(struct sctp_assoc_ids) + sizeof(sctp_assoc_t) * num;

	ids = kmalloc(len, GFP_USER | __GFP_NOWARN);
	if (unlikely(!ids))
		return -ENOMEM;

	ids->gaids_number_of_ids = num;
	num = 0;
	list_for_each_entry(asoc, &(sp->ep->asocs), asocs) {
		ids->gaids_assoc_id[num++] = asoc->assoc_id;
	}

	if (put_user(len, optlen) || copy_to_user(optval, ids, len)) {
		kfree(ids);
		return -EFAULT;
	}

	kfree(ids);
	return 0;
}

/*
 * SCTP_PEER_ADDR_THLDS
 *
 * This option allows us to fetch the partially failed threshold for one or all
 * transports in an association.  See Section 6.1 of:
 * http://www.ietf.org/id/draft-nishida-tsvwg-sctp-failover-05.txt
 */
static int sctp_getsockopt_paddr_thresholds(struct sock *sk,
					    char __user *optval, int len,
					    int __user *optlen, bool v2)
{
	struct sctp_paddrthlds_v2 val;
	struct sctp_transport *trans;
	struct sctp_association *asoc;
	int min;

	min = v2 ? sizeof(val) : sizeof(struct sctp_paddrthlds);
	if (len < min)
		return -EINVAL;
	len = min;
	if (copy_from_user(&val, optval, len))
		return -EFAULT;

	if (!sctp_is_any(sk, (const union sctp_addr *)&val.spt_address)) {
		trans = sctp_addr_id2transport(sk, &val.spt_address,
					       val.spt_assoc_id);
		if (!trans)
			return -ENOENT;

		val.spt_pathmaxrxt = trans->pathmaxrxt;
		val.spt_pathpfthld = trans->pf_retrans;
		val.spt_pathcpthld = trans->ps_retrans;

		goto out;
	}

	asoc = sctp_id2assoc(sk, val.spt_assoc_id);
	if (!asoc && val.spt_assoc_id != SCTP_FUTURE_ASSOC &&
	    sctp_style(sk, UDP))
		return -EINVAL;

	if (asoc) {
		val.spt_pathpfthld = asoc->pf_retrans;
		val.spt_pathmaxrxt = asoc->pathmaxrxt;
		val.spt_pathcpthld = asoc->ps_retrans;
	} else {
		struct sctp_sock *sp = sctp_sk(sk);

		val.spt_pathpfthld = sp->pf_retrans;
		val.spt_pathmaxrxt = sp->pathmaxrxt;
		val.spt_pathcpthld = sp->ps_retrans;
	}

out:
	if (put_user(len, optlen) || copy_to_user(optval, &val, len))
		return -EFAULT;

	return 0;
}

/*
 * SCTP_GET_ASSOC_STATS
 *
 * This option retrieves local per endpoint statistics. It is modeled
 * after OpenSolaris' implementation
 */
static int sctp_getsockopt_assoc_stats(struct sock *sk, int len,
				       char __user *optval,
				       int __user *optlen)
{
	struct sctp_assoc_stats sas;
	struct sctp_association *asoc = NULL;

	/* User must provide at least the assoc id */
	if (len < sizeof(sctp_assoc_t))
		return -EINVAL;

	/* Allow the struct to grow and fill in as much as possible */
	len = min_t(size_t, len, sizeof(sas));

	if (copy_from_user(&sas, optval, len))
		return -EFAULT;

	asoc = sctp_id2assoc(sk, sas.sas_assoc_id);
	if (!asoc)
		return -EINVAL;

	sas.sas_rtxchunks = asoc->stats.rtxchunks;
	sas.sas_gapcnt = asoc->stats.gapcnt;
	sas.sas_outofseqtsns = asoc->stats.outofseqtsns;
	sas.sas_osacks = asoc->stats.osacks;
	sas.sas_isacks = asoc->stats.isacks;
	sas.sas_octrlchunks = asoc->stats.octrlchunks;
	sas.sas_ictrlchunks = asoc->stats.ictrlchunks;
	sas.sas_oodchunks = asoc->stats.oodchunks;
	sas.sas_iodchunks = asoc->stats.iodchunks;
	sas.sas_ouodchunks = asoc->stats.ouodchunks;
	sas.sas_iuodchunks = asoc->stats.iuodchunks;
	sas.sas_idupchunks = asoc->stats.idupchunks;
	sas.sas_opackets = asoc->stats.opackets;
	sas.sas_ipackets = asoc->stats.ipackets;

	/* New high max rto observed, will return 0 if not a single
	 * RTO update took place. obs_rto_ipaddr will be bogus
	 * in such a case
	 */
	sas.sas_maxrto = asoc->stats.max_obs_rto;
	memcpy(&sas.sas_obs_rto_ipaddr, &asoc->stats.obs_rto_ipaddr,
		sizeof(struct sockaddr_storage));

	/* Mark beginning of a new observation period */
	asoc->stats.max_obs_rto = asoc->rto_min;

	if (put_user(len, optlen))
		return -EFAULT;

	pr_debug("%s: len:%d, assoc_id:%d\n", __func__, len, sas.sas_assoc_id);

	if (copy_to_user(optval, &sas, len))
		return -EFAULT;

	return 0;
}

static int sctp_getsockopt_recvrcvinfo(struct sock *sk,	int len,
				       char __user *optval,
				       int __user *optlen)
{
	int val = 0;

	if (len < sizeof(int))
		return -EINVAL;

	len = sizeof(int);
	if (sctp_sk(sk)->recvrcvinfo)
		val = 1;
	if (put_user(len, optlen))
		return -EFAULT;
	if (copy_to_user(optval, &val, len))
		return -EFAULT;

	return 0;
}

static int sctp_getsockopt_recvnxtinfo(struct sock *sk,	int len,
				       char __user *optval,
				       int __user *optlen)
{
	int val = 0;

	if (len < sizeof(int))
		return -EINVAL;

	len = sizeof(int);
	if (sctp_sk(sk)->recvnxtinfo)
		val = 1;
	if (put_user(len, optlen))
		return -EFAULT;
	if (copy_to_user(optval, &val, len))
		return -EFAULT;

	return 0;
}

static int sctp_getsockopt_pr_supported(struct sock *sk, int len,
					char __user *optval,
					int __user *optlen)
{
	struct sctp_assoc_value params;
	struct sctp_association *asoc;
	int retval = -EFAULT;

	if (len < sizeof(params)) {
		retval = -EINVAL;
		goto out;
	}

	len = sizeof(params);
	if (copy_from_user(&params, optval, len))
		goto out;

	asoc = sctp_id2assoc(sk, params.assoc_id);
	if (!asoc && params.assoc_id != SCTP_FUTURE_ASSOC &&
	    sctp_style(sk, UDP)) {
		retval = -EINVAL;
		goto out;
	}

	params.assoc_value = asoc ? asoc->peer.prsctp_capable
				  : sctp_sk(sk)->ep->prsctp_enable;

	if (put_user(len, optlen))
		goto out;

	if (copy_to_user(optval, &params, len))
		goto out;

	retval = 0;

out:
	return retval;
}

static int sctp_getsockopt_default_prinfo(struct sock *sk, int len,
					  char __user *optval,
					  int __user *optlen)
{
	struct sctp_default_prinfo info;
	struct sctp_association *asoc;
	int retval = -EFAULT;

	if (len < sizeof(info)) {
		retval = -EINVAL;
		goto out;
	}

	len = sizeof(info);
	if (copy_from_user(&info, optval, len))
		goto out;

	asoc = sctp_id2assoc(sk, info.pr_assoc_id);
	if (!asoc && info.pr_assoc_id != SCTP_FUTURE_ASSOC &&
	    sctp_style(sk, UDP)) {
		retval = -EINVAL;
		goto out;
	}

	if (asoc) {
		info.pr_policy = SCTP_PR_POLICY(asoc->default_flags);
		info.pr_value = asoc->default_timetolive;
	} else {
		struct sctp_sock *sp = sctp_sk(sk);

		info.pr_policy = SCTP_PR_POLICY(sp->default_flags);
		info.pr_value = sp->default_timetolive;
	}

	if (put_user(len, optlen))
		goto out;

	if (copy_to_user(optval, &info, len))
		goto out;

	retval = 0;

out:
	return retval;
}

static int sctp_getsockopt_pr_assocstatus(struct sock *sk, int len,
					  char __user *optval,
					  int __user *optlen)
{
	struct sctp_prstatus params;
	struct sctp_association *asoc;
	int policy;
	int retval = -EINVAL;

	if (len < sizeof(params))
		goto out;

	len = sizeof(params);
	if (copy_from_user(&params, optval, len)) {
		retval = -EFAULT;
		goto out;
	}

	policy = params.sprstat_policy;
	if (!policy || (policy & ~(SCTP_PR_SCTP_MASK | SCTP_PR_SCTP_ALL)) ||
	    ((policy & SCTP_PR_SCTP_ALL) && (policy & SCTP_PR_SCTP_MASK)))
		goto out;

	asoc = sctp_id2assoc(sk, params.sprstat_assoc_id);
	if (!asoc)
		goto out;

	if (policy == SCTP_PR_SCTP_ALL) {
		params.sprstat_abandoned_unsent = 0;
		params.sprstat_abandoned_sent = 0;
		for (policy = 0; policy <= SCTP_PR_INDEX(MAX); policy++) {
			params.sprstat_abandoned_unsent +=
				asoc->abandoned_unsent[policy];
			params.sprstat_abandoned_sent +=
				asoc->abandoned_sent[policy];
		}
	} else {
		params.sprstat_abandoned_unsent =
			asoc->abandoned_unsent[__SCTP_PR_INDEX(policy)];
		params.sprstat_abandoned_sent =
			asoc->abandoned_sent[__SCTP_PR_INDEX(policy)];
	}

	if (put_user(len, optlen)) {
		retval = -EFAULT;
		goto out;
	}

	if (copy_to_user(optval, &params, len)) {
		retval = -EFAULT;
		goto out;
	}

	retval = 0;

out:
	return retval;
}

static int sctp_getsockopt_pr_streamstatus(struct sock *sk, int len,
					   char __user *optval,
					   int __user *optlen)
{
	struct sctp_stream_out_ext *streamoute;
	struct sctp_association *asoc;
	struct sctp_prstatus params;
	int retval = -EINVAL;
	int policy;

	if (len < sizeof(params))
		goto out;

	len = sizeof(params);
	if (copy_from_user(&params, optval, len)) {
		retval = -EFAULT;
		goto out;
	}

	policy = params.sprstat_policy;
	if (!policy || (policy & ~(SCTP_PR_SCTP_MASK | SCTP_PR_SCTP_ALL)) ||
	    ((policy & SCTP_PR_SCTP_ALL) && (policy & SCTP_PR_SCTP_MASK)))
		goto out;

	asoc = sctp_id2assoc(sk, params.sprstat_assoc_id);
	if (!asoc || params.sprstat_sid >= asoc->stream.outcnt)
		goto out;

	streamoute = SCTP_SO(&asoc->stream, params.sprstat_sid)->ext;
	if (!streamoute) {
		/* Not allocated yet, means all stats are 0 */
		params.sprstat_abandoned_unsent = 0;
		params.sprstat_abandoned_sent = 0;
		retval = 0;
		goto out;
	}

	if (policy == SCTP_PR_SCTP_ALL) {
		params.sprstat_abandoned_unsent = 0;
		params.sprstat_abandoned_sent = 0;
		for (policy = 0; policy <= SCTP_PR_INDEX(MAX); policy++) {
			params.sprstat_abandoned_unsent +=
				streamoute->abandoned_unsent[policy];
			params.sprstat_abandoned_sent +=
				streamoute->abandoned_sent[policy];
		}
	} else {
		params.sprstat_abandoned_unsent =
			streamoute->abandoned_unsent[__SCTP_PR_INDEX(policy)];
		params.sprstat_abandoned_sent =
			streamoute->abandoned_sent[__SCTP_PR_INDEX(policy)];
	}

	if (put_user(len, optlen) || copy_to_user(optval, &params, len)) {
		retval = -EFAULT;
		goto out;
	}

	retval = 0;

out:
	return retval;
}

static int sctp_getsockopt_reconfig_supported(struct sock *sk, int len,
					      char __user *optval,
					      int __user *optlen)
{
	struct sctp_assoc_value params;
	struct sctp_association *asoc;
	int retval = -EFAULT;

	if (len < sizeof(params)) {
		retval = -EINVAL;
		goto out;
	}

	len = sizeof(params);
	if (copy_from_user(&params, optval, len))
		goto out;

	asoc = sctp_id2assoc(sk, params.assoc_id);
	if (!asoc && params.assoc_id != SCTP_FUTURE_ASSOC &&
	    sctp_style(sk, UDP)) {
		retval = -EINVAL;
		goto out;
	}

	params.assoc_value = asoc ? asoc->peer.reconf_capable
				  : sctp_sk(sk)->ep->reconf_enable;

	if (put_user(len, optlen))
		goto out;

	if (copy_to_user(optval, &params, len))
		goto out;

	retval = 0;

out:
	return retval;
}

static int sctp_getsockopt_enable_strreset(struct sock *sk, int len,
					   char __user *optval,
					   int __user *optlen)
{
	struct sctp_assoc_value params;
	struct sctp_association *asoc;
	int retval = -EFAULT;

	if (len < sizeof(params)) {
		retval = -EINVAL;
		goto out;
	}

	len = sizeof(params);
	if (copy_from_user(&params, optval, len))
		goto out;

	asoc = sctp_id2assoc(sk, params.assoc_id);
	if (!asoc && params.assoc_id != SCTP_FUTURE_ASSOC &&
	    sctp_style(sk, UDP)) {
		retval = -EINVAL;
		goto out;
	}

	params.assoc_value = asoc ? asoc->strreset_enable
				  : sctp_sk(sk)->ep->strreset_enable;

	if (put_user(len, optlen))
		goto out;

	if (copy_to_user(optval, &params, len))
		goto out;

	retval = 0;

out:
	return retval;
}

static int sctp_getsockopt_scheduler(struct sock *sk, int len,
				     char __user *optval,
				     int __user *optlen)
{
	struct sctp_assoc_value params;
	struct sctp_association *asoc;
	int retval = -EFAULT;

	if (len < sizeof(params)) {
		retval = -EINVAL;
		goto out;
	}

	len = sizeof(params);
	if (copy_from_user(&params, optval, len))
		goto out;

	asoc = sctp_id2assoc(sk, params.assoc_id);
	if (!asoc && params.assoc_id != SCTP_FUTURE_ASSOC &&
	    sctp_style(sk, UDP)) {
		retval = -EINVAL;
		goto out;
	}

	params.assoc_value = asoc ? sctp_sched_get_sched(asoc)
				  : sctp_sk(sk)->default_ss;

	if (put_user(len, optlen))
		goto out;

	if (copy_to_user(optval, &params, len))
		goto out;

	retval = 0;

out:
	return retval;
}

static int sctp_getsockopt_scheduler_value(struct sock *sk, int len,
					   char __user *optval,
					   int __user *optlen)
{
	struct sctp_stream_value params;
	struct sctp_association *asoc;
	int retval = -EFAULT;

	if (len < sizeof(params)) {
		retval = -EINVAL;
		goto out;
	}

	len = sizeof(params);
	if (copy_from_user(&params, optval, len))
		goto out;

	asoc = sctp_id2assoc(sk, params.assoc_id);
	if (!asoc) {
		retval = -EINVAL;
		goto out;
	}

	retval = sctp_sched_get_value(asoc, params.stream_id,
				      &params.stream_value);
	if (retval)
		goto out;

	if (put_user(len, optlen)) {
		retval = -EFAULT;
		goto out;
	}

	if (copy_to_user(optval, &params, len)) {
		retval = -EFAULT;
		goto out;
	}

out:
	return retval;
}

static int sctp_getsockopt_interleaving_supported(struct sock *sk, int len,
						  char __user *optval,
						  int __user *optlen)
{
	struct sctp_assoc_value params;
	struct sctp_association *asoc;
	int retval = -EFAULT;

	if (len < sizeof(params)) {
		retval = -EINVAL;
		goto out;
	}

	len = sizeof(params);
	if (copy_from_user(&params, optval, len))
		goto out;

	asoc = sctp_id2assoc(sk, params.assoc_id);
	if (!asoc && params.assoc_id != SCTP_FUTURE_ASSOC &&
	    sctp_style(sk, UDP)) {
		retval = -EINVAL;
		goto out;
	}

	params.assoc_value = asoc ? asoc->peer.intl_capable
				  : sctp_sk(sk)->ep->intl_enable;

	if (put_user(len, optlen))
		goto out;

	if (copy_to_user(optval, &params, len))
		goto out;

	retval = 0;

out:
	return retval;
}

static int sctp_getsockopt_reuse_port(struct sock *sk, int len,
				      char __user *optval,
				      int __user *optlen)
{
	int val;

	if (len < sizeof(int))
		return -EINVAL;

	len = sizeof(int);
	val = sctp_sk(sk)->reuse;
	if (put_user(len, optlen))
		return -EFAULT;

	if (copy_to_user(optval, &val, len))
		return -EFAULT;

	return 0;
}

static int sctp_getsockopt_event(struct sock *sk, int len, char __user *optval,
				 int __user *optlen)
{
	struct sctp_association *asoc;
	struct sctp_event param;
	__u16 subscribe;

	if (len < sizeof(param))
		return -EINVAL;

	len = sizeof(param);
	if (copy_from_user(&param, optval, len))
		return -EFAULT;

	if (param.se_type < SCTP_SN_TYPE_BASE ||
	    param.se_type > SCTP_SN_TYPE_MAX)
		return -EINVAL;

	asoc = sctp_id2assoc(sk, param.se_assoc_id);
	if (!asoc && param.se_assoc_id != SCTP_FUTURE_ASSOC &&
	    sctp_style(sk, UDP))
		return -EINVAL;

	subscribe = asoc ? asoc->subscribe : sctp_sk(sk)->subscribe;
	param.se_on = sctp_ulpevent_type_enabled(subscribe, param.se_type);

	if (put_user(len, optlen))
		return -EFAULT;

	if (copy_to_user(optval, &param, len))
		return -EFAULT;

	return 0;
}

static int sctp_getsockopt_asconf_supported(struct sock *sk, int len,
					    char __user *optval,
					    int __user *optlen)
{
	struct sctp_assoc_value params;
	struct sctp_association *asoc;
	int retval = -EFAULT;

	if (len < sizeof(params)) {
		retval = -EINVAL;
		goto out;
	}

	len = sizeof(params);
	if (copy_from_user(&params, optval, len))
		goto out;

	asoc = sctp_id2assoc(sk, params.assoc_id);
	if (!asoc && params.assoc_id != SCTP_FUTURE_ASSOC &&
	    sctp_style(sk, UDP)) {
		retval = -EINVAL;
		goto out;
	}

	params.assoc_value = asoc ? asoc->peer.asconf_capable
				  : sctp_sk(sk)->ep->asconf_enable;

	if (put_user(len, optlen))
		goto out;

	if (copy_to_user(optval, &params, len))
		goto out;

	retval = 0;

out:
	return retval;
}

static int sctp_getsockopt_auth_supported(struct sock *sk, int len,
					  char __user *optval,
					  int __user *optlen)
{
	struct sctp_assoc_value params;
	struct sctp_association *asoc;
	int retval = -EFAULT;

	if (len < sizeof(params)) {
		retval = -EINVAL;
		goto out;
	}

	len = sizeof(params);
	if (copy_from_user(&params, optval, len))
		goto out;

	asoc = sctp_id2assoc(sk, params.assoc_id);
	if (!asoc && params.assoc_id != SCTP_FUTURE_ASSOC &&
	    sctp_style(sk, UDP)) {
		retval = -EINVAL;
		goto out;
	}

	params.assoc_value = asoc ? asoc->peer.auth_capable
				  : sctp_sk(sk)->ep->auth_enable;

	if (put_user(len, optlen))
		goto out;

	if (copy_to_user(optval, &params, len))
		goto out;

	retval = 0;

out:
	return retval;
}

static int sctp_getsockopt_ecn_supported(struct sock *sk, int len,
					 char __user *optval,
					 int __user *optlen)
{
	struct sctp_assoc_value params;
	struct sctp_association *asoc;
	int retval = -EFAULT;

	if (len < sizeof(params)) {
		retval = -EINVAL;
		goto out;
	}

	len = sizeof(params);
	if (copy_from_user(&params, optval, len))
		goto out;

	asoc = sctp_id2assoc(sk, params.assoc_id);
	if (!asoc && params.assoc_id != SCTP_FUTURE_ASSOC &&
	    sctp_style(sk, UDP)) {
		retval = -EINVAL;
		goto out;
	}

	params.assoc_value = asoc ? asoc->peer.ecn_capable
				  : sctp_sk(sk)->ep->ecn_enable;

	if (put_user(len, optlen))
		goto out;

	if (copy_to_user(optval, &params, len))
		goto out;

	retval = 0;

out:
	return retval;
}

static int sctp_getsockopt_pf_expose(struct sock *sk, int len,
				     char __user *optval,
				     int __user *optlen)
{
	struct sctp_assoc_value params;
	struct sctp_association *asoc;
	int retval = -EFAULT;

	if (len < sizeof(params)) {
		retval = -EINVAL;
		goto out;
	}

	len = sizeof(params);
	if (copy_from_user(&params, optval, len))
		goto out;

	asoc = sctp_id2assoc(sk, params.assoc_id);
	if (!asoc && params.assoc_id != SCTP_FUTURE_ASSOC &&
	    sctp_style(sk, UDP)) {
		retval = -EINVAL;
		goto out;
	}

	params.assoc_value = asoc ? asoc->pf_expose
				  : sctp_sk(sk)->pf_expose;

	if (put_user(len, optlen))
		goto out;

	if (copy_to_user(optval, &params, len))
		goto out;

	retval = 0;

out:
	return retval;
}

static int sctp_getsockopt_encap_port(struct sock *sk, int len,
				      char __user *optval, int __user *optlen)
{
	struct sctp_association *asoc;
	struct sctp_udpencaps encap;
	struct sctp_transport *t;
	__be16 encap_port;

	if (len < sizeof(encap))
		return -EINVAL;

	len = sizeof(encap);
	if (copy_from_user(&encap, optval, len))
		return -EFAULT;

	/* If an address other than INADDR_ANY is specified, and
	 * no transport is found, then the request is invalid.
	 */
	if (!sctp_is_any(sk, (union sctp_addr *)&encap.sue_address)) {
		t = sctp_addr_id2transport(sk, &encap.sue_address,
					   encap.sue_assoc_id);
		if (!t) {
			pr_debug("%s: failed no transport\n", __func__);
			return -EINVAL;
		}

		encap_port = t->encap_port;
		goto out;
	}

	/* Get association, if assoc_id != SCTP_FUTURE_ASSOC and the
	 * socket is a one to many style socket, and an association
	 * was not found, then the id was invalid.
	 */
	asoc = sctp_id2assoc(sk, encap.sue_assoc_id);
	if (!asoc && encap.sue_assoc_id != SCTP_FUTURE_ASSOC &&
	    sctp_style(sk, UDP)) {
		pr_debug("%s: failed no association\n", __func__);
		return -EINVAL;
	}

	if (asoc) {
		encap_port = asoc->encap_port;
		goto out;
	}

	encap_port = sctp_sk(sk)->encap_port;

out:
	encap.sue_port = (__force uint16_t)encap_port;
	if (copy_to_user(optval, &encap, len))
		return -EFAULT;

	if (put_user(len, optlen))
		return -EFAULT;

	return 0;
}

static int sctp_getsockopt(struct sock *sk, int level, int optname,
			   char __user *optval, int __user *optlen)
{
	int retval = 0;
	int len;

	pr_debug("%s: sk:%p, optname:%d\n", __func__, sk, optname);

	/* I can hardly begin to describe how wrong this is.  This is
	 * so broken as to be worse than useless.  The API draft
	 * REALLY is NOT helpful here...  I am not convinced that the
	 * semantics of getsockopt() with a level OTHER THAN SOL_SCTP
	 * are at all well-founded.
	 */
	if (level != SOL_SCTP) {
		struct sctp_af *af = sctp_sk(sk)->pf->af;

		retval = af->getsockopt(sk, level, optname, optval, optlen);
		return retval;
	}

	if (get_user(len, optlen))
		return -EFAULT;

	if (len < 0)
		return -EINVAL;

	lock_sock(sk);

	switch (optname) {
	case SCTP_STATUS:
		retval = sctp_getsockopt_sctp_status(sk, len, optval, optlen);
		break;
	case SCTP_DISABLE_FRAGMENTS:
		retval = sctp_getsockopt_disable_fragments(sk, len, optval,
							   optlen);
		break;
	case SCTP_EVENTS:
		retval = sctp_getsockopt_events(sk, len, optval, optlen);
		break;
	case SCTP_AUTOCLOSE:
		retval = sctp_getsockopt_autoclose(sk, len, optval, optlen);
		break;
	case SCTP_SOCKOPT_PEELOFF:
		retval = sctp_getsockopt_peeloff(sk, len, optval, optlen);
		break;
	case SCTP_SOCKOPT_PEELOFF_FLAGS:
		retval = sctp_getsockopt_peeloff_flags(sk, len, optval, optlen);
		break;
	case SCTP_PEER_ADDR_PARAMS:
		retval = sctp_getsockopt_peer_addr_params(sk, len, optval,
							  optlen);
		break;
	case SCTP_DELAYED_SACK:
		retval = sctp_getsockopt_delayed_ack(sk, len, optval,
							  optlen);
		break;
	case SCTP_INITMSG:
		retval = sctp_getsockopt_initmsg(sk, len, optval, optlen);
		break;
	case SCTP_GET_PEER_ADDRS:
		retval = sctp_getsockopt_peer_addrs(sk, len, optval,
						    optlen);
		break;
	case SCTP_GET_LOCAL_ADDRS:
		retval = sctp_getsockopt_local_addrs(sk, len, optval,
						     optlen);
		break;
	case SCTP_SOCKOPT_CONNECTX3:
		retval = sctp_getsockopt_connectx3(sk, len, optval, optlen);
		break;
	case SCTP_DEFAULT_SEND_PARAM:
		retval = sctp_getsockopt_default_send_param(sk, len,
							    optval, optlen);
		break;
	case SCTP_DEFAULT_SNDINFO:
		retval = sctp_getsockopt_default_sndinfo(sk, len,
							 optval, optlen);
		break;
	case SCTP_PRIMARY_ADDR:
		retval = sctp_getsockopt_primary_addr(sk, len, optval, optlen);
		break;
	case SCTP_NODELAY:
		retval = sctp_getsockopt_nodelay(sk, len, optval, optlen);
		break;
	case SCTP_RTOINFO:
		retval = sctp_getsockopt_rtoinfo(sk, len, optval, optlen);
		break;
	case SCTP_ASSOCINFO:
		retval = sctp_getsockopt_associnfo(sk, len, optval, optlen);
		break;
	case SCTP_I_WANT_MAPPED_V4_ADDR:
		retval = sctp_getsockopt_mappedv4(sk, len, optval, optlen);
		break;
	case SCTP_MAXSEG:
		retval = sctp_getsockopt_maxseg(sk, len, optval, optlen);
		break;
	case SCTP_GET_PEER_ADDR_INFO:
		retval = sctp_getsockopt_peer_addr_info(sk, len, optval,
							optlen);
		break;
	case SCTP_ADAPTATION_LAYER:
		retval = sctp_getsockopt_adaptation_layer(sk, len, optval,
							optlen);
		break;
	case SCTP_CONTEXT:
		retval = sctp_getsockopt_context(sk, len, optval, optlen);
		break;
	case SCTP_FRAGMENT_INTERLEAVE:
		retval = sctp_getsockopt_fragment_interleave(sk, len, optval,
							     optlen);
		break;
	case SCTP_PARTIAL_DELIVERY_POINT:
		retval = sctp_getsockopt_partial_delivery_point(sk, len, optval,
								optlen);
		break;
	case SCTP_MAX_BURST:
		retval = sctp_getsockopt_maxburst(sk, len, optval, optlen);
		break;
	case SCTP_AUTH_KEY:
	case SCTP_AUTH_CHUNK:
	case SCTP_AUTH_DELETE_KEY:
	case SCTP_AUTH_DEACTIVATE_KEY:
		retval = -EOPNOTSUPP;
		break;
	case SCTP_HMAC_IDENT:
		retval = sctp_getsockopt_hmac_ident(sk, len, optval, optlen);
		break;
	case SCTP_AUTH_ACTIVE_KEY:
		retval = sctp_getsockopt_active_key(sk, len, optval, optlen);
		break;
	case SCTP_PEER_AUTH_CHUNKS:
		retval = sctp_getsockopt_peer_auth_chunks(sk, len, optval,
							optlen);
		break;
	case SCTP_LOCAL_AUTH_CHUNKS:
		retval = sctp_getsockopt_local_auth_chunks(sk, len, optval,
							optlen);
		break;
	case SCTP_GET_ASSOC_NUMBER:
		retval = sctp_getsockopt_assoc_number(sk, len, optval, optlen);
		break;
	case SCTP_GET_ASSOC_ID_LIST:
		retval = sctp_getsockopt_assoc_ids(sk, len, optval, optlen);
		break;
	case SCTP_AUTO_ASCONF:
		retval = sctp_getsockopt_auto_asconf(sk, len, optval, optlen);
		break;
	case SCTP_PEER_ADDR_THLDS:
		retval = sctp_getsockopt_paddr_thresholds(sk, optval, len,
							  optlen, false);
		break;
	case SCTP_PEER_ADDR_THLDS_V2:
		retval = sctp_getsockopt_paddr_thresholds(sk, optval, len,
							  optlen, true);
		break;
	case SCTP_GET_ASSOC_STATS:
		retval = sctp_getsockopt_assoc_stats(sk, len, optval, optlen);
		break;
	case SCTP_RECVRCVINFO:
		retval = sctp_getsockopt_recvrcvinfo(sk, len, optval, optlen);
		break;
	case SCTP_RECVNXTINFO:
		retval = sctp_getsockopt_recvnxtinfo(sk, len, optval, optlen);
		break;
	case SCTP_PR_SUPPORTED:
		retval = sctp_getsockopt_pr_supported(sk, len, optval, optlen);
		break;
	case SCTP_DEFAULT_PRINFO:
		retval = sctp_getsockopt_default_prinfo(sk, len, optval,
							optlen);
		break;
	case SCTP_PR_ASSOC_STATUS:
		retval = sctp_getsockopt_pr_assocstatus(sk, len, optval,
							optlen);
		break;
	case SCTP_PR_STREAM_STATUS:
		retval = sctp_getsockopt_pr_streamstatus(sk, len, optval,
							 optlen);
		break;
	case SCTP_RECONFIG_SUPPORTED:
		retval = sctp_getsockopt_reconfig_supported(sk, len, optval,
							    optlen);
		break;
	case SCTP_ENABLE_STREAM_RESET:
		retval = sctp_getsockopt_enable_strreset(sk, len, optval,
							 optlen);
		break;
	case SCTP_STREAM_SCHEDULER:
		retval = sctp_getsockopt_scheduler(sk, len, optval,
						   optlen);
		break;
	case SCTP_STREAM_SCHEDULER_VALUE:
		retval = sctp_getsockopt_scheduler_value(sk, len, optval,
							 optlen);
		break;
	case SCTP_INTERLEAVING_SUPPORTED:
		retval = sctp_getsockopt_interleaving_supported(sk, len, optval,
								optlen);
		break;
	case SCTP_REUSE_PORT:
		retval = sctp_getsockopt_reuse_port(sk, len, optval, optlen);
		break;
	case SCTP_EVENT:
		retval = sctp_getsockopt_event(sk, len, optval, optlen);
		break;
	case SCTP_ASCONF_SUPPORTED:
		retval = sctp_getsockopt_asconf_supported(sk, len, optval,
							  optlen);
		break;
	case SCTP_AUTH_SUPPORTED:
		retval = sctp_getsockopt_auth_supported(sk, len, optval,
							optlen);
		break;
	case SCTP_ECN_SUPPORTED:
		retval = sctp_getsockopt_ecn_supported(sk, len, optval, optlen);
		break;
	case SCTP_EXPOSE_POTENTIALLY_FAILED_STATE:
		retval = sctp_getsockopt_pf_expose(sk, len, optval, optlen);
		break;
	case SCTP_REMOTE_UDP_ENCAPS_PORT:
		retval = sctp_getsockopt_encap_port(sk, len, optval, optlen);
		break;
	default:
		retval = -ENOPROTOOPT;
		break;
	}

	release_sock(sk);
	return retval;
}

static int sctp_hash(struct sock *sk)
{
	/* STUB */
	return 0;
}

static void sctp_unhash(struct sock *sk)
{
	/* STUB */
}

/* Check if port is acceptable.  Possibly find first available port.
 *
 * The port hash table (contained in the 'global' SCTP protocol storage
 * returned by struct sctp_protocol *sctp_get_protocol()). The hash
 * table is an array of 4096 lists (sctp_bind_hashbucket). Each
 * list (the list number is the port number hashed out, so as you
 * would expect from a hash function, all the ports in a given list have
 * such a number that hashes out to the same list number; you were
 * expecting that, right?); so each list has a set of ports, with a
 * link to the socket (struct sock) that uses it, the port number and
 * a fastreuse flag (FIXME: NPI ipg).
 */
static struct sctp_bind_bucket *sctp_bucket_create(
	struct sctp_bind_hashbucket *head, struct net *, unsigned short snum);

static int sctp_get_port_local(struct sock *sk, union sctp_addr *addr)
{
	struct sctp_sock *sp = sctp_sk(sk);
	bool reuse = (sk->sk_reuse || sp->reuse);
	struct sctp_bind_hashbucket *head; /* hash list */
	struct net *net = sock_net(sk);
	kuid_t uid = sock_i_uid(sk);
	struct sctp_bind_bucket *pp;
	unsigned short snum;
	int ret;

	snum = ntohs(addr->v4.sin_port);

	pr_debug("%s: begins, snum:%d\n", __func__, snum);

	if (snum == 0) {
		/* Search for an available port. */
		int low, high, remaining, index;
		unsigned int rover;

		inet_get_local_port_range(net, &low, &high);
		remaining = (high - low) + 1;
		rover = prandom_u32() % remaining + low;

		do {
			rover++;
			if ((rover < low) || (rover > high))
				rover = low;
			if (inet_is_local_reserved_port(net, rover))
				continue;
			index = sctp_phashfn(net, rover);
			head = &sctp_port_hashtable[index];
			spin_lock_bh(&head->lock);
			sctp_for_each_hentry(pp, &head->chain)
				if ((pp->port == rover) &&
				    net_eq(net, pp->net))
					goto next;
			break;
		next:
			spin_unlock_bh(&head->lock);
			cond_resched();
		} while (--remaining > 0);

		/* Exhausted local port range during search? */
		ret = 1;
		if (remaining <= 0)
			return ret;

		/* OK, here is the one we will use.  HEAD (the port
		 * hash table list entry) is non-NULL and we hold it's
		 * mutex.
		 */
		snum = rover;
	} else {
		/* We are given an specific port number; we verify
		 * that it is not being used. If it is used, we will
		 * exahust the search in the hash list corresponding
		 * to the port number (snum) - we detect that with the
		 * port iterator, pp being NULL.
		 */
		head = &sctp_port_hashtable[sctp_phashfn(net, snum)];
		spin_lock_bh(&head->lock);
		sctp_for_each_hentry(pp, &head->chain) {
			if ((pp->port == snum) && net_eq(pp->net, net))
				goto pp_found;
		}
	}
	pp = NULL;
	goto pp_not_found;
pp_found:
	if (!hlist_empty(&pp->owner)) {
		/* We had a port hash table hit - there is an
		 * available port (pp != NULL) and it is being
		 * used by other socket (pp->owner not empty); that other
		 * socket is going to be sk2.
		 */
		struct sock *sk2;

		pr_debug("%s: found a possible match\n", __func__);

		if ((pp->fastreuse && reuse &&
		     sk->sk_state != SCTP_SS_LISTENING) ||
		    (pp->fastreuseport && sk->sk_reuseport &&
		     uid_eq(pp->fastuid, uid)))
			goto success;

		/* Run through the list of sockets bound to the port
		 * (pp->port) [via the pointers bind_next and
		 * bind_pprev in the struct sock *sk2 (pp->sk)]. On each one,
		 * we get the endpoint they describe and run through
		 * the endpoint's list of IP (v4 or v6) addresses,
		 * comparing each of the addresses with the address of
		 * the socket sk. If we find a match, then that means
		 * that this port/socket (sk) combination are already
		 * in an endpoint.
		 */
		sk_for_each_bound(sk2, &pp->owner) {
			struct sctp_sock *sp2 = sctp_sk(sk2);
			struct sctp_endpoint *ep2 = sp2->ep;

			if (sk == sk2 ||
			    (reuse && (sk2->sk_reuse || sp2->reuse) &&
			     sk2->sk_state != SCTP_SS_LISTENING) ||
			    (sk->sk_reuseport && sk2->sk_reuseport &&
			     uid_eq(uid, sock_i_uid(sk2))))
				continue;

			if (sctp_bind_addr_conflict(&ep2->base.bind_addr,
						    addr, sp2, sp)) {
				ret = 1;
				goto fail_unlock;
			}
		}

		pr_debug("%s: found a match\n", __func__);
	}
pp_not_found:
	/* If there was a hash table miss, create a new port.  */
	ret = 1;
	if (!pp && !(pp = sctp_bucket_create(head, net, snum)))
		goto fail_unlock;

	/* In either case (hit or miss), make sure fastreuse is 1 only
	 * if sk->sk_reuse is too (that is, if the caller requested
	 * SO_REUSEADDR on this socket -sk-).
	 */
	if (hlist_empty(&pp->owner)) {
		if (reuse && sk->sk_state != SCTP_SS_LISTENING)
			pp->fastreuse = 1;
		else
			pp->fastreuse = 0;

		if (sk->sk_reuseport) {
			pp->fastreuseport = 1;
			pp->fastuid = uid;
		} else {
			pp->fastreuseport = 0;
		}
	} else {
		if (pp->fastreuse &&
		    (!reuse || sk->sk_state == SCTP_SS_LISTENING))
			pp->fastreuse = 0;

		if (pp->fastreuseport &&
		    (!sk->sk_reuseport || !uid_eq(pp->fastuid, uid)))
			pp->fastreuseport = 0;
	}

	/* We are set, so fill up all the data in the hash table
	 * entry, tie the socket list information with the rest of the
	 * sockets FIXME: Blurry, NPI (ipg).
	 */
success:
	if (!sp->bind_hash) {
		inet_sk(sk)->inet_num = snum;
		sk_add_bind_node(sk, &pp->owner);
		sp->bind_hash = pp;
	}
	ret = 0;

fail_unlock:
	spin_unlock_bh(&head->lock);
	return ret;
}

/* Assign a 'snum' port to the socket.  If snum == 0, an ephemeral
 * port is requested.
 */
static int sctp_get_port(struct sock *sk, unsigned short snum)
{
	union sctp_addr addr;
	struct sctp_af *af = sctp_sk(sk)->pf->af;

	/* Set up a dummy address struct from the sk. */
	af->from_sk(&addr, sk);
	addr.v4.sin_port = htons(snum);

	/* Note: sk->sk_num gets filled in if ephemeral port request. */
	return sctp_get_port_local(sk, &addr);
}

/*
 *  Move a socket to LISTENING state.
 */
static int sctp_listen_start(struct sock *sk, int backlog)
{
	struct sctp_sock *sp = sctp_sk(sk);
	struct sctp_endpoint *ep = sp->ep;
	struct crypto_shash *tfm = NULL;
	char alg[32];

	/* Allocate HMAC for generating cookie. */
	if (!sp->hmac && sp->sctp_hmac_alg) {
		sprintf(alg, "hmac(%s)", sp->sctp_hmac_alg);
		tfm = crypto_alloc_shash(alg, 0, 0);
		if (IS_ERR(tfm)) {
			net_info_ratelimited("failed to load transform for %s: %ld\n",
					     sp->sctp_hmac_alg, PTR_ERR(tfm));
			return -ENOSYS;
		}
		sctp_sk(sk)->hmac = tfm;
	}

	/*
	 * If a bind() or sctp_bindx() is not called prior to a listen()
	 * call that allows new associations to be accepted, the system
	 * picks an ephemeral port and will choose an address set equivalent
	 * to binding with a wildcard address.
	 *
	 * This is not currently spelled out in the SCTP sockets
	 * extensions draft, but follows the practice as seen in TCP
	 * sockets.
	 *
	 */
	inet_sk_set_state(sk, SCTP_SS_LISTENING);
	if (!ep->base.bind_addr.port) {
		if (sctp_autobind(sk))
			return -EAGAIN;
	} else {
		if (sctp_get_port(sk, inet_sk(sk)->inet_num)) {
			inet_sk_set_state(sk, SCTP_SS_CLOSED);
			return -EADDRINUSE;
		}
	}

	WRITE_ONCE(sk->sk_max_ack_backlog, backlog);
	return sctp_hash_endpoint(ep);
}

/*
 * 4.1.3 / 5.1.3 listen()
 *
 *   By default, new associations are not accepted for UDP style sockets.
 *   An application uses listen() to mark a socket as being able to
 *   accept new associations.
 *
 *   On TCP style sockets, applications use listen() to ready the SCTP
 *   endpoint for accepting inbound associations.
 *
 *   On both types of endpoints a backlog of '0' disables listening.
 *
 *  Move a socket to LISTENING state.
 */
int sctp_inet_listen(struct socket *sock, int backlog)
{
	struct sock *sk = sock->sk;
	struct sctp_endpoint *ep = sctp_sk(sk)->ep;
	int err = -EINVAL;

	if (unlikely(backlog < 0))
		return err;

	lock_sock(sk);

	/* Peeled-off sockets are not allowed to listen().  */
	if (sctp_style(sk, UDP_HIGH_BANDWIDTH))
		goto out;

	if (sock->state != SS_UNCONNECTED)
		goto out;

	if (!sctp_sstate(sk, LISTENING) && !sctp_sstate(sk, CLOSED))
		goto out;

	/* If backlog is zero, disable listening. */
	if (!backlog) {
		if (sctp_sstate(sk, CLOSED))
			goto out;

		err = 0;
		sctp_unhash_endpoint(ep);
		sk->sk_state = SCTP_SS_CLOSED;
		if (sk->sk_reuse || sctp_sk(sk)->reuse)
			sctp_sk(sk)->bind_hash->fastreuse = 1;
		goto out;
	}

	/* If we are already listening, just update the backlog */
	if (sctp_sstate(sk, LISTENING))
		WRITE_ONCE(sk->sk_max_ack_backlog, backlog);
	else {
		err = sctp_listen_start(sk, backlog);
		if (err)
			goto out;
	}

	err = 0;
out:
	release_sock(sk);
	return err;
}

/*
 * This function is done by modeling the current datagram_poll() and the
 * tcp_poll().  Note that, based on these implementations, we don't
 * lock the socket in this function, even though it seems that,
 * ideally, locking or some other mechanisms can be used to ensure
 * the integrity of the counters (sndbuf and wmem_alloc) used
 * in this place.  We assume that we don't need locks either until proven
 * otherwise.
 *
 * Another thing to note is that we include the Async I/O support
 * here, again, by modeling the current TCP/UDP code.  We don't have
 * a good way to test with it yet.
 */
__poll_t sctp_poll(struct file *file, struct socket *sock, poll_table *wait)
{
	struct sock *sk = sock->sk;
	struct sctp_sock *sp = sctp_sk(sk);
	__poll_t mask;

	poll_wait(file, sk_sleep(sk), wait);

	sock_rps_record_flow(sk);

	/* A TCP-style listening socket becomes readable when the accept queue
	 * is not empty.
	 */
	if (sctp_style(sk, TCP) && sctp_sstate(sk, LISTENING))
		return (!list_empty(&sp->ep->asocs)) ?
			(EPOLLIN | EPOLLRDNORM) : 0;

	mask = 0;

	/* Is there any exceptional events?  */
	if (sk->sk_err || !skb_queue_empty_lockless(&sk->sk_error_queue))
		mask |= EPOLLERR |
			(sock_flag(sk, SOCK_SELECT_ERR_QUEUE) ? EPOLLPRI : 0);
	if (sk->sk_shutdown & RCV_SHUTDOWN)
		mask |= EPOLLRDHUP | EPOLLIN | EPOLLRDNORM;
	if (sk->sk_shutdown == SHUTDOWN_MASK)
		mask |= EPOLLHUP;

	/* Is it readable?  Reconsider this code with TCP-style support.  */
	if (!skb_queue_empty_lockless(&sk->sk_receive_queue))
		mask |= EPOLLIN | EPOLLRDNORM;

	/* The association is either gone or not ready.  */
	if (!sctp_style(sk, UDP) && sctp_sstate(sk, CLOSED))
		return mask;

	/* Is it writable?  */
	if (sctp_writeable(sk)) {
		mask |= EPOLLOUT | EPOLLWRNORM;
	} else {
		sk_set_bit(SOCKWQ_ASYNC_NOSPACE, sk);
		/*
		 * Since the socket is not locked, the buffer
		 * might be made available after the writeable check and
		 * before the bit is set.  This could cause a lost I/O
		 * signal.  tcp_poll() has a race breaker for this race
		 * condition.  Based on their implementation, we put
		 * in the following code to cover it as well.
		 */
		if (sctp_writeable(sk))
			mask |= EPOLLOUT | EPOLLWRNORM;
	}
	return mask;
}

/********************************************************************
 * 2nd Level Abstractions
 ********************************************************************/

static struct sctp_bind_bucket *sctp_bucket_create(
	struct sctp_bind_hashbucket *head, struct net *net, unsigned short snum)
{
	struct sctp_bind_bucket *pp;

	pp = kmem_cache_alloc(sctp_bucket_cachep, GFP_ATOMIC);
	if (pp) {
		SCTP_DBG_OBJCNT_INC(bind_bucket);
		pp->port = snum;
		pp->fastreuse = 0;
		INIT_HLIST_HEAD(&pp->owner);
		pp->net = net;
		hlist_add_head(&pp->node, &head->chain);
	}
	return pp;
}

/* Caller must hold hashbucket lock for this tb with local BH disabled */
static void sctp_bucket_destroy(struct sctp_bind_bucket *pp)
{
	if (pp && hlist_empty(&pp->owner)) {
		__hlist_del(&pp->node);
		kmem_cache_free(sctp_bucket_cachep, pp);
		SCTP_DBG_OBJCNT_DEC(bind_bucket);
	}
}

/* Release this socket's reference to a local port.  */
static inline void __sctp_put_port(struct sock *sk)
{
	struct sctp_bind_hashbucket *head =
		&sctp_port_hashtable[sctp_phashfn(sock_net(sk),
						  inet_sk(sk)->inet_num)];
	struct sctp_bind_bucket *pp;

	spin_lock(&head->lock);
	pp = sctp_sk(sk)->bind_hash;
	__sk_del_bind_node(sk);
	sctp_sk(sk)->bind_hash = NULL;
	inet_sk(sk)->inet_num = 0;
	sctp_bucket_destroy(pp);
	spin_unlock(&head->lock);
}

void sctp_put_port(struct sock *sk)
{
	local_bh_disable();
	__sctp_put_port(sk);
	local_bh_enable();
}

/*
 * The system picks an ephemeral port and choose an address set equivalent
 * to binding with a wildcard address.
 * One of those addresses will be the primary address for the association.
 * This automatically enables the multihoming capability of SCTP.
 */
static int sctp_autobind(struct sock *sk)
{
	union sctp_addr autoaddr;
	struct sctp_af *af;
	__be16 port;

	/* Initialize a local sockaddr structure to INADDR_ANY. */
	af = sctp_sk(sk)->pf->af;

	port = htons(inet_sk(sk)->inet_num);
	af->inaddr_any(&autoaddr, port);

	return sctp_do_bind(sk, &autoaddr, af->sockaddr_len);
}

/* Parse out IPPROTO_SCTP CMSG headers.  Perform only minimal validation.
 *
 * From RFC 2292
 * 4.2 The cmsghdr Structure *
 *
 * When ancillary data is sent or received, any number of ancillary data
 * objects can be specified by the msg_control and msg_controllen members of
 * the msghdr structure, because each object is preceded by
 * a cmsghdr structure defining the object's length (the cmsg_len member).
 * Historically Berkeley-derived implementations have passed only one object
 * at a time, but this API allows multiple objects to be
 * passed in a single call to sendmsg() or recvmsg(). The following example
 * shows two ancillary data objects in a control buffer.
 *
 *   |<--------------------------- msg_controllen -------------------------->|
 *   |                                                                       |
 *
 *   |<----- ancillary data object ----->|<----- ancillary data object ----->|
 *
 *   |<---------- CMSG_SPACE() --------->|<---------- CMSG_SPACE() --------->|
 *   |                                   |                                   |
 *
 *   |<---------- cmsg_len ---------->|  |<--------- cmsg_len ----------->|  |
 *
 *   |<--------- CMSG_LEN() --------->|  |<-------- CMSG_LEN() ---------->|  |
 *   |                                |  |                                |  |
 *
 *   +-----+-----+-----+--+-----------+--+-----+-----+-----+--+-----------+--+
 *   |cmsg_|cmsg_|cmsg_|XX|           |XX|cmsg_|cmsg_|cmsg_|XX|           |XX|
 *
 *   |len  |level|type |XX|cmsg_data[]|XX|len  |level|type |XX|cmsg_data[]|XX|
 *
 *   +-----+-----+-----+--+-----------+--+-----+-----+-----+--+-----------+--+
 *    ^
 *    |
 *
 * msg_control
 * points here
 */
static int sctp_msghdr_parse(const struct msghdr *msg, struct sctp_cmsgs *cmsgs)
{
	struct msghdr *my_msg = (struct msghdr *)msg;
	struct cmsghdr *cmsg;

	for_each_cmsghdr(cmsg, my_msg) {
		if (!CMSG_OK(my_msg, cmsg))
			return -EINVAL;

		/* Should we parse this header or ignore?  */
		if (cmsg->cmsg_level != IPPROTO_SCTP)
			continue;

		/* Strictly check lengths following example in SCM code.  */
		switch (cmsg->cmsg_type) {
		case SCTP_INIT:
			/* SCTP Socket API Extension
			 * 5.3.1 SCTP Initiation Structure (SCTP_INIT)
			 *
			 * This cmsghdr structure provides information for
			 * initializing new SCTP associations with sendmsg().
			 * The SCTP_INITMSG socket option uses this same data
			 * structure.  This structure is not used for
			 * recvmsg().
			 *
			 * cmsg_level    cmsg_type      cmsg_data[]
			 * ------------  ------------   ----------------------
			 * IPPROTO_SCTP  SCTP_INIT      struct sctp_initmsg
			 */
			if (cmsg->cmsg_len != CMSG_LEN(sizeof(struct sctp_initmsg)))
				return -EINVAL;

			cmsgs->init = CMSG_DATA(cmsg);
			break;

		case SCTP_SNDRCV:
			/* SCTP Socket API Extension
			 * 5.3.2 SCTP Header Information Structure(SCTP_SNDRCV)
			 *
			 * This cmsghdr structure specifies SCTP options for
			 * sendmsg() and describes SCTP header information
			 * about a received message through recvmsg().
			 *
			 * cmsg_level    cmsg_type      cmsg_data[]
			 * ------------  ------------   ----------------------
			 * IPPROTO_SCTP  SCTP_SNDRCV    struct sctp_sndrcvinfo
			 */
			if (cmsg->cmsg_len != CMSG_LEN(sizeof(struct sctp_sndrcvinfo)))
				return -EINVAL;

			cmsgs->srinfo = CMSG_DATA(cmsg);

			if (cmsgs->srinfo->sinfo_flags &
			    ~(SCTP_UNORDERED | SCTP_ADDR_OVER |
			      SCTP_SACK_IMMEDIATELY | SCTP_SENDALL |
			      SCTP_PR_SCTP_MASK | SCTP_ABORT | SCTP_EOF))
				return -EINVAL;
			break;

		case SCTP_SNDINFO:
			/* SCTP Socket API Extension
			 * 5.3.4 SCTP Send Information Structure (SCTP_SNDINFO)
			 *
			 * This cmsghdr structure specifies SCTP options for
			 * sendmsg(). This structure and SCTP_RCVINFO replaces
			 * SCTP_SNDRCV which has been deprecated.
			 *
			 * cmsg_level    cmsg_type      cmsg_data[]
			 * ------------  ------------   ---------------------
			 * IPPROTO_SCTP  SCTP_SNDINFO    struct sctp_sndinfo
			 */
			if (cmsg->cmsg_len != CMSG_LEN(sizeof(struct sctp_sndinfo)))
				return -EINVAL;

			cmsgs->sinfo = CMSG_DATA(cmsg);

			if (cmsgs->sinfo->snd_flags &
			    ~(SCTP_UNORDERED | SCTP_ADDR_OVER |
			      SCTP_SACK_IMMEDIATELY | SCTP_SENDALL |
			      SCTP_PR_SCTP_MASK | SCTP_ABORT | SCTP_EOF))
				return -EINVAL;
			break;
		case SCTP_PRINFO:
			/* SCTP Socket API Extension
			 * 5.3.7 SCTP PR-SCTP Information Structure (SCTP_PRINFO)
			 *
			 * This cmsghdr structure specifies SCTP options for sendmsg().
			 *
			 * cmsg_level    cmsg_type      cmsg_data[]
			 * ------------  ------------   ---------------------
			 * IPPROTO_SCTP  SCTP_PRINFO    struct sctp_prinfo
			 */
			if (cmsg->cmsg_len != CMSG_LEN(sizeof(struct sctp_prinfo)))
				return -EINVAL;

			cmsgs->prinfo = CMSG_DATA(cmsg);
			if (cmsgs->prinfo->pr_policy & ~SCTP_PR_SCTP_MASK)
				return -EINVAL;

			if (cmsgs->prinfo->pr_policy == SCTP_PR_SCTP_NONE)
				cmsgs->prinfo->pr_value = 0;
			break;
		case SCTP_AUTHINFO:
			/* SCTP Socket API Extension
			 * 5.3.8 SCTP AUTH Information Structure (SCTP_AUTHINFO)
			 *
			 * This cmsghdr structure specifies SCTP options for sendmsg().
			 *
			 * cmsg_level    cmsg_type      cmsg_data[]
			 * ------------  ------------   ---------------------
			 * IPPROTO_SCTP  SCTP_AUTHINFO  struct sctp_authinfo
			 */
			if (cmsg->cmsg_len != CMSG_LEN(sizeof(struct sctp_authinfo)))
				return -EINVAL;

			cmsgs->authinfo = CMSG_DATA(cmsg);
			break;
		case SCTP_DSTADDRV4:
		case SCTP_DSTADDRV6:
			/* SCTP Socket API Extension
			 * 5.3.9/10 SCTP Destination IPv4/6 Address Structure (SCTP_DSTADDRV4/6)
			 *
			 * This cmsghdr structure specifies SCTP options for sendmsg().
			 *
			 * cmsg_level    cmsg_type         cmsg_data[]
			 * ------------  ------------   ---------------------
			 * IPPROTO_SCTP  SCTP_DSTADDRV4 struct in_addr
			 * ------------  ------------   ---------------------
			 * IPPROTO_SCTP  SCTP_DSTADDRV6 struct in6_addr
			 */
			cmsgs->addrs_msg = my_msg;
			break;
		default:
			return -EINVAL;
		}
	}

	return 0;
}

/*
 * Wait for a packet..
 * Note: This function is the same function as in core/datagram.c
 * with a few modifications to make lksctp work.
 */
static int sctp_wait_for_packet(struct sock *sk, int *err, long *timeo_p)
{
	int error;
	DEFINE_WAIT(wait);

	prepare_to_wait_exclusive(sk_sleep(sk), &wait, TASK_INTERRUPTIBLE);

	/* Socket errors? */
	error = sock_error(sk);
	if (error)
		goto out;

	if (!skb_queue_empty(&sk->sk_receive_queue))
		goto ready;

	/* Socket shut down?  */
	if (sk->sk_shutdown & RCV_SHUTDOWN)
		goto out;

	/* Sequenced packets can come disconnected.  If so we report the
	 * problem.
	 */
	error = -ENOTCONN;

	/* Is there a good reason to think that we may receive some data?  */
	if (list_empty(&sctp_sk(sk)->ep->asocs) && !sctp_sstate(sk, LISTENING))
		goto out;

	/* Handle signals.  */
	if (signal_pending(current))
		goto interrupted;

	/* Let another process have a go.  Since we are going to sleep
	 * anyway.  Note: This may cause odd behaviors if the message
	 * does not fit in the user's buffer, but this seems to be the
	 * only way to honor MSG_DONTWAIT realistically.
	 */
	release_sock(sk);
	*timeo_p = schedule_timeout(*timeo_p);
	lock_sock(sk);

ready:
	finish_wait(sk_sleep(sk), &wait);
	return 0;

interrupted:
	error = sock_intr_errno(*timeo_p);

out:
	finish_wait(sk_sleep(sk), &wait);
	*err = error;
	return error;
}

/* Receive a datagram.
 * Note: This is pretty much the same routine as in core/datagram.c
 * with a few changes to make lksctp work.
 */
struct sk_buff *sctp_skb_recv_datagram(struct sock *sk, int flags,
				       int noblock, int *err)
{
	int error;
	struct sk_buff *skb;
	long timeo;

	timeo = sock_rcvtimeo(sk, noblock);

	pr_debug("%s: timeo:%ld, max:%ld\n", __func__, timeo,
		 MAX_SCHEDULE_TIMEOUT);

	do {
		/* Again only user level code calls this function,
		 * so nothing interrupt level
		 * will suddenly eat the receive_queue.
		 *
		 *  Look at current nfs client by the way...
		 *  However, this function was correct in any case. 8)
		 */
		if (flags & MSG_PEEK) {
			skb = skb_peek(&sk->sk_receive_queue);
			if (skb)
				refcount_inc(&skb->users);
		} else {
			skb = __skb_dequeue(&sk->sk_receive_queue);
		}

		if (skb)
			return skb;

		/* Caller is allowed not to check sk->sk_err before calling. */
		error = sock_error(sk);
		if (error)
			goto no_packet;

		if (sk->sk_shutdown & RCV_SHUTDOWN)
			break;

		if (sk_can_busy_loop(sk)) {
			sk_busy_loop(sk, noblock);

			if (!skb_queue_empty_lockless(&sk->sk_receive_queue))
				continue;
		}

		/* User doesn't want to wait.  */
		error = -EAGAIN;
		if (!timeo)
			goto no_packet;
	} while (sctp_wait_for_packet(sk, err, &timeo) == 0);

	return NULL;

no_packet:
	*err = error;
	return NULL;
}

/* If sndbuf has changed, wake up per association sndbuf waiters.  */
static void __sctp_write_space(struct sctp_association *asoc)
{
	struct sock *sk = asoc->base.sk;

	if (sctp_wspace(asoc) <= 0)
		return;

	if (waitqueue_active(&asoc->wait))
		wake_up_interruptible(&asoc->wait);

	if (sctp_writeable(sk)) {
		struct socket_wq *wq;

		rcu_read_lock();
		wq = rcu_dereference(sk->sk_wq);
		if (wq) {
			if (waitqueue_active(&wq->wait))
				wake_up_interruptible(&wq->wait);

			/* Note that we try to include the Async I/O support
			 * here by modeling from the current TCP/UDP code.
			 * We have not tested with it yet.
			 */
			if (!(sk->sk_shutdown & SEND_SHUTDOWN))
				sock_wake_async(wq, SOCK_WAKE_SPACE, POLL_OUT);
		}
		rcu_read_unlock();
	}
}

static void sctp_wake_up_waiters(struct sock *sk,
				 struct sctp_association *asoc)
{
	struct sctp_association *tmp = asoc;

	/* We do accounting for the sndbuf space per association,
	 * so we only need to wake our own association.
	 */
	if (asoc->ep->sndbuf_policy)
		return __sctp_write_space(asoc);

	/* If association goes down and is just flushing its
	 * outq, then just normally notify others.
	 */
	if (asoc->base.dead)
		return sctp_write_space(sk);

	/* Accounting for the sndbuf space is per socket, so we
	 * need to wake up others, try to be fair and in case of
	 * other associations, let them have a go first instead
	 * of just doing a sctp_write_space() call.
	 *
	 * Note that we reach sctp_wake_up_waiters() only when
	 * associations free up queued chunks, thus we are under
	 * lock and the list of associations on a socket is
	 * guaranteed not to change.
	 */
	for (tmp = list_next_entry(tmp, asocs); 1;
	     tmp = list_next_entry(tmp, asocs)) {
		/* Manually skip the head element. */
		if (&tmp->asocs == &((sctp_sk(sk))->ep->asocs))
			continue;
		/* Wake up association. */
		__sctp_write_space(tmp);
		/* We've reached the end. */
		if (tmp == asoc)
			break;
	}
}

/* Do accounting for the sndbuf space.
 * Decrement the used sndbuf space of the corresponding association by the
 * data size which was just transmitted(freed).
 */
static void sctp_wfree(struct sk_buff *skb)
{
	struct sctp_chunk *chunk = skb_shinfo(skb)->destructor_arg;
	struct sctp_association *asoc = chunk->asoc;
	struct sock *sk = asoc->base.sk;

	sk_mem_uncharge(sk, skb->truesize);
	sk->sk_wmem_queued -= skb->truesize + sizeof(struct sctp_chunk);
	asoc->sndbuf_used -= skb->truesize + sizeof(struct sctp_chunk);
	WARN_ON(refcount_sub_and_test(sizeof(struct sctp_chunk),
				      &sk->sk_wmem_alloc));

	if (chunk->shkey) {
		struct sctp_shared_key *shkey = chunk->shkey;

		/* refcnt == 2 and !list_empty mean after this release, it's
		 * not being used anywhere, and it's time to notify userland
		 * that this shkey can be freed if it's been deactivated.
		 */
		if (shkey->deactivated && !list_empty(&shkey->key_list) &&
		    refcount_read(&shkey->refcnt) == 2) {
			struct sctp_ulpevent *ev;

			ev = sctp_ulpevent_make_authkey(asoc, shkey->key_id,
							SCTP_AUTH_FREE_KEY,
							GFP_KERNEL);
			if (ev)
				asoc->stream.si->enqueue_event(&asoc->ulpq, ev);
		}
		sctp_auth_shkey_release(chunk->shkey);
	}

	sock_wfree(skb);
	sctp_wake_up_waiters(sk, asoc);

	sctp_association_put(asoc);
}

/* Do accounting for the receive space on the socket.
 * Accounting for the association is done in ulpevent.c
 * We set this as a destructor for the cloned data skbs so that
 * accounting is done at the correct time.
 */
void sctp_sock_rfree(struct sk_buff *skb)
{
	struct sock *sk = skb->sk;
	struct sctp_ulpevent *event = sctp_skb2event(skb);

	atomic_sub(event->rmem_len, &sk->sk_rmem_alloc);

	/*
	 * Mimic the behavior of sock_rfree
	 */
	sk_mem_uncharge(sk, event->rmem_len);
}


/* Helper function to wait for space in the sndbuf.  */
static int sctp_wait_for_sndbuf(struct sctp_association *asoc, long *timeo_p,
				size_t msg_len)
{
	struct sock *sk = asoc->base.sk;
	long current_timeo = *timeo_p;
	DEFINE_WAIT(wait);
	int err = 0;

	pr_debug("%s: asoc:%p, timeo:%ld, msg_len:%zu\n", __func__, asoc,
		 *timeo_p, msg_len);

	/* Increment the association's refcnt.  */
	sctp_association_hold(asoc);

	/* Wait on the association specific sndbuf space. */
	for (;;) {
		prepare_to_wait_exclusive(&asoc->wait, &wait,
					  TASK_INTERRUPTIBLE);
		if (asoc->base.dead)
			goto do_dead;
		if (!*timeo_p)
			goto do_nonblock;
		if (sk->sk_err || asoc->state >= SCTP_STATE_SHUTDOWN_PENDING)
			goto do_error;
		if (signal_pending(current))
			goto do_interrupted;
		if (sk_under_memory_pressure(sk))
			sk_mem_reclaim(sk);
		if ((int)msg_len <= sctp_wspace(asoc) &&
		    sk_wmem_schedule(sk, msg_len))
			break;

		/* Let another process have a go.  Since we are going
		 * to sleep anyway.
		 */
		release_sock(sk);
		current_timeo = schedule_timeout(current_timeo);
		lock_sock(sk);
		if (sk != asoc->base.sk)
			goto do_error;

		*timeo_p = current_timeo;
	}

out:
	finish_wait(&asoc->wait, &wait);

	/* Release the association's refcnt.  */
	sctp_association_put(asoc);

	return err;

do_dead:
	err = -ESRCH;
	goto out;

do_error:
	err = -EPIPE;
	goto out;

do_interrupted:
	err = sock_intr_errno(*timeo_p);
	goto out;

do_nonblock:
	err = -EAGAIN;
	goto out;
}

void sctp_data_ready(struct sock *sk)
{
	struct socket_wq *wq;

	rcu_read_lock();
	wq = rcu_dereference(sk->sk_wq);
	if (skwq_has_sleeper(wq))
		wake_up_interruptible_sync_poll(&wq->wait, EPOLLIN |
						EPOLLRDNORM | EPOLLRDBAND);
	sk_wake_async(sk, SOCK_WAKE_WAITD, POLL_IN);
	rcu_read_unlock();
}

/* If socket sndbuf has changed, wake up all per association waiters.  */
void sctp_write_space(struct sock *sk)
{
	struct sctp_association *asoc;

	/* Wake up the tasks in each wait queue.  */
	list_for_each_entry(asoc, &((sctp_sk(sk))->ep->asocs), asocs) {
		__sctp_write_space(asoc);
	}
}

/* Is there any sndbuf space available on the socket?
 *
 * Note that sk_wmem_alloc is the sum of the send buffers on all of the
 * associations on the same socket.  For a UDP-style socket with
 * multiple associations, it is possible for it to be "unwriteable"
 * prematurely.  I assume that this is acceptable because
 * a premature "unwriteable" is better than an accidental "writeable" which
 * would cause an unwanted block under certain circumstances.  For the 1-1
 * UDP-style sockets or TCP-style sockets, this code should work.
 *  - Daisy
 */
static bool sctp_writeable(struct sock *sk)
{
	return sk->sk_sndbuf > sk->sk_wmem_queued;
}

/* Wait for an association to go into ESTABLISHED state. If timeout is 0,
 * returns immediately with EINPROGRESS.
 */
static int sctp_wait_for_connect(struct sctp_association *asoc, long *timeo_p)
{
	struct sock *sk = asoc->base.sk;
	int err = 0;
	long current_timeo = *timeo_p;
	DEFINE_WAIT(wait);

	pr_debug("%s: asoc:%p, timeo:%ld\n", __func__, asoc, *timeo_p);

	/* Increment the association's refcnt.  */
	sctp_association_hold(asoc);

	for (;;) {
		prepare_to_wait_exclusive(&asoc->wait, &wait,
					  TASK_INTERRUPTIBLE);
		if (!*timeo_p)
			goto do_nonblock;
		if (sk->sk_shutdown & RCV_SHUTDOWN)
			break;
		if (sk->sk_err || asoc->state >= SCTP_STATE_SHUTDOWN_PENDING ||
		    asoc->base.dead)
			goto do_error;
		if (signal_pending(current))
			goto do_interrupted;

		if (sctp_state(asoc, ESTABLISHED))
			break;

		/* Let another process have a go.  Since we are going
		 * to sleep anyway.
		 */
		release_sock(sk);
		current_timeo = schedule_timeout(current_timeo);
		lock_sock(sk);

		*timeo_p = current_timeo;
	}

out:
	finish_wait(&asoc->wait, &wait);

	/* Release the association's refcnt.  */
	sctp_association_put(asoc);

	return err;

do_error:
	if (asoc->init_err_counter + 1 > asoc->max_init_attempts)
		err = -ETIMEDOUT;
	else
		err = -ECONNREFUSED;
	goto out;

do_interrupted:
	err = sock_intr_errno(*timeo_p);
	goto out;

do_nonblock:
	err = -EINPROGRESS;
	goto out;
}

static int sctp_wait_for_accept(struct sock *sk, long timeo)
{
	struct sctp_endpoint *ep;
	int err = 0;
	DEFINE_WAIT(wait);

	ep = sctp_sk(sk)->ep;


	for (;;) {
		prepare_to_wait_exclusive(sk_sleep(sk), &wait,
					  TASK_INTERRUPTIBLE);

		if (list_empty(&ep->asocs)) {
			release_sock(sk);
			timeo = schedule_timeout(timeo);
			lock_sock(sk);
		}

		err = -EINVAL;
		if (!sctp_sstate(sk, LISTENING))
			break;

		err = 0;
		if (!list_empty(&ep->asocs))
			break;

		err = sock_intr_errno(timeo);
		if (signal_pending(current))
			break;

		err = -EAGAIN;
		if (!timeo)
			break;
	}

	finish_wait(sk_sleep(sk), &wait);

	return err;
}

static void sctp_wait_for_close(struct sock *sk, long timeout)
{
	DEFINE_WAIT(wait);

	do {
		prepare_to_wait(sk_sleep(sk), &wait, TASK_INTERRUPTIBLE);
		if (list_empty(&sctp_sk(sk)->ep->asocs))
			break;
		release_sock(sk);
		timeout = schedule_timeout(timeout);
		lock_sock(sk);
	} while (!signal_pending(current) && timeout);

	finish_wait(sk_sleep(sk), &wait);
}

static void sctp_skb_set_owner_r_frag(struct sk_buff *skb, struct sock *sk)
{
	struct sk_buff *frag;

	if (!skb->data_len)
		goto done;

	/* Don't forget the fragments. */
	skb_walk_frags(skb, frag)
		sctp_skb_set_owner_r_frag(frag, sk);

done:
	sctp_skb_set_owner_r(skb, sk);
}

void sctp_copy_sock(struct sock *newsk, struct sock *sk,
		    struct sctp_association *asoc)
{
	struct inet_sock *inet = inet_sk(sk);
	struct inet_sock *newinet;
	struct sctp_sock *sp = sctp_sk(sk);
	struct sctp_endpoint *ep = sp->ep;

	newsk->sk_type = sk->sk_type;
	newsk->sk_bound_dev_if = sk->sk_bound_dev_if;
	newsk->sk_flags = sk->sk_flags;
	newsk->sk_tsflags = sk->sk_tsflags;
	newsk->sk_no_check_tx = sk->sk_no_check_tx;
	newsk->sk_no_check_rx = sk->sk_no_check_rx;
	newsk->sk_reuse = sk->sk_reuse;
	sctp_sk(newsk)->reuse = sp->reuse;

	newsk->sk_shutdown = sk->sk_shutdown;
	newsk->sk_destruct = sctp_destruct_sock;
	newsk->sk_family = sk->sk_family;
	newsk->sk_protocol = IPPROTO_SCTP;
	newsk->sk_backlog_rcv = sk->sk_prot->backlog_rcv;
	newsk->sk_sndbuf = sk->sk_sndbuf;
	newsk->sk_rcvbuf = sk->sk_rcvbuf;
	newsk->sk_lingertime = sk->sk_lingertime;
	newsk->sk_rcvtimeo = sk->sk_rcvtimeo;
	newsk->sk_sndtimeo = sk->sk_sndtimeo;
	newsk->sk_rxhash = sk->sk_rxhash;

	newinet = inet_sk(newsk);

	/* Initialize sk's sport, dport, rcv_saddr and daddr for
	 * getsockname() and getpeername()
	 */
	newinet->inet_sport = inet->inet_sport;
	newinet->inet_saddr = inet->inet_saddr;
	newinet->inet_rcv_saddr = inet->inet_rcv_saddr;
	newinet->inet_dport = htons(asoc->peer.port);
	newinet->pmtudisc = inet->pmtudisc;
	newinet->inet_id = prandom_u32();

	newinet->uc_ttl = inet->uc_ttl;
	newinet->mc_loop = 1;
	newinet->mc_ttl = 1;
	newinet->mc_index = 0;
	newinet->mc_list = NULL;

	if (newsk->sk_flags & SK_FLAGS_TIMESTAMP)
		net_enable_timestamp();

	/* Set newsk security attributes from original sk and connection
	 * security attribute from ep.
	 */
	security_sctp_sk_clone(ep, sk, newsk);
}

static inline void sctp_copy_descendant(struct sock *sk_to,
					const struct sock *sk_from)
{
	size_t ancestor_size = sizeof(struct inet_sock);

	ancestor_size += sk_from->sk_prot->obj_size;
	ancestor_size -= offsetof(struct sctp_sock, pd_lobby);
	__inet_sk_copy_descendant(sk_to, sk_from, ancestor_size);
}

/* Populate the fields of the newsk from the oldsk and migrate the assoc
 * and its messages to the newsk.
 */
static int sctp_sock_migrate(struct sock *oldsk, struct sock *newsk,
			     struct sctp_association *assoc,
			     enum sctp_socket_type type)
{
	struct sctp_sock *oldsp = sctp_sk(oldsk);
	struct sctp_sock *newsp = sctp_sk(newsk);
	struct sctp_bind_bucket *pp; /* hash list port iterator */
	struct sctp_endpoint *newep = newsp->ep;
	struct sk_buff *skb, *tmp;
	struct sctp_ulpevent *event;
	struct sctp_bind_hashbucket *head;
	int err;

	/* Migrate socket buffer sizes and all the socket level options to the
	 * new socket.
	 */
	newsk->sk_sndbuf = oldsk->sk_sndbuf;
	newsk->sk_rcvbuf = oldsk->sk_rcvbuf;
	/* Brute force copy old sctp opt. */
	sctp_copy_descendant(newsk, oldsk);

	/* Restore the ep value that was overwritten with the above structure
	 * copy.
	 */
	newsp->ep = newep;
	newsp->hmac = NULL;

	/* Hook this new socket in to the bind_hash list. */
	head = &sctp_port_hashtable[sctp_phashfn(sock_net(oldsk),
						 inet_sk(oldsk)->inet_num)];
	spin_lock_bh(&head->lock);
	pp = sctp_sk(oldsk)->bind_hash;
	sk_add_bind_node(newsk, &pp->owner);
	sctp_sk(newsk)->bind_hash = pp;
	inet_sk(newsk)->inet_num = inet_sk(oldsk)->inet_num;
	spin_unlock_bh(&head->lock);

	/* Copy the bind_addr list from the original endpoint to the new
	 * endpoint so that we can handle restarts properly
	 */
	err = sctp_bind_addr_dup(&newsp->ep->base.bind_addr,
				 &oldsp->ep->base.bind_addr, GFP_KERNEL);
	if (err)
		return err;

	/* New ep's auth_hmacs should be set if old ep's is set, in case
	 * that net->sctp.auth_enable has been changed to 0 by users and
	 * new ep's auth_hmacs couldn't be set in sctp_endpoint_init().
	 */
	if (oldsp->ep->auth_hmacs) {
		err = sctp_auth_init_hmacs(newsp->ep, GFP_KERNEL);
		if (err)
			return err;
	}

	sctp_auto_asconf_init(newsp);

	/* Move any messages in the old socket's receive queue that are for the
	 * peeled off association to the new socket's receive queue.
	 */
	sctp_skb_for_each(skb, &oldsk->sk_receive_queue, tmp) {
		event = sctp_skb2event(skb);
		if (event->asoc == assoc) {
			__skb_unlink(skb, &oldsk->sk_receive_queue);
			__skb_queue_tail(&newsk->sk_receive_queue, skb);
			sctp_skb_set_owner_r_frag(skb, newsk);
		}
	}

	/* Clean up any messages pending delivery due to partial
	 * delivery.   Three cases:
	 * 1) No partial deliver;  no work.
	 * 2) Peeling off partial delivery; keep pd_lobby in new pd_lobby.
	 * 3) Peeling off non-partial delivery; move pd_lobby to receive_queue.
	 */
	atomic_set(&sctp_sk(newsk)->pd_mode, assoc->ulpq.pd_mode);

	if (atomic_read(&sctp_sk(oldsk)->pd_mode)) {
		struct sk_buff_head *queue;

		/* Decide which queue to move pd_lobby skbs to. */
		if (assoc->ulpq.pd_mode) {
			queue = &newsp->pd_lobby;
		} else
			queue = &newsk->sk_receive_queue;

		/* Walk through the pd_lobby, looking for skbs that
		 * need moved to the new socket.
		 */
		sctp_skb_for_each(skb, &oldsp->pd_lobby, tmp) {
			event = sctp_skb2event(skb);
			if (event->asoc == assoc) {
				__skb_unlink(skb, &oldsp->pd_lobby);
				__skb_queue_tail(queue, skb);
				sctp_skb_set_owner_r_frag(skb, newsk);
			}
		}

		/* Clear up any skbs waiting for the partial
		 * delivery to finish.
		 */
		if (assoc->ulpq.pd_mode)
			sctp_clear_pd(oldsk, NULL);

	}

	sctp_for_each_rx_skb(assoc, newsk, sctp_skb_set_owner_r_frag);

	/* Set the type of socket to indicate that it is peeled off from the
	 * original UDP-style socket or created with the accept() call on a
	 * TCP-style socket..
	 */
	newsp->type = type;

	/* Mark the new socket "in-use" by the user so that any packets
	 * that may arrive on the association after we've moved it are
	 * queued to the backlog.  This prevents a potential race between
	 * backlog processing on the old socket and new-packet processing
	 * on the new socket.
	 *
	 * The caller has just allocated newsk so we can guarantee that other
	 * paths won't try to lock it and then oldsk.
	 */
	lock_sock_nested(newsk, SINGLE_DEPTH_NESTING);
	sctp_for_each_tx_datachunk(assoc, true, sctp_clear_owner_w);
	sctp_assoc_migrate(assoc, newsk);
	sctp_for_each_tx_datachunk(assoc, false, sctp_set_owner_w);

	/* If the association on the newsk is already closed before accept()
	 * is called, set RCV_SHUTDOWN flag.
	 */
	if (sctp_state(assoc, CLOSED) && sctp_style(newsk, TCP)) {
		inet_sk_set_state(newsk, SCTP_SS_CLOSED);
		newsk->sk_shutdown |= RCV_SHUTDOWN;
	} else {
		inet_sk_set_state(newsk, SCTP_SS_ESTABLISHED);
	}

	release_sock(newsk);

	return 0;
}


/* This proto struct describes the ULP interface for SCTP.  */
struct proto sctp_prot = {
	.name        =	"SCTP",
	.owner       =	THIS_MODULE,
	.close       =	sctp_close,
	.disconnect  =	sctp_disconnect,
	.accept      =	sctp_accept,
	.ioctl       =	sctp_ioctl,
	.init        =	sctp_init_sock,
	.destroy     =	sctp_destroy_sock,
	.shutdown    =	sctp_shutdown,
	.setsockopt  =	sctp_setsockopt,
	.getsockopt  =	sctp_getsockopt,
	.sendmsg     =	sctp_sendmsg,
	.recvmsg     =	sctp_recvmsg,
	.bind        =	sctp_bind,
	.bind_add    =  sctp_bind_add,
	.backlog_rcv =	sctp_backlog_rcv,
	.hash        =	sctp_hash,
	.unhash      =	sctp_unhash,
	.no_autobind =	true,
	.obj_size    =  sizeof(struct sctp_sock),
	.useroffset  =  offsetof(struct sctp_sock, subscribe),
	.usersize    =  offsetof(struct sctp_sock, initmsg) -
				offsetof(struct sctp_sock, subscribe) +
				sizeof_field(struct sctp_sock, initmsg),
	.sysctl_mem  =  sysctl_sctp_mem,
	.sysctl_rmem =  sysctl_sctp_rmem,
	.sysctl_wmem =  sysctl_sctp_wmem,
	.memory_pressure = &sctp_memory_pressure,
	.enter_memory_pressure = sctp_enter_memory_pressure,
	.memory_allocated = &sctp_memory_allocated,
	.sockets_allocated = &sctp_sockets_allocated,
};

#if IS_ENABLED(CONFIG_IPV6)

#include <net/transp_v6.h>
static void sctp_v6_destroy_sock(struct sock *sk)
{
	sctp_destroy_sock(sk);
	inet6_destroy_sock(sk);
}

struct proto sctpv6_prot = {
	.name		= "SCTPv6",
	.owner		= THIS_MODULE,
	.close		= sctp_close,
	.disconnect	= sctp_disconnect,
	.accept		= sctp_accept,
	.ioctl		= sctp_ioctl,
	.init		= sctp_init_sock,
	.destroy	= sctp_v6_destroy_sock,
	.shutdown	= sctp_shutdown,
	.setsockopt	= sctp_setsockopt,
	.getsockopt	= sctp_getsockopt,
	.sendmsg	= sctp_sendmsg,
	.recvmsg	= sctp_recvmsg,
	.bind		= sctp_bind,
	.bind_add	= sctp_bind_add,
	.backlog_rcv	= sctp_backlog_rcv,
	.hash		= sctp_hash,
	.unhash		= sctp_unhash,
	.no_autobind	= true,
	.obj_size	= sizeof(struct sctp6_sock),
	.useroffset	= offsetof(struct sctp6_sock, sctp.subscribe),
	.usersize	= offsetof(struct sctp6_sock, sctp.initmsg) -
				offsetof(struct sctp6_sock, sctp.subscribe) +
				sizeof_field(struct sctp6_sock, sctp.initmsg),
	.sysctl_mem	= sysctl_sctp_mem,
	.sysctl_rmem	= sysctl_sctp_rmem,
	.sysctl_wmem	= sysctl_sctp_wmem,
	.memory_pressure = &sctp_memory_pressure,
	.enter_memory_pressure = sctp_enter_memory_pressure,
	.memory_allocated = &sctp_memory_allocated,
	.sockets_allocated = &sctp_sockets_allocated,
};
#endif /* IS_ENABLED(CONFIG_IPV6) */<|MERGE_RESOLUTION|>--- conflicted
+++ resolved
@@ -1534,9 +1534,11 @@
 
 	/* Supposedly, no process has access to the socket, but
 	 * the net layers still may.
+	 * Also, sctp_destroy_sock() needs to be called with addr_wq_lock
+	 * held and that should be grabbed before socket lock.
 	 */
-	local_bh_disable();
-	bh_lock_sock(sk);
+	spin_lock_bh(&net->sctp.addr_wq_lock);
+	bh_lock_sock_nested(sk);
 
 	/* Hold the sock, since sk_common_release() will put sock_put()
 	 * and we have just a little more cleanup.
@@ -1545,7 +1547,7 @@
 	sk_common_release(sk);
 
 	bh_unlock_sock(sk);
-	local_bh_enable();
+	spin_unlock_bh(&net->sctp.addr_wq_lock);
 
 	sock_put(sk);
 
@@ -5006,19 +5008,6 @@
 	sk_sockets_allocated_inc(sk);
 	sock_prot_inuse_add(net, sk->sk_prot, 1);
 
-<<<<<<< HEAD
-	if (net->sctp.default_auto_asconf) {
-		spin_lock(&sock_net(sk)->sctp.addr_wq_lock);
-		list_add_tail(&sp->auto_asconf_list,
-		    &net->sctp.auto_asconf_splist);
-		sp->do_auto_asconf = 1;
-		spin_unlock(&sock_net(sk)->sctp.addr_wq_lock);
-	} else {
-		sp->do_auto_asconf = 0;
-	}
-
-=======
->>>>>>> 11e4b63a
 	local_bh_enable();
 
 	return 0;
@@ -5043,9 +5032,7 @@
 
 	if (sp->do_auto_asconf) {
 		sp->do_auto_asconf = 0;
-		spin_lock_bh(&sock_net(sk)->sctp.addr_wq_lock);
 		list_del(&sp->auto_asconf_list);
-		spin_unlock_bh(&sock_net(sk)->sctp.addr_wq_lock);
 	}
 	sctp_endpoint_free(sp->ep);
 	local_bh_disable();
