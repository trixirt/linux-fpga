--- conflicted
+++ resolved
@@ -300,10 +300,7 @@
 			continue;
 		}
 
-<<<<<<< HEAD
-=======
 		irq->pending_latch = true;
->>>>>>> 358c7c61
 		if (irq->hw)
 			vgic_irq_set_phys_active(irq, true);
 
